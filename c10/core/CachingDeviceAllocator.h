#pragma once

#include <c10/core/Allocator.h>
#include <c10/core/Stream.h>

namespace c10::CachingDeviceAllocator {

using namespace c10::CachingAllocator;

// Struct containing memory allocator summary statistics for a device.
struct DeviceStats {
  // COUNT: allocations requested by client code
  StatArray allocation;
  // COUNT: number of allocated segments from device memory allocation.
  StatArray segment;
  // COUNT: number of active memory blocks (allocated or used by stream)
  StatArray active;
  // COUNT: number of inactive, split memory blocks (unallocated but can't be
  // released via device memory deallocation)
  StatArray inactive_split;

  // SUM: bytes allocated by this memory alocator
  StatArray allocated_bytes;
  // SUM: bytes reserved by this memory allocator (both free and used)
  StatArray reserved_bytes;
  // SUM: bytes within active memory blocks
  StatArray active_bytes;
  // SUM: bytes within inactive, split memory blocks
  StatArray inactive_split_bytes;
  // SUM: bytes requested by client code
  StatArray requested_bytes;

  // COUNT: total number of failed calls to device malloc necessitating cache
  // flushes.
  int64_t num_alloc_retries = 0;

  // COUNT: total number of OOMs (i.e. failed calls to device memory allocation
  // after cache flush)
  int64_t num_ooms = 0;

  // COUNT: total number of oversize blocks allocated from pool
  Stat oversize_allocations;

  // COUNT: total number of oversize blocks requiring malloc
  Stat oversize_segments;

  // COUNT: total number of synchronize_and_free_events() calls
  int64_t num_sync_all_streams = 0;

  // COUNT: total number of device memory allocation calls. This includes both
  // mapped and malloced memory.
  int64_t num_device_alloc = 0;

  // COUNT: total number of device memory deallocation calls. This includes both
  // un-mapped and free memory.
  int64_t num_device_free = 0;

  // SIZE: maximum block size that is allowed to be split.
  int64_t max_split_size = 0;
};

class C10_API CachingDeviceAllocator : public c10::Allocator {
 public:
  virtual void* raw_alloc(size_t nbytes) = 0;
  virtual void* raw_alloc_with_stream(size_t nbytes, c10::Stream stream) = 0;
  virtual void raw_delete(void* ptr) = 0;
  virtual void init(int device_count) = 0;
  virtual bool initialized() = 0;
  virtual void empty_cache() = 0;
  virtual void enable(bool value) = 0;
  virtual bool is_enabled() const = 0;
  virtual void* get_base_allocation(void* ptr, size_t* size) = 0;
  virtual void record_stream(const DataPtr&, c10::Stream stream) = 0;
  virtual DeviceStats get_device_stats(c10::DeviceIndex device) = 0;
  virtual void reset_accumulated_stats(c10::DeviceIndex device) = 0;
  virtual void reset_peak_stats(c10::DeviceIndex device) = 0;
  virtual std::string name() = 0;
};

<<<<<<< HEAD
template <typename T>
struct CachingDeviceAllocatorInterface : public CachingDeviceAllocator {
  CachingDeviceAllocatorInterface() : impl_(std::make_unique<T>()) {}

  at::DataPtr allocate(size_t size) override {
    TORCH_CHECK_NOT_IMPLEMENTED(false, "Not implemented for allocate");
  }

  void free(void* ctx) {
    impl_->free(ctx);
  }

  template <typename S>
  bool record_event(void* ptr, void* ctx, S stream) {
    return impl_->record_event(ptr, ctx, stream);
  }

  void empty_cache() {
    impl_->empty_cache();
  }

  void copy_data(void* dest, const void* src, std::size_t count)
      const override {
    impl_->copy_data(dest, src, count);
  }

  DeviceStats getDeviceStats() {
    return impl_->getStats();
  }

  void resetAccumulatedStats() {
    impl_->resetAccumulatedStats();
  }

  void resetPeakStats() {
    impl_->resetPeakStats();
  }

  std::unique_ptr<T> impl_;
};

/**
 * Note [DeviceAllocator design]
 * ~~~~~~~~~~~~~~~~~~~~~~~~~~~~~~~~~~~~~~~~~~
 *
 */

template <typename S, typename E, typename B = HostBlock<S>>
struct CachingDeviceAllocatorImpl {
  virtual ~CachingDeviceAllocatorImpl() = default;

 public:
 private:
 protected:
};
=======
C10_API inline CachingDeviceAllocator* GetAllocator(const DeviceType& t) {
  auto* allocator = c10::GetAllocator(t);
  auto* caching_device_allocator =
      dynamic_cast<CachingDeviceAllocator*>(allocator);
  TORCH_INTERNAL_ASSERT(
      caching_device_allocator,
      "Allocator for ",
      t,
      " is not a CachingDeviceAllocator.");
  return caching_device_allocator;
}
>>>>>>> 7713c151

} // namespace c10::CachingDeviceAllocator<|MERGE_RESOLUTION|>--- conflicted
+++ resolved
@@ -77,7 +77,18 @@
   virtual std::string name() = 0;
 };
 
-<<<<<<< HEAD
+C10_API inline CachingDeviceAllocator* GetAllocator(const DeviceType& t) {
+  auto* allocator = c10::GetAllocator(t);
+  auto* caching_device_allocator =
+      dynamic_cast<CachingDeviceAllocator*>(allocator);
+  TORCH_INTERNAL_ASSERT(
+      caching_device_allocator,
+      "Allocator for ",
+      t,
+      " is not a CachingDeviceAllocator.");
+  return caching_device_allocator;
+}
+
 template <typename T>
 struct CachingDeviceAllocatorInterface : public CachingDeviceAllocator {
   CachingDeviceAllocatorInterface() : impl_(std::make_unique<T>()) {}
@@ -133,18 +144,5 @@
  private:
  protected:
 };
-=======
-C10_API inline CachingDeviceAllocator* GetAllocator(const DeviceType& t) {
-  auto* allocator = c10::GetAllocator(t);
-  auto* caching_device_allocator =
-      dynamic_cast<CachingDeviceAllocator*>(allocator);
-  TORCH_INTERNAL_ASSERT(
-      caching_device_allocator,
-      "Allocator for ",
-      t,
-      " is not a CachingDeviceAllocator.");
-  return caching_device_allocator;
-}
->>>>>>> 7713c151
 
 } // namespace c10::CachingDeviceAllocator