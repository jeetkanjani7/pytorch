// Metal indexing primitives
#pragma once
#include <c10/metal/utils.h>
#include <metal_stdlib>

namespace c10 {
namespace metal {
constant constexpr unsigned max_ndim = 16;

// Given coordinates and strides, calculates offset from the start of the
// tensors
template <typename T>
inline T offset_from_coord(
    thread T idx[max_ndim],
    constant long* strides,
    uint ndim) {
  T rc = 0;
  for (uint i = 0; i < ndim; ++i) {
    rc += idx[i] * T(strides[i]);
  }
  return rc;
}

// Given thread index calculates position in the ndim tensor
template <typename T>
inline void pos_from_thread_index(
    T idx,
    thread T pos[max_ndim],
    constant long* sizes,
    uint ndim) {
  for (uint i = 0; i < ndim; ++i) {
    pos[i] = idx % T(sizes[i]);
    idx /= T(sizes[i]);
  }
}

inline long offset_from_thread_index(
    long idx,
    constant long* sizes,
    constant long* strides,
    uint ndim) {
  long pos[max_ndim];
  pos_from_thread_index(idx, pos, sizes, ndim);
  return offset_from_coord(pos, strides, ndim);
}

template <typename T, typename F>
kernel void unary_dense(
    device result_of<F, T>* output [[buffer(0)]],
    constant T* input [[buffer(1)]],
    uint index [[thread_position_in_grid]]) {
  F f;
  output[index] = f(input[index]);
}

template <typename T, typename F>
kernel void unary_strided(
    device result_of<F, T>* output [[buffer(0)]],
    constant T* input [[buffer(1)]],
    constant long* sizes [[buffer(2)]],
    constant long* input_strides [[buffer(3)]],
    constant long* output_strides [[buffer(4)]],
    constant uint& ndim [[buffer(5)]],
    uint index [[thread_position_in_grid]]) {
  F f;
  int pos[max_ndim];
  pos_from_thread_index(int(index), pos, sizes, ndim);
  const auto input_offs = offset_from_coord(pos, input_strides, ndim);
  const auto output_offs = offset_from_coord(pos, output_strides, ndim);
  output[output_offs] = f(input[input_offs]);
}

#define REGISTER_UNARY_OP(NAME, DTYPE0, DTYPE1)                                \
  static_assert(                                                               \
      ::metal::                                                                \
          is_same_v<DTYPE1, ::c10::metal::result_of<NAME##_functor, DTYPE0>>,  \
      "Output dtype mismatch for unary op " #NAME " and input " #DTYPE0);      \
  template [[host_name(#NAME "_dense_" #DTYPE1 "_" #DTYPE0)]] kernel void ::   \
      c10::metal::unary_dense<DTYPE0, NAME##_functor>(                         \
          device ::c10::metal::result_of<NAME##_functor, DTYPE0> * output,     \
          constant DTYPE0 * input,                                             \
          uint index);                                                         \
  template [[host_name(#NAME "_strided_" #DTYPE1 "_" #DTYPE0)]] kernel void :: \
      c10::metal::unary_strided<DTYPE0, NAME##_functor>(                       \
          device ::c10::metal::result_of<NAME##_functor, DTYPE0> * output,     \
          constant DTYPE0 * input,                                             \
          constant long* sizes,                                                \
          constant long* input_strides,                                        \
          constant long* output_strides,                                       \
          constant uint& ndim,                                                 \
          uint index)

#define DEFINE_UNARY_FLOATING_FUNCTOR(NAME)                                     \
  struct NAME##_functor {                                                       \
    template <typename T>                                                       \
    inline ::metal::enable_if_t<::metal::is_floating_point_v<T>, T> operator()( \
        const T x) {                                                            \
      return T(NAME(x));                                                        \
    }                                                                           \
    template <typename T>                                                       \
    inline ::metal::enable_if_t<::metal::is_integral_v<T>, float> operator()(   \
        const T x) {                                                            \
      return NAME(static_cast<float>(x));                                       \
    }                                                                           \
  }

<<<<<<< HEAD
=======
template <typename T>
inline T val_at_offs(constant void* ptr, long offs) {
  return *reinterpret_cast<constant T*>(
      static_cast<constant char*>(ptr) + offs);
}

// Value at offset with dynamic cast from provided type
template <typename T>
inline T val_at_offs(constant void* ptr, long offs, ScalarType type) {
  switch (type) {
    case ScalarType::Bool:
      return val_at_offs<bool>(ptr, offs);
    case ScalarType::Byte:
      return val_at_offs<uchar>(ptr, offs);
    case ScalarType::Char:
      return val_at_offs<char>(ptr, offs);
    case ScalarType::Short:
      return val_at_offs<short>(ptr, offs);
    case ScalarType::Int:
      return val_at_offs<int>(ptr, offs);
    case ScalarType::Long:
      return val_at_offs<long>(ptr, offs);
    // Floats
    case ScalarType::Float:
      return static_cast<T>(val_at_offs<float>(ptr, offs));
    case ScalarType::Half:
      return static_cast<T>(val_at_offs<half>(ptr, offs));
#if __METAL_VERSION__ >= 310
    case ScalarType::BFloat16:
      return cast_to<T>(val_at_offs<bfloat>(ptr, offs));
#endif
  }
}

template <typename T>
inline device T& ref_at_offs(device void* ptr, long offs) {
  return *reinterpret_cast<device T*>(static_cast<device char*>(ptr) + offs);
}

template <typename T, typename F>
kernel void binary_strided(
    device void* output [[buffer(0)]],
    constant void* input [[buffer(1)]],
    constant void* other [[buffer(2)]],
    constant long* sizes [[buffer(3)]],
    constant long* output_strides [[buffer(4)]],
    constant long* input_strides [[buffer(5)]],
    constant long* other_strides [[buffer(6)]],
    constant uint3& ndim [[buffer(7)]],
    uint index [[thread_position_in_grid]]) {
  F f;
  int pos[max_ndim];
  pos_from_thread_index(int(index), pos, sizes, ndim.x);
  const auto input_offs = offset_from_coord(pos, input_strides, ndim.x);
  const auto other_offs = offset_from_coord(pos, other_strides, ndim.x);
  const auto output_offs = offset_from_coord(pos, output_strides, ndim.x);
  const auto a = val_at_offs<T>(input, input_offs);
  const auto b = val_at_offs<T>(other, other_offs);
  ref_at_offs<result_of<F, T, T>>(output, output_offs) = f(a, b);
}

template <typename T, typename F>
kernel void binary_strided_cast(
    device void* output [[buffer(0)]],
    constant void* input [[buffer(1)]],
    constant void* other [[buffer(2)]],
    constant long* sizes [[buffer(3)]],
    constant long* output_strides [[buffer(4)]],
    constant long* input_strides [[buffer(5)]],
    constant long* other_strides [[buffer(6)]],
    constant uint3& ndim_types [[buffer(7)]],
    uint index [[thread_position_in_grid]]) {
  F f;
  int pos[max_ndim];
  pos_from_thread_index(int(index), pos, sizes, ndim_types.x);
  const auto input_offs = offset_from_coord(pos, input_strides, ndim_types.x);
  const auto other_offs = offset_from_coord(pos, other_strides, ndim_types.x);
  const auto output_offs = offset_from_coord(pos, output_strides, ndim_types.x);
  const auto a =
      val_at_offs<T>(input, input_offs, static_cast<ScalarType>(ndim_types.y));
  const auto b =
      val_at_offs<T>(other, other_offs, static_cast<ScalarType>(ndim_types.z));
  ref_at_offs<result_of<F, T, T>>(output, output_offs) = f(a, b);
}

template <typename T, typename F>
kernel void binary_dense(
    device result_of<F, T, T>* out [[buffer(0)]],
    constant T* input [[buffer(1)]],
    constant T* other [[buffer(2)]],
    uint tid [[thread_position_in_grid]]) {
  F f;
  out[tid] = f(input[tid], other[tid]);
}

template <typename T, typename F>
kernel void binary_dense_cast(
    device result_of<F, T, T>* out [[buffer(0)]],
    constant void* input [[buffer(1)]],
    constant void* other [[buffer(2)]],
    constant uint4& sizes_types [[buffer(3)]],
    uint tid [[thread_position_in_grid]]) {
  F f;
  const auto a = val_at_offs<T>(
      input, tid * sizes_types.x, static_cast<ScalarType>(sizes_types.z));
  const auto b = val_at_offs<T>(
      other, tid * sizes_types.y, static_cast<ScalarType>(sizes_types.w));
  out[tid] = f(a, b);
}

#define REGISTER_BINARY_OP(NAME, DTYPEI, DTYPEO)                               \
  static_assert(                                                               \
      ::metal::is_same_v<                                                      \
          DTYPEO,                                                              \
          ::c10::metal::result_of<NAME##_functor, DTYPEI, DTYPEI>>,            \
      "Output dtype mismatch for binary op " #NAME " and input " #DTYPEI);     \
  template [[host_name(#NAME "_strided_" #DTYPEO "_" #DTYPEI)]] kernel void :: \
      c10::metal::binary_strided<DTYPEI, NAME##_functor>(                      \
          device void* out,                                                    \
          constant void* input,                                                \
          constant void* other,                                                \
          constant long* sizes,                                                \
          constant long* output_strides,                                       \
          constant long* input_strides,                                        \
          constant long* other_strides,                                        \
          constant uint3& ndim,                                                \
          uint tid);                                                           \
  template [[host_name(#NAME "_strided_cast_" #DTYPEI)]] kernel void ::c10::   \
      metal::binary_strided_cast<DTYPEI, NAME##_functor>(                      \
          device void* out,                                                    \
          constant void* input,                                                \
          constant void* other,                                                \
          constant long* sizes,                                                \
          constant long* output_strides,                                       \
          constant long* input_strides,                                        \
          constant long* other_strides,                                        \
          constant uint3& ndim_types,                                          \
          uint tid);                                                           \
  template [[host_name(#NAME "_dense_" #DTYPEO "_" #DTYPEI)]] kernel void ::   \
      c10::metal::binary_dense<DTYPEI, NAME##_functor>(                        \
          device ::c10::metal::result_of<NAME##_functor, DTYPEI, DTYPEI> *     \
              out_,                                                            \
          constant DTYPEI * input_,                                            \
          constant DTYPEI * other_,                                            \
          uint tid);                                                           \
  template [[host_name(#NAME "_dense_cast_" #DTYPEI)]] kernel void ::c10::     \
      metal::binary_dense_cast<DTYPEI, NAME##_functor>(                        \
          device ::c10::metal::result_of<NAME##_functor, DTYPEI, DTYPEI> *     \
              out_,                                                            \
          constant void* input,                                                \
          constant void* other,                                                \
          constant uint4& sizes_types,                                         \
          uint tid)
>>>>>>> 039ebdc1
} // namespace metal
} // namespace c10<|MERGE_RESOLUTION|>--- conflicted
+++ resolved
@@ -1,11 +1,11 @@
 // Metal indexing primitives
 #pragma once
+#include <c10/metal/common.h>
 #include <c10/metal/utils.h>
 #include <metal_stdlib>
 
 namespace c10 {
 namespace metal {
-constant constexpr unsigned max_ndim = 16;
 
 // Given coordinates and strides, calculates offset from the start of the
 // tensors
@@ -104,8 +104,6 @@
     }                                                                           \
   }
 
-<<<<<<< HEAD
-=======
 template <typename T>
 inline T val_at_offs(constant void* ptr, long offs) {
   return *reinterpret_cast<constant T*>(
@@ -259,6 +257,5 @@
           constant void* other,                                                \
           constant uint4& sizes_types,                                         \
           uint tid)
->>>>>>> 039ebdc1
 } // namespace metal
 } // namespace c10