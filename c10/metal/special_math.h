--- conflicted
+++ resolved
@@ -242,7 +242,7 @@
 }
 
 template <typename T>
-T i1e(T _x) {
+inline T i1e(T _x) {
   const auto x = ::metal::fabs(_x);
   if (x <= 8.0) {
     // Chebyshev double coefficients for exp(-x) i1(x) in the interval [0,8].
@@ -644,7 +644,7 @@
 
 // Copy-n-paste from aten/src/ATen/native/cuda/Math.cuh lines 1463-1915
 template <typename T>
-float bessel_j0_forward(T x) {
+inline float bessel_j0_forward(T x) {
   constexpr float PP[] = {
       +7.96936729297347051624e-04,
       +8.28352392107440799803e-02,
@@ -763,7 +763,7 @@
 } // bessel_j0_forward(T x)
 
 template <typename T>
-float bessel_y0_forward(T x) {
+inline float bessel_y0_forward(T x) {
   constexpr float PP[] = {
       +7.96936729297347051624e-04,
       +8.28352392107440799803e-02,
@@ -886,7 +886,7 @@
 } // bessel_y0_forward(T x)
 
 template <typename T>
-float bessel_j1_forward(T x) {
+inline float bessel_j1_forward(T x) {
   constexpr float PP[] = {
       +7.62125616208173112003e-04,
       +7.31397056940917570436e-02,
@@ -1001,7 +1001,7 @@
 } // bessel_j1_forward(T x)
 
 template <typename T>
-float bessel_y1_forward(T x) {
+inline float bessel_y1_forward(T x) {
   constexpr float PP[] = {
       +7.62125616208173112003e-04,
       +7.31397056940917570436e-02,
@@ -1121,8 +1121,6 @@
                   x - 2.356194490192344928846982537459627163)) *
       0.797884560802865355879892119868763737 / ::metal::precise::sqrt(x);
 } // bessel_y1_forward(T x)
-<<<<<<< HEAD
-=======
 
 template <typename T>
 inline float modified_bessel_i0_forward(T x) {
@@ -1457,6 +1455,5 @@
   return 0.5 * (b - p) / ::metal::precise::sqrt(x);
 }
 
->>>>>>> 9d02b399
 } // namespace metal
 } // namespace c10