# Owner(s): ["module: dynamo"]
import unittest
from typing import Any

import torch
import torch._dynamo.test_case
import torch._functorch.config
import torch.utils.checkpoint
from torch._dynamo.testing import (
    AotEagerAndRecordGraphs,
    EagerAndRecordGraphs,
    normalize_gm,
)
from torch.testing._internal.inductor_utils import HAS_CUDA


requires_cuda = unittest.skipUnless(HAS_CUDA, "requires cuda")


def normalize_graph(gm):
    return normalize_gm(gm.print_readable(print_output=False))


class InvokeQuantTest(torch._higher_order_ops.BaseHOP):
    def __init__(self):
        super().__init__("invoke_quant_test")

    def __call__(self, subgraph, *operands, scheme):
        return super().__call__(subgraph, *operands, scheme=scheme)


invoke_quant_test = InvokeQuantTest()


class BaseHOPTest(torch._dynamo.test_case.TestCase):
    # TODO: flip to False later, we're landing a refactor PR and don't want to merge conflict
    @torch._dynamo.config.patch(assume_static_by_default=True)
    def test_dynamo(self):
        def inner(x, y):
            return (x @ y).sin().cos()

        x = torch.randn(3, 3, requires_grad=True)
        y = torch.randn(3, 3, requires_grad=True)

        backend = EagerAndRecordGraphs()

        @torch.compile(backend=backend)
        def f(x, y):
            return invoke_quant_test(inner, x, y, scheme="nf4")

        out = f(x, y)
        self.assertEqual(out, inner(x, y))

        assert len(backend.graphs) == 1
        self.assertExpectedInline(
            normalize_graph(backend.graphs[0]),
            """\
class GraphModule(torch.nn.Module):
    def forward(self, L_x_: "f32[3, 3]", L_y_: "f32[3, 3]"):
        l_x_ = L_x_
        l_y_ = L_y_

        subgraph_0 = self.subgraph_0
        invoke_quant_test = torch.ops.higher_order.invoke_quant_test(subgraph_0, l_x_, l_y_, scheme = 'nf4');  subgraph_0 = l_x_ = l_y_ = None
        getitem: "f32[3, 3]" = invoke_quant_test[0];  invoke_quant_test = None
        return (getitem,)

    class subgraph_0(torch.nn.Module):
        def forward(self, l_x_: "f32[3, 3]", l_y_: "f32[3, 3]"):
            matmul: "f32[3, 3]" = l_x_ @ l_y_;  l_x_ = l_y_ = None
            sin: "f32[3, 3]" = matmul.sin();  matmul = None
            cos: "f32[3, 3]" = sin.cos();  sin = None
            return (cos,)
""",  # NOQA: B950
        )

    def _find_hop_schema(
        self, gm: torch.fx.GraphModule, target: Any
    ) -> list[torch._C.FunctionSchema]:
        import torch.utils._pytree as pytree

        schemas = []
        for node in gm.graph.find_nodes(op="call_function", target=target):

            def _get_example_value(node: torch.fx.Node) -> Any:
                if node.op == "get_attr":
                    return getattr(gm, node.target)
                else:
                    return node.meta["example_value"]

            fake_args, fake_kwargs = pytree.tree_map_only(
                torch.fx.Node,
                _get_example_value,
                (node.args, node.kwargs),
            )
            schema = node.target.gen_schema(*fake_args, **fake_kwargs)
            schemas.append(schema)
        return schemas

    @torch._dynamo.config.patch(assume_static_by_default=True)
    def test_schema_gen_single_return(self):
        def inner(x, y):
            x.add_(1)
            y.mul_(-1)
            return (x @ y).sin().cos()

        x = torch.randn(3, 3, requires_grad=False)
        y = torch.randn(3, 3, requires_grad=False)

        backend = EagerAndRecordGraphs()

        @torch.compile(backend=backend)
        def f(x, y):
            return invoke_quant_test(inner, x, y, scheme="nf4")

        out = f(x.clone(), y)
        self.assertEqual(out, inner(x.clone(), y))
        schemas = self._find_hop_schema(backend.graphs[0], invoke_quant_test)
        self.assertEqual(len(schemas), 1)
        self.assertExpectedInline(
            str(schemas[0]),
            # See Note [schema for signle return item with parenthesis] for why
            # there's an extra parenthesis in schema of return
            """invoke_quant_test(Any subgraph, Tensor(!) arg0, Tensor(!) arg1, str scheme="nf4") -> ((Tensor) out)""",  # noqa: B950
        )

    @torch._dynamo.config.patch(assume_static_by_default=True)
    def test_schema_gen_pytree_in_out(self):
        def inner(x_y):
            x, y = x_y
            x.add_(1)
            return [
                (x @ y).sin().cos(),
                (x + y, x - y),
                {"out": (x @ y,)},
            ]

        # make x not require grad because we want to inplace mutate it
        x = torch.randn(3, 3, requires_grad=False)
        y = torch.randn(3, 3, requires_grad=True)

        backend = EagerAndRecordGraphs()

        @torch.compile(backend=backend)
        def f(x, y):
            return invoke_quant_test(inner, [x, y], scheme="nf4")

        out = f(x.clone(), y)
        self.assertEqual(out, inner([x.clone(), y]))
        schemas = self._find_hop_schema(backend.graphs[0], invoke_quant_test)
        self.assertEqual(len(schemas), 1)
        self.assertExpectedInline(
            str(schemas[0]),
            # See Note [schema for signle return item with parenthesis] for why
            # there's an extra parenthesis in schema of return
            """invoke_quant_test(Any subgraph, Tensor(!) arg0, Tensor arg1, str scheme="nf4") -> ((Tensor, Tensor, Tensor, Tensor) out)""",  # noqa: B950
        )

    @torch._dynamo.config.patch(assume_static_by_default=True)
    def test_aot_eager(self):
        def inner(x, y):
            return (x @ y).sin_().cos()

        x = torch.randn(3, 3, requires_grad=True)
        y = torch.randn(3, 3, requires_grad=True)

        backend = AotEagerAndRecordGraphs()

        @torch.compile(backend=backend)
        def f(x, y):
            return invoke_quant_test(inner, x, y, scheme="nf4")

        out = f(x, y)
        result = torch.autograd.grad(out, x, y)
        out = inner(x, y)
        expected = torch.autograd.grad(out, x, y)
        self.assertEqual(result, expected)

        assert len(backend.fw_graphs) == 1
        self.assertExpectedInline(
            normalize_graph(backend.fw_graphs[0]),
            """\
class GraphModule(torch.nn.Module):
    def forward(self, primals_1: "f32[3, 3]", primals_2: "f32[3, 3]"):
        subgraph0 = self.subgraph0
        invoke_quant_test = torch.ops.higher_order.invoke_quant_test(subgraph0, primals_1, primals_2, scheme = 'nf4');  subgraph0 = None
        getitem: "f32[3, 3]" = invoke_quant_test[0];  invoke_quant_test = None
        return (getitem, primals_1, primals_2)

    class subgraph0(torch.nn.Module):
        def forward(self, arg0_1: "f32[3, 3]", arg1_1: "f32[3, 3]"):
            mm: "f32[3, 3]" = torch.ops.aten.mm.default(arg0_1, arg1_1);  arg0_1 = arg1_1 = None
            sin: "f32[3, 3]" = torch.ops.aten.sin.default(mm);  mm = None
            cos: "f32[3, 3]" = torch.ops.aten.cos.default(sin);  sin = None
            return (cos,)
""",  # NOQA: B950
        )

        assert len(backend.bw_graphs) == 1
        self.assertExpectedInline(
            normalize_graph(backend.bw_graphs[0]),
            """\
class GraphModule(torch.nn.Module):
    def forward(self, primals_1: "f32[3, 3]", primals_2: "f32[3, 3]", tangents_1: "f32[3, 3]"):
        subgraph1 = self.subgraph1
        invoke_quant_test_1 = torch.ops.higher_order.invoke_quant_test(subgraph1, primals_1, primals_2, tangents_1, scheme = 'nf4');  subgraph1 = primals_1 = primals_2 = tangents_1 = None
        getitem_1: "f32[3, 3]" = invoke_quant_test_1[0]
        getitem_2: "f32[3, 3]" = invoke_quant_test_1[1];  invoke_quant_test_1 = None
        return (getitem_1, getitem_2)

    class subgraph1(torch.nn.Module):
        def forward(self, arg0_1: "f32[3, 3]", arg1_1: "f32[3, 3]", arg2_1: "f32[3, 3]"):
            mm: "f32[3, 3]" = torch.ops.aten.mm.default(arg0_1, arg1_1)
            clone: "f32[3, 3]" = torch.ops.aten.clone.default(mm)
            sin: "f32[3, 3]" = torch.ops.aten.sin.default(mm);  mm = None
            cos: "f32[3, 3]" = torch.ops.aten.cos.default(sin);  cos = None
            sin_1: "f32[3, 3]" = torch.ops.aten.sin.default(sin);  sin = None
            neg: "f32[3, 3]" = torch.ops.aten.neg.default(sin_1);  sin_1 = None
            mul: "f32[3, 3]" = torch.ops.aten.mul.Tensor(arg2_1, neg);  arg2_1 = neg = None
            cos_1: "f32[3, 3]" = torch.ops.aten.cos.default(clone);  clone = None
            mul_1: "f32[3, 3]" = torch.ops.aten.mul.Tensor(mul, cos_1);  mul = cos_1 = None
            t: "f32[3, 3]" = torch.ops.aten.t.default(arg0_1);  arg0_1 = None
            mm_1: "f32[3, 3]" = torch.ops.aten.mm.default(t, mul_1);  t = None
            t_1: "f32[3, 3]" = torch.ops.aten.t.default(arg1_1);  arg1_1 = None
            mm_2: "f32[3, 3]" = torch.ops.aten.mm.default(mul_1, t_1);  mul_1 = t_1 = None
            return (mm_2, mm_1)
""",  # NOQA: B950
        )

    def test_aliasing_mutation_error(self):
        def inner(x, y):
            return x

        def inner2(x, y):
            x.sin_()
            return x + y

        x = torch.randn(3, 3)
        y = torch.randn(3, 3)

        @torch.compile(backend="eager", fullgraph=True)
        def f(inner, x, y):
            return invoke_quant_test(inner, x, y, scheme="nf4")

        with self.assertRaisesRegex(
            RuntimeError, "Encountered aliasing during higher order op tracing for HOP"
        ):
            f(inner, x, y)

<<<<<<< HEAD
        f(inner2, x, y)
=======
        with self.assertRaisesRegex(
            RuntimeError,
            "Encountered input mutation during higher order op tracing for HOP",
        ):
            f(inner2, x, y)
>>>>>>> d9681230

    def test_eager_call(self):
        def inner(x, y):
            return x + y

        x = torch.randn(3, 3)
        y = torch.randn(3, 3)

        with self.assertRaisesRegex(RuntimeError, "torch.fx.GraphModule"):
            invoke_quant_test(inner, x, y, scheme="nf4")

        from functorch import make_fx

        result = make_fx(inner)(x, y)
        # smoke test
        invoke_quant_test(result, x, y, scheme="nf4")


if __name__ == "__main__":
    from torch._dynamo.test_case import run_tests

    run_tests()<|MERGE_RESOLUTION|>--- conflicted
+++ resolved
@@ -121,7 +121,7 @@
             str(schemas[0]),
             # See Note [schema for signle return item with parenthesis] for why
             # there's an extra parenthesis in schema of return
-            """invoke_quant_test(Any subgraph, Tensor(!) arg0, Tensor(!) arg1, str scheme="nf4") -> ((Tensor) out)""",  # noqa: B950
+            """invoke_quant_test(Any subgraph, Tensor(a1!) arg0, Tensor(a2!) arg1, str scheme="nf4") -> ((Tensor) out)""",  # noqa: B950
         )
 
     @torch._dynamo.config.patch(assume_static_by_default=True)
@@ -153,7 +153,7 @@
             str(schemas[0]),
             # See Note [schema for signle return item with parenthesis] for why
             # there's an extra parenthesis in schema of return
-            """invoke_quant_test(Any subgraph, Tensor(!) arg0, Tensor arg1, str scheme="nf4") -> ((Tensor, Tensor, Tensor, Tensor) out)""",  # noqa: B950
+            """invoke_quant_test(Any subgraph, Tensor(a1!) arg0, Tensor arg1, str scheme="nf4") -> ((Tensor, Tensor, Tensor, Tensor) out)""",  # noqa: B950
         )
 
     @torch._dynamo.config.patch(assume_static_by_default=True)
@@ -247,15 +247,8 @@
         ):
             f(inner, x, y)
 
-<<<<<<< HEAD
+        # input mutation can be supported with auto_functionalize
         f(inner2, x, y)
-=======
-        with self.assertRaisesRegex(
-            RuntimeError,
-            "Encountered input mutation during higher order op tracing for HOP",
-        ):
-            f(inner2, x, y)
->>>>>>> d9681230
 
     def test_eager_call(self):
         def inner(x, y):
