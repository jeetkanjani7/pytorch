--- conflicted
+++ resolved
@@ -631,15 +631,12 @@
   if (cudaStatus != cudaSuccess) {
     throw std::runtime_error("cudaMemGetInfo failed!");
   }
-<<<<<<< HEAD
+
   ASSERT_EQ(
       initMemory + DATASIZE - (torchReserved2 - initTorchReserved),
       updateMemory1);
   ASSERT_EQ(FOLDEDDATASIZE, torchActive1 - torchActive2);
   ASSERT_EQ(0, torchActive2 - initTorchActive);
-=======
-  ASSERT_EQ(initMemory + DATASIZE - 2 * FOLDEDDATASIZE, updateMemory1);
-  ASSERT_EQ(2 * FOLDEDDATASIZE, active1 - active2);
 
   for (auto& pair : rand_map) {
     delete pair.second;
@@ -647,7 +644,6 @@
   for (auto& pair : real_map) {
     delete pair.second;
   }
->>>>>>> 4e0f3835
 }
 
 class ThreadPool {
