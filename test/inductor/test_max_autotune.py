# Owner(s): ["module: inductor"]
import contextlib
import json
import math
import os
import random
import re
import tempfile
import unittest
from typing import Callable, Optional

import torch
from torch import multiprocessing as mp, nn
from torch._dynamo import reset
from torch._dynamo.exc import BackendCompilerFailed
from torch._dynamo.testing import rand_strided, reset_rng_state
from torch._dynamo.utils import same
from torch._inductor import config
from torch._inductor.autotune_process import (
    _TestBenchmarkRequest,
    CUDA_VISIBLE_DEVICES,
    TuningProcess,
    TuningProcessPool,
)
from torch._inductor.graph import GraphLowering
from torch._inductor.ir import Buffer, ChoiceCaller, FixedLayout
from torch._inductor.kernel.mm_plus_mm import aten_mm_plus_mm
from torch._inductor.select_algorithm import (
    AlgorithmSelectorCache,
    TritonTemplate,
    TritonTemplateCaller,
)
from torch.testing._internal.common_cuda import PLATFORM_SUPPORTS_FP8
from torch.testing._internal.common_utils import (
    instantiate_parametrized_tests,
    IS_WINDOWS,
    parametrize,
    TEST_WITH_ROCM,
)
from torch.utils._triton import has_triton_tma_device


aten = torch.ops.aten
from torch._inductor.mock_cache import global_stats, PatchCaches, Stats
from torch._inductor.test_case import run_tests, TestCase
from torch._inductor.utils import fresh_inductor_cache, run_and_get_code
from torch._inductor.virtualized import V
from torch.fx.experimental.proxy_tensor import make_fx
from torch.testing import FileCheck
from torch.testing._internal.common_utils import MI300_ARCH, runOnRocmArch, skipIfXpu
from torch.testing._internal.inductor_utils import (
    get_func_call,
    get_kernel_launch,
    GPU_TYPE,
    HAS_CPU,
    HAS_CUDA,
    HAS_GPU,
)


torch.set_float32_matmul_precision("high")
if HAS_CUDA:
    torch.cuda.memory._set_allocator_settings("expandable_segments:False")


def benchmark_choice(choice, args, out, expected_out, timings):
    result = choice.benchmark(*args, out=out)
    if expected_out is not None:
        torch.testing.assert_close(out, expected_out)

    timings.copy_(torch.tensor(result))


class FailChoiceCaller(ChoiceCaller):
    def benchmark(self, *args, out):
        raise RuntimeError("This choice caller will always throw")


@instantiate_parametrized_tests
@unittest.mock.patch(
    "torch._inductor.select_algorithm.TritonTemplate.test_cache", new=True
)
class TestMaxAutotune(TestCase):
    def _create_buffer(self, name, shape):
        return Buffer(
            name=name,
            layout=FixedLayout(
                torch.device(f"{GPU_TYPE}:0"), dtype=torch.float32, size=shape
            ),
        )

    # XPU have not support multiprocessing reduction in torch/multiprocessing/reductions.py
    @skipIfXpu
    def test_benchmark_choice_in_subproc(self):
        gm = make_fx(
            lambda: torch.zeros(2, 3)
        )()  # a dummy graph to construct the GraphLowering
        graph = GraphLowering(gm)

        # the graph handler is neede to create benchmark example value below
        with V.set_graph_handler(graph):
            buf1 = self._create_buffer("mat1", (2, 3))
            buf2 = self._create_buffer("mat2", (3, 2))
            buf3 = self._create_buffer("mat3", (2, 3))
            buf4 = self._create_buffer("mat4", (3, 2))

            layout = FixedLayout(torch.device(f"{GPU_TYPE}:0"), torch.float32, (2, 2))

            mat1 = AlgorithmSelectorCache.benchmark_example_value(buf1)
            mat2 = AlgorithmSelectorCache.benchmark_example_value(buf2)
            mat3 = AlgorithmSelectorCache.benchmark_example_value(buf3)
            mat4 = AlgorithmSelectorCache.benchmark_example_value(buf4)

            out = AlgorithmSelectorCache.benchmark_example_value(layout)
            # expected_out = (mat1 @ mat2) + (mat3 @ mat4)
            expected_out = None

            choice = aten_mm_plus_mm.bind((buf1, buf2, buf3, buf4), layout)
            # use a tensor since the mutation to a python list in a sub process
            # is not synced back to the parent process
            timings = torch.zeros(3, dtype=torch.float32)
            ctx = mp.get_context("spawn")
            child = ctx.Process(
                target=benchmark_choice,
                args=(choice, (mat1, mat2, mat3, mat4), out, expected_out, timings),
            )
            child.start()
            child.join()
            self.assertEqual(0, child.exitcode)
            print(f"timings is {timings}, out {out}, expected_out {expected_out}")

    # XPU have not support multiprocessing reduction in torch/multiprocessing/reductions.py
    @skipIfXpu
    def test_benchmark_choice_fail_in_subproc(self):
        gm = make_fx(
            lambda: torch.zeros(2, 3)
        )()  # a dummy graph to construct the GraphLowering
        graph = GraphLowering(gm)

        # the graph handler is neede to create benchmark example value below
        with V.set_graph_handler(graph):
            buf1 = self._create_buffer("mat1", (2, 3))
            buf2 = self._create_buffer("mat2", (3, 2))
            buf3 = self._create_buffer("mat3", (2, 3))
            buf4 = self._create_buffer("mat4", (3, 2))

            layout = FixedLayout(torch.device(f"{GPU_TYPE}:0"), torch.float32, (2, 2))

            mat1 = AlgorithmSelectorCache.benchmark_example_value(buf1)
            mat2 = AlgorithmSelectorCache.benchmark_example_value(buf2)
            mat3 = AlgorithmSelectorCache.benchmark_example_value(buf3)
            mat4 = AlgorithmSelectorCache.benchmark_example_value(buf4)

            out = AlgorithmSelectorCache.benchmark_example_value(layout)
            expected_out = (mat1 @ mat2) + (mat3 @ mat4)

            choice = FailChoiceCaller("fail_choice_caller", [], None, description="")

            # use a tensor since python list is not synced back
            timings = torch.zeros(3, dtype=torch.float32)
            ctx = mp.get_context("spawn")
            child = ctx.Process(
                target=benchmark_choice,
                args=(choice, (mat1, mat2, mat3, mat4), out, expected_out, timings),
            )
            child.start()
            child.join()
            self.assertNotEqual(0, child.exitcode)

    @parametrize("autotune_in_subproc", (True, False))
    @parametrize("autotune_multi_device", (True, False))
    def test_max_autotune_mm_plus_mm(self, autotune_in_subproc, autotune_multi_device):
        """
        This crash previously due to a triton issue: https://github.com/openai/triton/issues/1298 .
        With autotuning in subprocess, we don't crash anymore.
        """
        m, n, k = 2048, 1536, 64

        def mm_plus_mm(a, b, c, d):
            return a @ b + c @ d

        a = torch.randn(m, k).to(GPU_TYPE)
        b = torch.randn(k, n).to(GPU_TYPE)
        c = torch.randn(m, k).to(GPU_TYPE)
        d = torch.randn(k, n).to(GPU_TYPE)

        with config.patch(
            {
                "max_autotune": True,
                "autotune_in_subproc": autotune_in_subproc,
                "autotune_multi_device": autotune_multi_device,
            }
        ):
            torch.compile(mm_plus_mm)(a, b, c, d)

    @parametrize("dynamic", (False, True))
    def test_max_autotune_mm_plus_mm_zero_size_input(self, dynamic):
        """
        Make sure autotuning mm_plus_mm with zero-size input works without crashes.
        """
        m, n, k = 0, 1536, 64

        def mm_plus_mm(a, b, c, d):
            return a @ b + c @ d

        a = torch.randn(m, k).to(GPU_TYPE)
        b = torch.randn(k, n).to(GPU_TYPE)
        c = torch.randn(m, k).to(GPU_TYPE)
        d = torch.randn(k, n).to(GPU_TYPE)

        with config.patch({"max_autotune": True}):
            torch.compile(mm_plus_mm, dynamic=dynamic)(a, b, c, d)

    @parametrize("dynamic", (False, True))
    def test_max_autotune_regular_mm(self, dynamic: bool):
        """
        Make sure autotuning mm in sub processes work without crashes.
        """

        def mm(a, b):
            a = torch.sin(a)
            return a @ b

        a = torch.randn(100, 10).to(GPU_TYPE)
        b = torch.randn(10, 100).to(GPU_TYPE)

        with config.patch({"max_autotune": True, "autotune_in_subproc": True}):
            torch.compile(mm, dynamic=dynamic)(a, b)

    @unittest.skipIf(
        not has_triton_tma_device(), "Need device-side TMA support in Triton"
    )
    @parametrize("a_transposed", (False, True))
    @parametrize("b_transposed", (False, True))
    @parametrize("dynamic", (False, True))
    def test_max_autotune_regular_mm_persistent_tma(
        self,
        a_transposed: bool,
        b_transposed: bool,
        dynamic: bool,
    ):
        def mm(a, b):
            # TMA requires 16-byte alignment: here we repeat the dims
            # by the factor of 8, as float16 is 2-byte. All dims are
            # repeated due to the possible transpositions below.
            a = a.repeat(8, 8)
            b = b.repeat(8, 8)

            if a_transposed:
                a = a.T
            if b_transposed:
                b = b.T

            return torch.mm(a, b)

        M, N, K = 21, 31, 11
        a = torch.randn(*((K, M) if a_transposed else (M, K))).to(torch.float16).cuda()
        b = torch.randn(*((N, K) if b_transposed else (K, N))).to(torch.float16).cuda()

        with config.patch(
            {
                "max_autotune": True,
                "autotune_fallback_to_aten": False,
                "triton.enable_persistent_tma_matmul": "1",
                "test_configs.autotune_choice_name_regex": "mm_persistent_tma",
            }
        ):
            c_actual = torch.compile(mm, dynamic=dynamic)(a, b)
            c_expected = mm(a, b)

        torch.testing.assert_close(c_actual, c_expected, atol=1e-2, rtol=1e-2)

    @unittest.skipIf(
        not has_triton_tma_device(), "Need device-side TMA support in Triton"
    )
    @parametrize("dynamic", (False, True))
    def test_max_autotune_regular_mm_persistent_tma_illegal_alignment(self, dynamic):
        def mm(a, b):
            return torch.mm(a, b)

        M, N, K = 21, 31, 11
        a = torch.randn(M, K).to(torch.float16).cuda()
        b = torch.randn(K, N).to(torch.float16).cuda()

        with self.assertRaises(BackendCompilerFailed) as context, config.patch(
            {
                "max_autotune": True,
                "autotune_fallback_to_aten": False,
                "triton.enable_persistent_tma_matmul": "1",
                "test_configs.autotune_choice_name_regex": "mm_persistent_tma",
            }
        ):
            torch.compile(mm, dynamic=dynamic)(a, b)

        # Lowering to the persistent+TMA Triton template should be skipped
        # if any of the input inner dims are not 16-byte aligned. As a result,
        # given the config flags above, we should have no choices left.
        self.assertIn("NoValidChoicesError", str(context.exception))

    @parametrize("dynamic", (False, True))
    def test_max_autotune_regular_mm_zero_size_input(self, dynamic: bool):
        """
        Make sure autotuning mm with zero-size input works without crashes.
        """

        def mm(a, b):
            a = torch.sin(a)
            return a @ b

        a = torch.randn(0, 10).to(GPU_TYPE)
        b = torch.randn(10, 100).to(GPU_TYPE)

        with config.patch({"max_autotune": True}):
            torch.compile(mm, dynamic=dynamic)(a, b)

    def test_precompilation_threads(self):
        import threading
        from typing import Any
        from unittest.mock import Mock, patch

        class FakeChoiceCaller(ChoiceCaller):
            def __init__(self) -> None:
                super().__init__("none", [], Mock(), description="")
                self.thread_id = None

            def precompile(self):
                self.thread_id = threading.get_ident()

            def call_name(self) -> str:
                return None

            def to_callable(self):
                return None

            def hash_key(self) -> str:
                return str(hash(self))

            def output_node(self) -> "TensorBox":  # noqa: F821
                return None

        fake_choices = [FakeChoiceCaller() for i in range(10)]
        fake_lookup_result = dict.fromkeys(fake_choices, 0.123)

        def no_lookup(
            choices: list[ChoiceCaller],
            op: str,
            inputs: str,
            benchmark: Callable[[Any], dict[ChoiceCaller, float]],
        ) -> Optional[dict[ChoiceCaller, float]]:
            if benchmark is not None:
                return benchmark(choices)

        asc = AlgorithmSelectorCache()

        def fake_benchmark_fn(*args, **kwargs):
            return fake_lookup_result

        main_thread_id = threading.get_ident()
        mock_debug_handler = Mock()
        old_debug_handler = V.debug
        try:
            V.set_debug_handler(mock_debug_handler)
            with patch.object(asc, "lookup", new=no_lookup):
                with patch.object(
                    asc, "make_benchmark_fn", return_value=fake_benchmark_fn
                ):
                    with config.patch(
                        {
                            "autotune_in_subproc": False,
                            "compile_threads": len(fake_choices),
                        }
                    ):
                        asc("test_call", fake_choices, [], Mock())
            for fake_choice in fake_choices:
                assert (
                    fake_choice.thread_id is not None
                ), "Expected all ChoiceCaller's precompile method to have been called"
                assert (
                    fake_choice.thread_id != main_thread_id
                ), "Expected all ChoiceCaller's precompile method to have been called on separate thread"
        finally:
            V.set_debug_handler(old_debug_handler)

    @parametrize("dynamic", (False, True))
    def test_max_autotune_addmm(self, dynamic=False):
        """
        Make sure autotuning addmm in sub processes work without crashes.
        """

        torch.backends.cuda.matmul.allow_fp16_reduced_precision_reduction = False

        def addmm(x, a, b):
            return torch.addmm(x, a, b)

        x = torch.randn(100).to(GPU_TYPE)
        a = torch.randn(100, 10).to(GPU_TYPE)
        b = torch.randn(10, 100).to(GPU_TYPE)
        with config.patch({"max_autotune": True, "autotune_in_subproc": True}):
            Y_compiled = torch.compile(addmm, dynamic=dynamic)(x, a, b)
            Y = addmm(x, a, b)
            torch.testing.assert_close(Y_compiled, Y, atol=1e-2, rtol=1e-2)

    @unittest.skipIf(
        not has_triton_tma_device(), "Need device-side TMA support in Triton"
    )
    @parametrize("a_transposed", (False, True))
    @parametrize("b_transposed", (False, True))
    @parametrize("dynamic", (False, True))
    def test_max_autotune_addmm_persistent_tma(
        self,
        a_transposed: bool,
        b_transposed: bool,
        dynamic: bool,
    ):
        def addmm(x, a, b):
            # TMA requires 16-byte alignment: here we repeat the dims
            # by the factor of 8, as float16 is 2-byte. All dims are
            # repeated due to the possible transpositions below.
            x = x.repeat(8)
            a = a.repeat(8, 8)
            b = b.repeat(8, 8)

            if a_transposed:
                a = a.T
            if b_transposed:
                b = b.T

            return torch.addmm(x, a, b)

        M, N, K = 21, 31, 11
        a = torch.randn(*((K, M) if a_transposed else (M, K))).to(torch.float16).cuda()
        b = torch.randn(*((N, K) if b_transposed else (K, N))).to(torch.float16).cuda()
        x = torch.randn(N).to(torch.float16).cuda()

        with config.patch(
            {
                "max_autotune": True,
                "autotune_fallback_to_aten": False,
                "triton.enable_persistent_tma_matmul": "1",
                "test_configs.autotune_choice_name_regex": "mm_persistent_tma",
            }
        ):
            c_actual = torch.compile(addmm, dynamic=dynamic)(x, a, b)
            c_expected = addmm(x, a, b)

        torch.testing.assert_close(c_actual, c_expected, atol=1e-2, rtol=1e-2)

    @unittest.skipIf(
        not has_triton_tma_device(), "Need device-side TMA support in Triton"
    )
    @parametrize("dynamic", (False, True))
    def test_max_autotune_addmm_persistent_tma_illegal_alignment(self, dynamic):
        def addmm(x, a, b):
            return torch.addmm(x, a, b)

        M, N, K = 21, 31, 11
        a = torch.randn(M, K).to(torch.float16).cuda()
        b = torch.randn(K, N).to(torch.float16).cuda()
        x = torch.randn(N).to(torch.float16).cuda()

        with self.assertRaises(BackendCompilerFailed) as context, config.patch(
            {
                "max_autotune": True,
                "autotune_fallback_to_aten": False,
                "triton.enable_persistent_tma_matmul": "1",
                "test_configs.autotune_choice_name_regex": "mm_persistent_tma",
            }
        ):
            torch.compile(addmm, dynamic=dynamic)(x, a, b)

        # Lowering to the persistent+TMA Triton template should be skipped
        # if any of the input inner dims are not 16-byte aligned. As a result,
        # given the config flags above, we should have no choices left.
        self.assertIn("NoValidChoicesError", str(context.exception))

    @fresh_inductor_cache()
    @unittest.skipIf(TEST_WITH_ROCM, "ROCm doesn't support sm carveout")
    @unittest.skipIf(IS_WINDOWS, "Windows doesn't support persistent TMA")
    @unittest.skipIf(
        not has_triton_tma_device(), "Need device-side TMA support in Triton"
    )
    @parametrize("carveout", (None, 0, 27))
    @parametrize("op", ("mm", "scaled_mm"))
    def test_honor_sm_carveout_with_triton_tma(self, carveout, op: str):
        def mm_func(a, b):
            return torch.mm(a, b)

        def scaled_mm(
            a,
            b,
            scale_a,
            scale_b,
        ):
            return torch._scaled_mm(a, b, scale_a, scale_b, out_dtype=torch.bfloat16)

        # Create large matrices to ensure we use all possible sms
        size = 2560
        a = torch.randn(size, size, device="cuda", dtype=torch.bfloat16)
        b = (
            torch.randn(size, size, device="cuda", dtype=torch.bfloat16)
            .transpose(0, 1)
            .contiguous()
            .transpose(0, 1)
        )
        scale_a = torch.tensor(1, dtype=torch.float32, device="cuda")
        scale_b = torch.tensor(1, dtype=torch.float32, device="cuda")

        args = (
            (a.to(torch.float8_e4m3fn), b.to(torch.float8_e4m3fn), scale_a, scale_b)
            if op == "scaled_mm"
            else (a, b)
        )
        func = scaled_mm if op == "scaled_mm" else mm_func

        # Set the specified carveout value
        torch._C._set_sm_carveout_experimental(carveout)
        if carveout is None:
            self.assertIsNone(torch._C._get_sm_carveout_experimental())
        else:
            self.assertEqual(torch._C._get_sm_carveout_experimental(), carveout)

        with config.patch(
            {
                "max_autotune": True,
                "autotune_fallback_to_aten": False,
                "triton.enable_persistent_tma_matmul": True,
                "max_autotune_gemm_backends": "TRITON",
                "test_configs.autotune_choice_name_regex": "tma",
            }
        ):
            compiled_mm = torch.compile(func, mode="max-autotune-no-cudagraphs")
            compiled_mm(*args)  # Warm-up compilation

            with tempfile.NamedTemporaryFile() as f:
                with torch.profiler.profile(
                    activities=[torch.profiler.ProfilerActivity.CUDA]
                ) as prof:
                    # Run with the specified carveout
                    compiled_mm(*args)

                # Export trace and analyze results
                prof.export_chrome_trace(f.name)

                # Extract grid sizes from the trace events for TMA kernels
                kernel_name = "triton_tem_fused"
                kernel_events = [
                    {
                        "grid": evt.get("args", {}).get("grid", []),
                        "grid_size": math.prod(evt.get("args", {}).get("grid", [])),
                    }
                    for evt in json.load(open(f.name))["traceEvents"]
                    if evt.get("cat", "") == "kernel"
                    and kernel_name in evt.get("name", "").lower()
                ]

                # We should have exactly 1 kernel event for this run
                self.assertEqual(
                    len(kernel_events),
                    1,
                    f"Expected exactly 1 kernel event, but got {len(kernel_events)}",
                )

                # Check that grid size matches expected values based on carveout
                expected_grid_size = None
                max_grid_size = torch.cuda.get_device_properties(
                    "cuda"
                ).multi_processor_count
                careveout = 0 if carveout is None else carveout
                expected_grid_size = max_grid_size - careveout

                self.assertEqual(
                    kernel_events[0]["grid_size"],
                    expected_grid_size,
                    f"Grid size {kernel_events[0]['grid_size']} doesn't match {expected_grid_size} for carveout={carveout}",
                )

    @parametrize("dynamic", (False, True))
    def test_max_autotune_addmm_zero_size_input(self, dynamic):
        """
        Make sure autotuning addmm with zero-size input works without crashes.
        """

        def addmm(x, a, b):
            return torch.addmm(x, a, b)

        x = torch.randn(100).to(GPU_TYPE)
        a = torch.randn(0, 10).to(GPU_TYPE)
        b = torch.randn(10, 100).to(GPU_TYPE)
        with config.patch({"max_autotune": True}):
            torch.compile(addmm, dynamic=dynamic)(x, a, b)

    def test_autotune_conv1x1(self):
        # Assuming input has 3 channels and we want to produce 16 channels as output
        conv1x1 = (
            torch.nn.Conv2d(in_channels=3, out_channels=16, kernel_size=1)
            .to(memory_format=torch.channels_last)
            .to(GPU_TYPE)
        )

        # Example input tensor: batch size = 4, channels = 3, height = 32, width = 32
        # The memory format is set to `channels_last`
        input_tensor = (
            torch.randn(4, 3, 32, 32)
            .contiguous(memory_format=torch.channels_last)
            .to(GPU_TYPE)
        )

        with config.patch(
            {"max_autotune": True, "max_autotune_gemm_backends": "TRITON"}
        ):

            @torch.compile()
            def foo(mod, x):
                return mod(x)

            with torch.no_grad():
                out, code = run_and_get_code(foo, conv1x1, input_tensor)

            FileCheck().check_not("extern_kernels.convolution").run(code[0])
            self.assertEqual(conv1x1(input_tensor), out, atol=1e-2, rtol=0)

    def test_filled_cache_precompile(self):
        def fn(a, b, c):
            a = (a @ b) @ c
            a, b, c = (t.to(torch.float16) for t in [a, b, c])
            return (a @ b) @ c

        fn_c = torch.compile(mode="max-autotune-no-cudagraphs")(fn)
        inputs = [torch.rand([256, 256], device=GPU_TYPE) for _ in range(3)]
        from torch._dynamo.utils import counters

        self.assertEqual(fn(*inputs), fn_c(*inputs), atol=1e-2, rtol=1e-2)

        torch._dynamo.reset()
        counters.clear()

        fn_c = torch.compile(mode="max-autotune-no-cudagraphs")(fn)
        self.assertEqual(counters["inductor"]["select_algorithm_precompile"], 0)

    @fresh_inductor_cache()
    @config.patch(search_autotune_cache=True)
    def test_search_autotune_cache(self):
        def fn(a, b, c):
            a = (a @ b) @ c
            a, b, c = (t.to(torch.float16) for t in [a, b, c])
            return (a @ b) @ c

        fn_c = torch.compile()(fn)
        inputs = [torch.rand([256, 256], device=GPU_TYPE) for _ in range(3)]
        from torch._dynamo.utils import counters

        self.assertEqual(fn(*inputs), fn_c(*inputs), atol=1e-2, rtol=1e-2)
        self.assertEqual(counters["inductor"]["select_algorithm_precompile"], 0)

    @fresh_inductor_cache()
    @config.patch(max_autotune=True, max_fusion_size=2)
    def test_jit_fusion_matches_aot_fusion(self):
        # In this example, AOTInductor's JIT-compile will fuse(buf1, buf2) due
        # to proximity, we want to make sure AOT-compile pass does the same.
        # AOT could do fuse(buf2, buf4) instead if buf3 was pushed to the end
        # of the V.graph.buffers list because fuse(buf2, buf4) would have a
        # better proximity score than fuse(buf1, buf2). This scenario is possible
        # since finalizing MultiTemplateBuffers needs to replace buffers.
        def fn(x, number):
            buf0 = x + x
            buf1 = number.item()
            buf2 = x * x
            buf3 = x @ x  # MultiTemplateBuffer
            buf4 = x**2
            return buf0, buf1, buf2, buf3, buf4

        inputs = (
            torch.rand([256, 256], device=GPU_TYPE),
            torch.tensor(3, device=GPU_TYPE),
        )
        torch._export.aot_compile(fn, args=inputs)

    @config.patch(autotune_local_cache=False, autotune_remote_cache=False)
    @runOnRocmArch(MI300_ARCH)
    def test_precompilations(self):
        def fn(a, b, c):
            a = (a @ b) @ c
            a, b, c = (t.to(torch.float16) for t in [a, b, c])
            return (a @ b) @ c

        fn_c = torch.compile(mode="max-autotune-no-cudagraphs")(fn)
        inputs = [torch.rand([256, 256], device=GPU_TYPE) for _ in range(3)]

        torch.testing.assert_close(fn_c(*inputs), fn(*inputs), atol=1e-2, rtol=1e-2)

        from torch._dynamo.utils import counters

        self.assertEqual(counters["inductor"]["select_algorithm_precompile"], 2)

    def test_cat_addmm(self):
        def fn(a: torch.Tensor, b: torch.Tensor, c: torch.Tensor):
            return torch.cat(
                [
                    torch.addmm(a, b, c),
                    torch.addmm(b, c, a),
                ],
                1,
            )

        args = [
            torch.randn(4, 4, device=GPU_TYPE),
            torch.randn(4, 4, device=GPU_TYPE),
            torch.randn(4, 4, device=GPU_TYPE),
        ]
        with config.patch(
            {
                "max_autotune": True,
                "max_autotune_gemm_backends": "Triton",
            }
        ):
            expected = fn(*args)
            actual = torch.compile(fn)(*args)
            torch.testing.assert_close(actual, expected, atol=1e-2, rtol=1e-2)

    def test_triton_template_with_epilogues_and_dynamic_shape(self):
        def fn(
            x: torch.Tensor, w: torch.Tensor, bias: torch.Tensor, mul: torch.Tensor
        ) -> torch.Tensor:
            return (
                torch.nn.functional.relu(
                    torch.matmul(torch.transpose(x, 0, 1), torch.transpose(w, 0, 1))
                    + bias
                )
                * mul
            )

        M0 = 5
        M1 = 8
        K = 4
        N = 3
        w = torch.rand(N, K).to(GPU_TYPE).half()
        b = torch.rand(N).to(GPU_TYPE).half()

        with config.patch(
            {
                "max_autotune": True,
                "autotune_in_subproc": True,
                "max_autotune_gemm_backends": "Triton",
            }
        ):
            compiled_fn = torch.compile(
                fn, fullgraph=True, dynamic=True, mode="max-autotune-no-cudagraphs"
            )

            x0 = torch.rand(K, M0).to(GPU_TYPE).half()
            mul0 = torch.rand(M0, N).to(GPU_TYPE).half()
            y0 = compiled_fn(x0, w, b, mul0)
            y0_expected = fn(x0, w, b, mul0)
            torch.testing.assert_close(y0, y0_expected)

            x1 = torch.rand(K, M1).to(GPU_TYPE).half()
            mul1 = torch.rand(M1, N).to(GPU_TYPE).half()
            y1 = compiled_fn(x1, w, b, mul1)
            y1_expected = fn(x1, w, b, mul1)
            torch.testing.assert_close(y1, y1_expected)

    @config.patch(
        benchmark_kernel=True,
        fallback_random=True,
        max_autotune_gemm=True,
    )
    @parametrize("device", ("cpu", GPU_TYPE))
    def test_matmul_dropout(self, device):
        def fwd(a, b):
            x = a @ b
            x = torch.nn.functional.dropout(x, 0.1)
            return x

        def fn(a, b):
            x = fwd(a, b).sum()
            x.backward()
            return a.grad

        N = 128
        a = torch.randn(N, N, device=device, requires_grad=True)
        b = torch.randn(N, N, device=device)

        opt_fn = torch.compile(fn)
        reset_rng_state()
        ref = fn(a, b)
        reset_rng_state()
        act = opt_fn(a, b)

        if N <= 8:
            print(f"ref\n{ref}\nact\n{act}")
        torch.testing.assert_close(ref, act, atol=1e-1, rtol=1e-1)

    @config.patch(
        max_autotune_gemm=True,
    )
    @unittest.skipIf(
        getattr(torch, GPU_TYPE).device_count() < 2,
        "Need at least 2 devices for this test",
    )
    def test_autotune_device_guard(self):
        x = torch.randn(1024, 1024, device=f"{GPU_TYPE}:1")
        y = torch.randn(1024, 1024, device=f"{GPU_TYPE}:1")

        def f(x, y):
            return x @ y

        with fresh_inductor_cache():
            act = torch.compile(f)(x, y)
        ref = f(x, y)
        self.assertTrue(torch.allclose(act, ref, atol=4 * 1e-3, rtol=4 * 1e-3))

    @config.patch(max_autotune=True)
    def test_empty_conv_input(self, kernel_size=3):
        x = torch.randn(0, 256, 14, 14, device=GPU_TYPE)
        weight = torch.randn(256, 256, kernel_size, kernel_size, device=GPU_TYPE)

        def f(x, weight):
            return torch.convolution(
                x,
                weight,
                bias=None,
                stride=[1, 1],
                padding=[0, 0],
                dilation=[1, 1],
                transposed=False,
                output_padding=[0, 0],
                groups=1,
            )

        opt_f = torch.compile(f)
        ref = f(x, weight)
        act = opt_f(x, weight)
        self.assertTrue(torch.allclose(ref, act, atol=4 * 1e-3, rtol=4 * 1e-3))

    @config.patch(max_autotune=True)
    def test_empty_conv_input_with_1x1_kernel(self):
        self.test_empty_conv_input(kernel_size=1)

    @config.patch(max_autotune_gemm_backends="TRITON")
    def test_baddmm(self):
        class M(torch.nn.Module):
            def __init__(self):
                super().__init__()
                self.weight = torch.nn.Parameter(
                    torch.randn(64, 64, 192, dtype=torch.float16)
                )
                self.bias = torch.nn.Parameter(
                    torch.randn(64, 1, 192, dtype=torch.float16)
                )

            def forward(self, x):
                return torch.ops.aten.baddbmm.default(self.bias, x, self.weight)

        x = torch.randn(
            64, 2048, 64, dtype=torch.float16, requires_grad=False, device=GPU_TYPE
        )
        mod = M().to(GPU_TYPE)

        m_c = torch.compile(mode="max-autotune")(mod)
        out, code = run_and_get_code(m_c, x)
        self.assertEqual(out, mod(x))

        FileCheck().check("triton_tem_fused_baddbmm").run(code[0])

    @config.patch(max_autotune=True)
    def test_conv1x1_with_free_symbols(self):
        """
        Make sure there is no exception due to free symbols.
        """
        conv = nn.Conv2d(
            3, 64, kernel_size=(1, 1), stride=(1, 1), padding=(0, 0), bias=False
        ).to(device=GPU_TYPE)

        @torch.compile
        def f(x, y, z):
            h = y.nonzero().size(0)
            w = z.nonzero().size(0)
            x = x[:, :, :h, :w]
            x = conv(x)
            return x

        x = torch.randn(4, 3, 224, 224).to(
            memory_format=torch.channels_last, device=GPU_TYPE
        )
        for _ in range(2):
            y = torch.randint(0, 10, (224,)).to(device=GPU_TYPE)
            z = torch.randint(0, 10, (224,)).to(device=GPU_TYPE)
            f(x, y, z)

    def _test_cat_max_autotune_impl(self, using_triton_mm):
        def f(x, y):
            y = torch.cos(y)
            x = torch.mm(x, x)
            return torch.cat([x, y])

        f_c = torch.compile(mode="max-autotune-no-cudagraphs")(f)
        inps = [
            torch.randn(32, 32, device=GPU_TYPE),
            torch.randn(32, 32, device=GPU_TYPE),
        ]
        _, code = run_and_get_code(f_c, inps[0], inps[1])
        self.assertEqual(f_c(*inps), f(*inps), atol=0.03, rtol=0.25)

        # mm kernel, and cos kernel
        count = 2 if using_triton_mm else 1
        FileCheck().check(get_func_call()).check_count(
            get_kernel_launch(), count, exactly=True
        ).run(code[0])

        def f(x, y):
            y = torch.cos(y)
            x = torch.mm(x, x)
            out = torch.cat([x, y])
            return out, x + 1

        f_c = torch.compile(mode="max-autotune-no-cudagraphs")(f)
        _, code = run_and_get_code(f_c, inps[0], inps[1])
        self.assertEqual(f_c(*inps), f(*inps), atol=0.03, rtol=0.25)
        FileCheck().check(get_func_call()).check_count(
            get_kernel_launch(), 2, exactly=True
        ).run(code[0])

        def f(x, y):
            y = torch.cos(y)
            x = torch.mm(x, x)
            return torch.cat([x, y]), torch.cat([y, x])

        f_c = torch.compile(mode="max-autotune-no-cudagraphs")(f)
        self.assertEqual(f_c(*inps), f(*inps), atol=0.03, rtol=0.25)

    @config.patch({"test_configs.force_extern_kernel_in_multi_template": True})
    def test_cat_max_autotune_extern(self):
        self._test_cat_max_autotune_impl(using_triton_mm=False)

    @skipIfXpu(
        msg="The fusion not happend because it do not speedup on XPU, see issue #146568"
    )
    @config.patch(max_autotune_gemm_backends="TRITON")
    def test_cat_max_autotune_triton(self):
        self._test_cat_max_autotune_impl(using_triton_mm=True)

    def test_conv_cat(self):
        class ToyModel(torch.nn.Module):
            def __init__(self):
                super().__init__()
                self.conv = torch.nn.Conv2d(
                    3, 64, kernel_size=3, stride=1, padding=1, bias=False
                )

            def forward(self, x):
                x = self.conv(x)
                return torch.cat((x, x + 1))

        with torch.no_grad():
            m = ToyModel().to(device=GPU_TYPE)
            input_tensor = torch.randn(32, 3, 64, 64).to(device=GPU_TYPE)

            # convolution is not currently plannable
            m = torch.compile(m, mode="max-autotune-no-cudagraphs")
            out, code = run_and_get_code(m, input_tensor)
            self.assertEqual(out, m(input_tensor))

            if not TEST_WITH_ROCM:
                FileCheck().check("triton_poi_fused_cat_2.run").run(code[0])

    def test_conv3d(self):
        fn = torch.nn.functional.conv3d
        image = torch.randn([1, 3, 8, 16, 32])
        filt = torch.randn([3, 3, 7, 7, 7])

        with config.patch({"max_autotune": True}):
            expected = fn(image, filt)
            actual = torch.compile(fn)(image, filt)
            torch.testing.assert_close(actual, expected, atol=6e-5, rtol=0.001)

    @config.patch(
        max_autotune=True, max_autotune_conv_backends="", layout_optimization=False
    )
    def test_conv_backend(self):
        m = torch.nn.Sequential(
            torch.nn.Conv2d(3, 3, 1, 1),
        ).to(GPU_TYPE)
        inp = torch.randn([2, 3, 16, 16]).to(GPU_TYPE)

        with self.assertRaises(BackendCompilerFailed) as context:
            torch.compile(m)(inp)

        self.assertIn("NoValidChoicesError", str(context.exception))

    def test_non_contiguous_input_mm(self):
        """
        Make sure the triton template can work with non-contiguous inputs without crash.
        Check https://github.com/pytorch/pytorch/issues/125437 for more details.
        """
        x = rand_strided(
            (50257, 32768), (1, 50304), dtype=torch.bfloat16, device=GPU_TYPE
        )
        y = rand_strided((32768, 768), (768, 1), dtype=torch.bfloat16, device=GPU_TYPE)

        @torch.compile(mode="max-autotune")
        def f(x, y):
            return x @ y

        ref = x @ y
        act = f(x, y)
        torch.testing.assert_close(act, ref, atol=2e-2, rtol=1e-2)

    def test_non_contiguous_input_addmm(self):
        b = torch.randn((768), dtype=torch.bfloat16, device=GPU_TYPE)
        x = rand_strided(
            (50257, 32768), (1, 50304), dtype=torch.bfloat16, device=GPU_TYPE
        )
        y = rand_strided((32768, 768), (768, 1), dtype=torch.bfloat16, device=GPU_TYPE)

        @torch.compile(mode="max-autotune")
        def f(x, y):
            return torch.addmm(b, x, y)

        ref = torch.addmm(b, x, y)
        act = f(x, y)
        torch.testing.assert_close(act, ref, atol=2e-2, rtol=1e-2)

    def test_non_contiguous_input_bmm(self):
        x = rand_strided(
            (1, 50257, 32768), (0, 1, 50304), dtype=torch.bfloat16, device=GPU_TYPE
        )
        y = rand_strided(
            (1, 32768, 768), (0, 768, 1), dtype=torch.bfloat16, device=GPU_TYPE
        )

        @torch.compile(mode="max-autotune")
        def f(x, y):
            return torch.bmm(x, y)

        ref = torch.bmm(x, y)
        act = f(x, y)
        torch.testing.assert_close(act, ref, atol=2e-2, rtol=1e-2)

    # TODO: fix accuracy failure of the triton template on XPU.
    # and enable this test case.
    @skipIfXpu
    def test_non_contiguous_input_mm_plus_mm(self):
        x1 = rand_strided((50257, 32768), (1, 50304), device=GPU_TYPE)
        y1 = rand_strided((32768, 768), (768, 1), device=GPU_TYPE)

        x2 = rand_strided((50257, 32768), (1, 50304), device=GPU_TYPE)
        y2 = rand_strided((32768, 768), (768, 1), device=GPU_TYPE)

        @torch.compile(mode="max-autotune")
        def f(x1, y1, x2, y2):
            return x1 @ y1 + x2 @ y2

        ref = x1 @ y1 + x2 @ y2
        act = f(x1, y1, x2, y2)
        torch.testing.assert_close(act, ref, atol=1e-2, rtol=1e-2)

    @config.patch(
        max_autotune=True,
        max_autotune_gemm_backends="",
        autotune_fallback_to_aten=False,
    )
    def test_no_valid_choices(self):
        a = torch.zeros([2, 2], device=GPU_TYPE)
        b = torch.zeros([2, 2], device=GPU_TYPE)
        with self.assertRaises(BackendCompilerFailed) as context:
            torch.compile(lambda a, b: a.matmul(b))(a, b)
        self.assertIn("NoValidChoicesError", str(context.exception))

    @parametrize("multi_template", (True, False))
    @config.patch(
        max_autotune=True,
        max_autotune_gemm_backends="TRITON",
        autotune_fallback_to_aten=False,
    )
    def test_inf_timing(self, multi_template):
        from unittest.mock import patch

        lookup = AlgorithmSelectorCache.lookup

        def mock_lookup(self, *args, **kwargs):
            timings = lookup(self, *args, **kwargs)
            return {choice: float("inf") for choice in timings.keys()}

        a = torch.zeros([16, 16], device=GPU_TYPE)
        b = torch.zeros([16, 16], device=GPU_TYPE)
        with patch.object(AlgorithmSelectorCache, "lookup", mock_lookup), config.patch(
            benchmark_epilogue_fusion=multi_template
        ):
            with self.assertRaises(BackendCompilerFailed) as context:
                torch.compile(lambda a, b: a.matmul(b))(a, b)
            self.assertIn("NoValidChoicesError", str(context.exception))

    @unittest.skipIf(
        not torch.cuda.is_available()
        or torch.cuda.get_device_properties().total_memory < 2e10,
        "Only if the GPU has at least 20GB memory to be safe",
    )
    @config.patch(force_shape_pad=True, max_autotune=True)
    def test_linear_and_cel(self):
        """
        Similate a GPU without enough SMs. Make sure max-autotune still
        works even when the MultiTritonTemplate encapsulates just extern
        kernels.
        """

        def mock_is_big_gpu(*args, **kwargs):
            return False

        B, T, C, V = 32, 1024, 768, 50257

        linear = nn.Linear(C, V).bfloat16().to(device=GPU_TYPE)
        ce = torch.nn.CrossEntropyLoss()

        def f(x, y):
            x.grad = None
            linear.weight.grad = None
            linear.bias.grad = None

            loss = ce(linear(x), y)
            loss.backward()
            return loss

        x = torch.randn(B * T, C, requires_grad=True).cuda().bfloat16()
        x.retain_grad()
        y = torch.randint(0, V, (B * T,)).cuda()

        import torch._inductor.utils as inductor_utils

        with unittest.mock.patch.object(inductor_utils, "is_big_gpu", mock_is_big_gpu):
            opt_f = torch.compile(f)

            expect = (f(x, y), x.grad, linear.weight.grad, linear.bias.grad)
            actual = (opt_f(x, y), x.grad, linear.weight.grad, linear.bias.grad)
            assert same(expect, actual, tol=1e-2), f"ref:\n{expect}\nact:\n{actual}"

    @config.patch(max_autotune=True)
    def test_triton_template_generated_code_cache(self):
        def reset_counters():
            TritonTemplate.generated_module_cache_hit = 0
            TritonTemplate.generated_module_cache_miss = 0

        def func_test1(x, y, z, m):
            a = torch.matmul(x, y)
            b = torch.matmul(z, m)
            return a, b

        a = torch.rand(10, 22, device="cuda")
        b = torch.rand(22, 30, device="cuda")

        c = torch.rand(9, 21, device="cuda")
        d = torch.rand(21, 30, device="cuda")

        # Test that the testing strategy works by overriding input_dependent_preserved_state.
        with unittest.mock.patch(
            "torch._inductor.select_algorithm.TritonTemplateKernel.input_dependent_preserved_state",
            new=(lambda self: "same always"),
        ), fresh_inductor_cache():
            with self.assertRaisesRegex(
                torch._inductor.exc.InductorError,
                ".*Generated code cache results in wrong output.*",
            ):
                torch.compile(func_test1, dynamic=True)(a, b, c, d)

        # Test symbolic shapes with different symbols.
        with fresh_inductor_cache():
            reset_counters()
            torch.compile(func_test1, dynamic=True)(a, b, c, d)
            self.assertEqual(TritonTemplate.generated_module_cache_hit, 6)
            self.assertEqual(TritonTemplate.generated_module_cache_miss, 6)

            # print first cache entry key and events.
            cache = TritonTemplate.all_templates["mm"]._generated_code_cache._cache
            cache_key = next(iter(cache))
            events = str(cache[cache_key].events)

            def cleanup(x: str) -> str:
                # remove white space from x, also remove 'epilogue_fn': number
                # since id of epilogue_fn changes across runs.
                x = re.sub(r"\s+", "", x)
                pattern = r"\'epilogue_fn\':\d+"
                x = re.sub(pattern, "", x)
                return x

            self.assertEqual(
                cleanup(cache_key),
                cleanup(
                    """
                {'input_nodes': ["[
                    ['_normalized_symbol1', '_normalized_symbol2'],
                    ['_normalized_symbol2', '1'], torch.float32, device(type='cuda', index=0), '0']", "
                    [['_normalized_symbol2', '_normalized_symbol3'],
                    ['_normalized_symbol3', '1'], torch.float32, device(type='cuda', index=0), '0']"],
                'num_stages': 1, 'num_warps': 2, 'prefix_args': 0, 'suffix_args': 0,
                'call_sizes': ['_normalized_symbol1', '_normalized_symbol3'],
                'layout': "[
                    ['_normalized_symbol1', '_normalized_symbol3'],
                    ['_normalized_symbol3', '1'], torch.float32, device(type='cuda', index=0), '0']",
                'num_consumer_groups': 0, 'num_buffers_warp_spec': 0,
                'kwargs': {'GROUP_M': 8, 'EVEN_K': False, 'ALLOW_TF32': True, 'USE_FAST_ACCUM': False,
                'ACC_TYPE': 'tl.float32', 'BLOCK_M': 16, 'BLOCK_N': 32, 'BLOCK_K': 16},
                'epilogue_fn': 140133002122080}"""
                ),
            )
            print(events)
            self.assertEqual(
                cleanup(events),
                cleanup(
                    """[
<<<<<<< HEAD
             ('def_kernel', ['A', 'B'], {}), ('size', ['A', 0], {}),
             ('size', ['B', 1], {}), ('size', ['A', 1], {}),
             ('store_output', [('idx_m', 'idx_n'), 'acc', 'mask'], {})]
             """
=======
                  ('def_kernel', ['A', 'B'], {}), ('size', ['A', 0], {}),
                  ('size', ['B', 1], {}), ('size', ['A', 1], {}),
                  ('load_input', ['A', 'a', ('idx_m', 'idx_n')], {'mask': 'a_mask', 'indent_width': 8}),
                  ('load_input', ['B', 'b', ('idx_m', 'idx_n')], {'mask': 'b_mask', 'indent_width': 8})]
                  """
>>>>>>> ddc050f0
                ),
            )

        # Test no symbolic shapes.
        with fresh_inductor_cache():
            a = torch.rand(10, 22, device="cuda")
            b = torch.rand(22, 30, device="cuda")
            reset_counters()
            torch.compile(func_test1, dynamic=False)(a, b, a, b)
            self.assertEqual(TritonTemplate.generated_module_cache_hit, 6)
            self.assertEqual(TritonTemplate.generated_module_cache_miss, 6)

        # Test duck typing.
        with fresh_inductor_cache():
            reset_counters()
            torch.compile(func_test1, dynamic=True)(a, b, a, b)
            self.assertEqual(TritonTemplate.generated_module_cache_hit, 6)
            self.assertEqual(TritonTemplate.generated_module_cache_miss, 6)

        # Test loop.
        def test_func2(x):
            for i in range(0, 10):
                x = torch.matmul(x, x)
            return x

        with fresh_inductor_cache():
            reset_counters()
            torch.compile(test_func2, dynamic=False)(torch.ones(10, 10, device="cuda"))
            self.assertEqual(TritonTemplate.generated_module_cache_hit, 45)
            self.assertEqual(TritonTemplate.generated_module_cache_miss, 5)

        with fresh_inductor_cache():
            reset_counters()
            torch.compile(test_func2, dynamic=True)(torch.ones(10, 10, device="cuda"))
            self.assertEqual(TritonTemplate.generated_module_cache_hit, 45)
            self.assertEqual(TritonTemplate.generated_module_cache_miss, 5)

        # No cache hit due to expressions passed i.e mm(s0 + s1, 2) vs mm(s3, 2).
        reset_counters()

        @torch.compile(dynamic=True)
        def test_func3(x, y, z, m, l):
            a = torch.matmul(x, y)
            b = torch.matmul(torch.cat([x, z], 1), torch.cat([y, m, l], 0))
            return a, b

        with fresh_inductor_cache():
            a = torch.rand(10, 22, device="cuda")
            b = torch.rand(22, 30, device="cuda")
            c = torch.rand(10, 11, device="cuda")
            d = torch.rand(8, 30, device="cuda")
            e = torch.rand(3, 30, device="cuda")

            test_func3(a, b, c, d, e)
            self.assertEqual(TritonTemplate.generated_module_cache_hit, 0)
            self.assertEqual(TritonTemplate.generated_module_cache_miss, 16)


@instantiate_parametrized_tests
class TestMaxAutotuneRemoteCache(TestCase):
    def setUp(self):
        super().setUp()
        PatchCaches.setUp()

    def tearDown(self):
        super().tearDown()
        PatchCaches.tearDown()

    @parametrize("dynamic", (False, True))
    @config.patch(
        {"compile_threads": 1, "prologue_fusion": False}
    )  # Worker processes do not register PatchCaches() properly
    def test_max_autotune_remote_caching(self, dynamic: bool):
        from unittest.mock import patch

        def mm(a, b):
            a = torch.sin(a)
            return a @ b

        a = torch.randn(100, 10).to(GPU_TYPE)
        b = torch.randn(10, 100).to(GPU_TYPE)

        class Model(torch.nn.Module):
            def forward(self, x, y):
                return x + y

        def f(x, y):
            return Model()(x, y)

        x = torch.randn(100, 100).to(GPU_TYPE)
        y = torch.randn(100, 100).to(GPU_TYPE)

        with config.patch(
            {
                "autotune_local_cache": False,
                "autotune_remote_cache": True,
            }
        ), patch.dict(os.environ), PatchCaches():
            os.environ.pop("TRITON_CACHE_MANAGER", None)
            with config.patch({"max_autotune": True}):
                for _ in range(4):
                    with fresh_inductor_cache():
                        torch.compile(mm, dynamic=dynamic)(a, b)
                    reset()
                with torch.compiler.config.patch(
                    {"cache_key_tag": "test"}
                ), fresh_inductor_cache():
                    torch.compile(mm, dynamic=dynamic)(a, b)
                    reset()

                global_stats.report()
                self.assertEqual(global_stats.autotune_remote, Stats(2, 3, 2))

            global_stats.reset()
            for _ in range(4):
                with fresh_inductor_cache():
                    torch.compile(f, dynamic=dynamic)(x, y)
                reset()
            with torch.compiler.config.patch(
                {"cache_key_tag": "test"}
            ), fresh_inductor_cache():
                torch.compile(mm, dynamic=dynamic)(a, b)
                reset()
            global_stats.report()
            self.assertEqual(global_stats.autotune_remote, Stats(2, 3, 2))


class _TestTritonTemplateCaller(TritonTemplateCaller):
    def __init__(self, bmreq: _TestBenchmarkRequest):
        self.bmreq = bmreq

    def __str__(self) -> str:
        return "test"


class TestTuningProcess(TestCase):
    def check_healthy(self, p: TuningProcess, device: Optional[int] = None):
        result = random.random()
        bmreq = _TestBenchmarkRequest(result, device=device)
        p.put(bmreq.benchmark)
        self.assertEqual(p.get(), result)

    def test_tuning_subproc_timeout(self):
        p = TuningProcess(None)

        bmreq = _TestBenchmarkRequest(0, sleep=120)
        p.put(bmreq.benchmark)
        with self.assertRaises(TimeoutError):
            p.get(timeout=1.0)

        # Make sure the TuningProcess is still usable after a timeout.
        self.check_healthy(p)
        p.shutdown()

    def test_tuning_subproc_exception(self):
        p = TuningProcess(None)

        bmreq = _TestBenchmarkRequest(0, exc=RuntimeError("Fail"))
        p.put(bmreq.benchmark)
        with self.assertRaises(RuntimeError):
            p.get()

        # Make sure the TuningProcess is still usable after an exception.
        self.check_healthy(p)
        p.shutdown()

    def test_tuning_subproc_crash(self):
        p = TuningProcess(None)

        bmreq = _TestBenchmarkRequest(0, crash=True)
        p.put(bmreq.benchmark)
        with self.assertRaises(EOFError):
            p.get()

        # Make sure the TuningProcess is still usable after a crash.
        self.check_healthy(p)
        p.shutdown()

    def test_tuning_subproc_killed(self):
        p = TuningProcess(None)
        p.kill()
        self.check_healthy(p)
        p.shutdown()

    def test_visible_devices(self):
        device_list = TuningProcessPool.get_device_list()
        for device in device_list:
            p = TuningProcess(device)
            self.check_healthy(p, device=device)
            p.shutdown()


class TestTuningProcessPool(TestCase):
    # Use only one device/subprocess so we test the process restarts
    # and is usable after a crash.
    @config.patch({"autotune_multi_device": False})
    def test_tuning_pool_crash(self):
        tuning_pool = TuningProcessPool()

        # First force the tuning process to crash.
        bmreq = _TestBenchmarkRequest(0, crash=True)
        choice = _TestTritonTemplateCaller(bmreq)

        timings = tuning_pool.benchmark([choice])
        self.assertTrue(choice in timings)
        self.assertEqual(timings[choice], float("inf"))

        # Then send another request and make sure the sub-process
        # has restarted and is operational.
        bmreq = _TestBenchmarkRequest(3.14)
        choice = _TestTritonTemplateCaller(bmreq)

        timings = tuning_pool.benchmark([choice])
        self.assertTrue(choice in timings)
        self.assertEqual(timings[choice], bmreq.result)

        tuning_pool.shutdown()

    @config.patch({"autotune_multi_device": False})
    def test_tuning_pool_timeout(self):
        tuning_pool = TuningProcessPool()

        # First force the tuning process to timeout.
        bmreq = _TestBenchmarkRequest(0, sleep=120)
        choice = _TestTritonTemplateCaller(bmreq)

        with config.patch({"max_autotune_subproc_result_timeout_seconds": 1.0}):
            timings = tuning_pool.benchmark([choice])
        self.assertTrue(choice in timings)
        self.assertEqual(timings[choice], float("inf"))

        # Then send another request and make sure the sub-process
        # has restarted and is operational.
        bmreq = _TestBenchmarkRequest(3.14)
        choice = _TestTritonTemplateCaller(bmreq)

        timings = tuning_pool.benchmark([choice])
        self.assertTrue(choice in timings)
        self.assertEqual(timings[choice], bmreq.result)

        tuning_pool.shutdown()

    # XPU have to enable XPU_VISIBLE_DEVICES to control devices visibility.
    @skipIfXpu
    @config.patch({"autotune_multi_device": True})
    def test_tuning_pool_multiple_devices(self):
        # Adapt the test to the available devices (and whether CUDA_VISIBLE_DEVICES
        # is already set in the environment); use a subset of the available devices
        # to ensure only the subset are visible to the sub-processes.
        if CUDA_VISIBLE_DEVICES in os.environ:
            visible_devices = os.environ[CUDA_VISIBLE_DEVICES].split(",")
        else:
            visible_devices = [str(d) for d in range(torch.cuda.device_count())]

        cuda_visible_devices = ",".join(visible_devices[-2:])
        with unittest.mock.patch.dict(
            os.environ, {CUDA_VISIBLE_DEVICES: cuda_visible_devices}
        ):
            tuning_pool = TuningProcessPool()

        choice1 = _TestTritonTemplateCaller(_TestBenchmarkRequest(3.14))
        choice2 = _TestTritonTemplateCaller(_TestBenchmarkRequest(2.718))

        timings = tuning_pool.benchmark([choice1, choice2])
        self.assertEqual(timings[choice1], choice1.bmreq.result)
        self.assertEqual(timings[choice2], choice2.bmreq.result)

        tuning_pool.shutdown()


@instantiate_parametrized_tests
class TestPrologueFusion(TestCase):
    @classmethod
    def setUpClass(cls):
        super().setUpClass()
        cls._stack = contextlib.ExitStack()
        cls._stack.enter_context(
            config.patch(
                {
                    "max_autotune": True,
                    "prologue_fusion": True,
                    "benchmark_epilogue_fusion": False,
                    "shape_padding": False,
                    "max_autotune_gemm_backends": "TRITON",
                    "test_configs.max_mm_configs": 4,  # significantly speeds up tests
                }
            )
        )

    def check_code(self, code_str, num_kernels, num_allocs, num_deallocs):
        FileCheck().check(get_func_call()).check_count(
            get_kernel_launch(),
            num_kernels,
            exactly=True,
        ).run(code_str)

        if num_allocs is not None:
            FileCheck().check(get_func_call()).check_count(
                "empty_strided", num_allocs, exactly=True
            ).run(code_str)

        # skip the deallocation check when using cpp_wrapper; most deallocations happen
        # outside of our control via RAIIAtenTensorHandle
        if num_deallocs is not None and not config.cpp_wrapper:
            FileCheck().check(get_func_call()).check_count(
                "del", num_deallocs, exactly=True
            ).run(code_str)

    @parametrize("prologue", (False, True))
    @unittest.skipIf(TEST_WITH_ROCM, "ROCM Different layout decisions")
    def test_conv1x1_cast(self, prologue):
        with torch._inductor.config.patch(
            prologue_fusion=prologue, force_layout_optimization=True
        ):
            conv1x1 = (
                torch.nn.Conv2d(in_channels=3, out_channels=16, kernel_size=1)
                .to(memory_format=torch.channels_last)
                .to(GPU_TYPE)
                .to(dtype=torch.float16)
            )
            input_tensor = (
                torch.randn(4, 3, 32, 32)
                .contiguous(memory_format=torch.channels_last)
                .to(GPU_TYPE)
            )

            def foo(mod, input):
                return torch.nn.functional.conv2d(
                    input,
                    mod.weight.to(input.dtype),
                    None,
                    mod.stride,
                    mod.padding,
                    mod.dilation,
                    mod.groups,
                )

            with torch.no_grad():
                out_eager = foo(conv1x1, input_tensor)
                foo_c = torch.compile(foo)
                out, code = run_and_get_code(foo_c, conv1x1, input_tensor)

                FileCheck().check_not("extern_kernels.convolution").run(code[0])
                if prologue:
                    self.check_code(
                        code[0], num_kernels=1, num_allocs=1, num_deallocs=2
                    )
                self.assertEqual(out_eager, out, atol=1e-2, rtol=0)

    @parametrize("sizes", ((64, 128, 256), (128, 128, 128), (63, 120, 250)))
    def test_upcast(self, sizes):
        M, K, N = sizes

        x = torch.rand([M, K], dtype=torch.float16, device=GPU_TYPE)
        y = torch.rand([K, N], dtype=torch.float, device=GPU_TYPE)

        def foo(x, y):
            return x.to(y.dtype) @ y

        out, code = run_and_get_code(torch.compile(foo), x, y)
        self.assertEqual(out, foo(x, y), atol=0.05, rtol=0.05)
        self.check_code(code[0], num_kernels=1, num_allocs=1, num_deallocs=2)
        # upcast preserves zero mask
        FileCheck().check("a =").check_not("tl.where").check("tl.dot").run(code[0])

    @unittest.skip("Triton bug in compilation")
    def test_gather_fusion(self):
        M, K, N = (64, 128, 256)
        x = torch.rand([M, K], dtype=torch.float16, device=GPU_TYPE)
        y = torch.rand([K, N], dtype=torch.float16, device=GPU_TYPE)

        index = torch.randperm(M, device=GPU_TYPE)

        def foo(x, y, index):
            return (x[index]) @ y

        out, code = run_and_get_code(torch.compile(foo), x, y, index)
        self.assertEqual(out, foo(x, y, index), atol=0.05, rtol=0.05)
        self.check_code(code[0], num_kernels=1, num_allocs=1, num_deallocs=3)

        # should be done in low precision
        (
            FileCheck()
            .check("for k_idx")
            .check_not("to(tl.float32)")
            .check("dot")
            .run(code[0])
        )

    @unittest.skipIf(TEST_WITH_ROCM, "FP8 is not supported on ROCM")
    @unittest.skipIf(
        not PLATFORM_SUPPORTS_FP8,
        "FP8 is only supported on H100+, SM 8.9 and MI300+ devices",
    )
    def test_low_precision(self):
        M = K = N = 128

        x = torch.rand([M, K], device=GPU_TYPE).to(torch.float8_e4m3fn)
        y = torch.rand([K, N], dtype=torch.bfloat16, device=GPU_TYPE)

        def foo(x, y):
            return x.to(y.dtype) @ y

        out, code = run_and_get_code(torch.compile(foo), x, y)
        self.assertEqual(out, foo(x, y), atol=0.05, rtol=0.05)
        self.check_code(code[0], num_kernels=1, num_allocs=1, num_deallocs=2)

        # should be done in low precision, no arithmetic
        (
            FileCheck()
            .check("for k_idx")
            .check_not("to(tl.float32)")
            .check("dot")
            .run(code[0])
        )

        def foo(x, y):
            return (x.to(y.dtype) + 1) @ y

        out, code = run_and_get_code(torch.compile(foo), x, y)
        self.assertEqual(out, foo(x, y), atol=0.05, rtol=0.05)
        self.check_code(code[0], num_kernels=1, num_allocs=1, num_deallocs=2)

        # should not be done in low precision
        (
            FileCheck()
            .check("for k_idx")
            .check("to(tl.float32)")
            .check("dot")
            .run(code[0])
        )

    def test_downcast(self):
        # per heuristics, dont fuse a downcast into a mm because it would lead to more reads inside kernel
        M, K, N = (64, 128, 256)
        x = torch.rand([M, K], dtype=torch.float, device=GPU_TYPE)
        y = torch.rand([K, N], dtype=torch.float16, device=GPU_TYPE)

        def foo(x, y):
            return x.to(y.dtype) @ y

        out, code = run_and_get_code(torch.compile(foo), x, y)
        self.assertEqual(out, foo(x, y), atol=0.05, rtol=0.05)
        self.check_code(code[0], num_kernels=2, num_allocs=2, num_deallocs=3)

    @parametrize("sizes", ((64, 128, 256), (64, 64, 64), (64, 120, 64)))
    def test_multiple_fusions(self, sizes):
        M, K, N = sizes

        def foo(x, y):
            return ((x - 1.1) @ (y + 1.1)) * 1.1

        x = torch.rand([M, K], dtype=torch.float, device=GPU_TYPE)
        y = torch.rand([K, N], dtype=torch.float, device=GPU_TYPE)

        out, code = run_and_get_code(torch.compile(foo), x, y)
        self.assertEqual(out, foo(x, y), atol=0.05, rtol=0.05)
        self.check_code(code[0], num_kernels=1, num_allocs=1, num_deallocs=2)

        # check that we do not CSE any variables between prologues, epilogues
        FileCheck().check("def triton").check_count("= 1.1", 3, exactly=True).check(
            "tl.store"
        ).run(code[0])

    @config.patch(
        {
            "max_autotune_gemm_backends": "Triton",
            "benchmark_epilogue_fusion": True,
            "use_mixed_mm": False,
            "mixed_mm_choice": "default",
            "max_epilogue_benchmarked_choices": 3,
        }
    )
    @skipIfXpu(
        msg="The fusion not happend because it do not speedup on XPU, see issue #146568"
    )
    def test_pending_fusions_multiple(self):
        def multi_use(x, y):
            return (x @ x.T) * (y @ y.T)

        x = torch.rand([128, 16], device=GPU_TYPE)
        y = torch.rand([128, 32], device=GPU_TYPE)

        out, code = run_and_get_code(torch.compile(multi_use), x, y)

        FileCheck().check(get_func_call()).check_count(
            get_kernel_launch(), 2, exactly=True
        ).run(code[0])
        self.assertEqual(out, multi_use(x, y), atol=0.05, rtol=0.05)

        def resolve_pending(x):
            return (x @ x).relu()

        x = torch.rand([128, 128], device=GPU_TYPE)
        out, code = run_and_get_code(torch.compile(resolve_pending), x)
        FileCheck().check(get_func_call()).check_count(
            get_kernel_launch(), 1, exactly=True
        ).run(code[0])
        self.assertEqual(out, resolve_pending(x), atol=0.05, rtol=0.05)

    @config.patch(
        {
            "max_autotune_gemm_backends": "Triton",
            "benchmark_epilogue_fusion": True,
            "use_mixed_mm": False,
            "mixed_mm_choice": "default",
            "max_epilogue_benchmarked_choices": 3,
        }
    )
    @skipIfXpu(
        msg="The fusion not happend because it do not speedup on XPU, see issue #146568"
    )
    def test_pending_fusion_pro_and_epi(self):
        def test_multiple_fusions(x):
            y = x.to(torch.float)
            return (y @ y).relu()

        x = torch.rand([128, 128], dtype=torch.float16, device=GPU_TYPE)
        out, code = run_and_get_code(torch.compile(test_multiple_fusions), x)
        FileCheck().check(get_func_call()).check_count(
            get_kernel_launch(), 1, exactly=True
        ).run(code[0])
        self.assertEqual(out, test_multiple_fusions(x), atol=0.05, rtol=0.05)

    @parametrize("sizes", ((64, 128, 256), (128, 128, 128), (63, 120, 250)))
    def test_multiple_inputs(self, sizes):
        M, K, N = sizes

        def foo(x, y, z):
            return (x + y).to(torch.float) @ z

        x = torch.rand([M, K], dtype=torch.float16, device=GPU_TYPE)
        y = torch.rand([M, K], dtype=torch.float16, device=GPU_TYPE)
        z = torch.rand([K, N], dtype=torch.float, device=GPU_TYPE)
        out_eager = foo(x, y, z)
        out, code = run_and_get_code(torch.compile(foo), x, y, z)
        self.assertEqual(out, out_eager, atol=0.05, rtol=0.05)
        self.check_code(code[0], num_kernels=1, num_allocs=1, num_deallocs=3)

    def test_storage_offset_prologue(self):
        def foo(a):
            q = a[:64, :]
            k = a[64:, :]
            return torch.mm(q + 2, k - 2)

        inp = torch.randn(128, 64, device=GPU_TYPE)
        out, code = run_and_get_code(torch.compile(foo), inp)
        self.assertEqual(out, foo(inp), atol=0.05, rtol=0.05)
        self.check_code(code[0], num_kernels=1, num_allocs=1, num_deallocs=1)

    @config.patch(realize_reads_threshold=1, realize_opcount_threshold=1)
    @parametrize("sizes", ((64, 128, 256), (128, 128, 128), (63, 120, 250)))
    def test_prologue_multiple_nodes(self, sizes):
        M, K, N = sizes

        def foo(x, y):
            return ((((x * 2) - 1) / 2) @ (y * 4)) * 3.0

        x = torch.rand([M, K], dtype=torch.float, device=GPU_TYPE)
        y = torch.rand([K, N], dtype=torch.float, device=GPU_TYPE)

        out, code = run_and_get_code(torch.compile(foo), x, y)
        self.assertEqual(out, foo(x, y), atol=0.05, rtol=0.05)
        self.check_code(code[0], num_kernels=1, num_allocs=1, num_deallocs=2)

    @parametrize("K", (63, 64))
    def test_broadcast_x(self, K):
        def foo(x, y):
            return (x.expand([1, y.shape[0]]) + 1) @ y

        x = torch.rand([1, 1], dtype=torch.float, device=GPU_TYPE)
        y = torch.rand([K, 128], dtype=torch.float, device=GPU_TYPE)

        out, code = run_and_get_code(torch.compile(foo, dynamic=True), x, y)
        self.assertEqual(out, foo(x, y), atol=0.05, rtol=0.05)
        self.check_code(code[0], num_kernels=1, num_allocs=1, num_deallocs=2)

    def test_broadcast_y(self):
        def foo(x, y):
            return x @ y

        M = 20
        N = K = 1
        x = torch.rand([M, K], dtype=torch.float, device=GPU_TYPE)
        y = torch.rand([K, N], dtype=torch.float, device=GPU_TYPE)
        torch._dynamo.mark_dynamic(x, 0)

        out, code = run_and_get_code(torch.compile(foo, dynamic=True), x, y)
        self.assertEqual(out, foo(x, y), atol=0.05, rtol=0.05)
        self.check_code(code[0], num_kernels=1, num_allocs=1, num_deallocs=2)

    def test_preserves_zero_analysis(self):
        fns = (
            (lambda x: x.relu(), False),  # preserves zero
            (lambda x: x + 1, True),  # does not
            (
                lambda x: torch.hypot(x, x),
                True,
            ),  # not handled in analysis, conservatively assume does not preserve
        )

        def foo(x, y, fn):
            return fn(x) @ y

        for fn, should_mask in fns:
            x = torch.rand([64, 127], dtype=torch.float, device=GPU_TYPE)
            y = torch.rand([127, 64], dtype=torch.float, device=GPU_TYPE)

            out, code = run_and_get_code(torch.compile(foo), x, y, fn)
            self.assertEqual(out, foo(x, y, fn), atol=0.05, rtol=0.05)
            self.check_code(code[0], num_kernels=1, num_allocs=1, num_deallocs=2)

            if should_mask:
                f = FileCheck().check("k_idx").check("a =").check_same("tl.where")
            else:
                f = FileCheck().check("k_idx").check("a =").check_not("tl.where")
            f.check("tl.dot").run(code[0])

    @config.patch(realize_reads_threshold=1, realize_opcount_threshold=1)
    @parametrize("benchmark_fusion", (True, False))
    def test_prologue_read_into_both_inputs(self, benchmark_fusion):
        M = K = 256

        # not supported today. it could be, but typically the pointwise nodes would get
        # inlined into separate nodes.

        def foo(x):
            y = (x + 1) * 2
            return y @ (y - 2)

        with config.patch(benchmark_epilogue_fusion=benchmark_fusion):
            x = torch.rand([M, K], dtype=torch.float, device=GPU_TYPE)

            out, code = run_and_get_code(torch.compile(foo), x)
            self.assertEqual(out, foo(x), atol=0.05, rtol=0.05)
            # not guaranteed to fuse, but still checking correctness
            if not benchmark_fusion:
                self.check_code(
                    code[0], num_kernels=2, num_allocs=None, num_deallocs=None
                )

    @config.patch(realize_reads_threshold=1, realize_opcount_threshold=1)
    @config.patch(allow_buffer_reuse=False)
    def test_mismatched_prologue_group(self):
        def foo(x, y, z):
            a = (x + 2) * 2
            b = a * y
            return b @ z

        x = torch.rand([1, 256], device=GPU_TYPE)
        y = torch.rand([256, 256], device=GPU_TYPE)
        z = torch.rand([256, 128], device=GPU_TYPE)

        out, code = run_and_get_code(torch.compile(foo), x, y, z)
        self.assertEqual(out, foo(x, y, z), atol=0.05, rtol=0.05)
        # theres one more dealloc than there should be because of a buffer reuse. TODO:
        # not sure why disabling buffer reuse doesnt stop
        self.check_code(code[0], num_kernels=2, num_allocs=2, num_deallocs=4)

    # XPU have not enabled pad_mm in fx_passes, so there is always one kernel.
    @skipIfXpu
    @config.patch(shape_padding=True)
    @config.patch(force_shape_pad=True)
    def test_prologue_masked_load(self):
        def foo(x, y):
            return x @ y.T

        x = torch.rand([250, 245], device=GPU_TYPE)
        y = torch.rand([245, 128], device=GPU_TYPE).T.contiguous()

        # we should not attempt prologue fusion if it turns an aligned load
        # into an unaligned load
        out, code = run_and_get_code(torch.compile(foo), x, y)
        self.assertEqual(out, foo(x, y), atol=0.05, rtol=0.05)
        self.check_code(code[0], num_kernels=1, num_allocs=1, num_deallocs=2)

    def test_masked_numeric(self):
        # correctly detect upcast inside the cat mask, dont fuse
        def foo(a, b, y):
            return torch.cat([a, (b * 4)]) @ y.T

        a = torch.rand([220, 245], device=GPU_TYPE, dtype=torch.float16)
        b = torch.rand([20, 245], device=GPU_TYPE, dtype=torch.float16)
        y = torch.rand([245, 128], device=GPU_TYPE, dtype=torch.float16).T.contiguous()

        out, code = run_and_get_code(torch.compile(foo), a, b, y)

        self.check_code(code[0], num_kernels=2, num_allocs=2, num_deallocs=4)
        self.assertEqual(out, foo(a, b, y), atol=0.05, rtol=0.05)


if __name__ == "__main__":
    from torch._inductor.utils import is_big_gpu

    # Set env to make it work in CI.
    if HAS_GPU and HAS_CPU and is_big_gpu():
        run_tests()<|MERGE_RESOLUTION|>--- conflicted
+++ resolved
@@ -1206,18 +1206,9 @@
                 cleanup(events),
                 cleanup(
                     """[
-<<<<<<< HEAD
-             ('def_kernel', ['A', 'B'], {}), ('size', ['A', 0], {}),
-             ('size', ['B', 1], {}), ('size', ['A', 1], {}),
-             ('store_output', [('idx_m', 'idx_n'), 'acc', 'mask'], {})]
-             """
-=======
                   ('def_kernel', ['A', 'B'], {}), ('size', ['A', 0], {}),
-                  ('size', ['B', 1], {}), ('size', ['A', 1], {}),
-                  ('load_input', ['A', 'a', ('idx_m', 'idx_n')], {'mask': 'a_mask', 'indent_width': 8}),
-                  ('load_input', ['B', 'b', ('idx_m', 'idx_n')], {'mask': 'b_mask', 'indent_width': 8})]
-                  """
->>>>>>> ddc050f0
+                  ('size', ['B', 1], {}), ('size', ['A', 1], {})]
+                """
                 ),
             )
 
