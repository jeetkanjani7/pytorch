--- conflicted
+++ resolved
@@ -38,11 +38,8 @@
 from torch.testing._internal.common_cuda import PLATFORM_SUPPORTS_BF16, TEST_MULTIGPU
 from torch.testing._internal.common_device_type import (
     flex_attention_supported_platform as supported_platform,
-<<<<<<< HEAD
+    instantiate_device_type_tests,
     largeTensorTest,
-=======
-    instantiate_device_type_tests,
->>>>>>> a6642235
 )
 from torch.utils._triton import has_triton
 
