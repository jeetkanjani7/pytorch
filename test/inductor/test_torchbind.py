--- conflicted
+++ resolved
@@ -1,11 +1,17 @@
 # Owner(s): ["module: functorch"]
+import json
+import tempfile
+import zipfile
+from pathlib import Path
+
 import torch
 import torch._dynamo
 import torch._functorch
 import torch._inductor
 import torch._inductor.decomposition
-from torch._higher_order_ops.torchbind import enable_torchbind_tracing
-from torch._inductor import ir
+from torch._higher_order_ops.torchbind import CallTorchBind, enable_torchbind_tracing
+from torch._inductor import aot_compile, ir
+from torch._inductor.package import package_aoti
 from torch._inductor.test_case import run_tests, TestCase
 from torch.testing._internal.torchbind_impls import (
     _empty_tensor_queue,
@@ -99,8 +105,6 @@
         size = buffer.get_buf_bytes()
         self.assertEqual(size, 2 * 3 * 4)
 
-<<<<<<< HEAD
-=======
     def test_torchbind_hop_schema(self):
         foo = torch.classes._TorchScriptTesting._Foo(10, 20)
         foo_ir = ir.TorchBindObject(name="foo", value=foo)
@@ -306,7 +310,6 @@
         # TODO: add accuracy test after we support loading and running compiled models with
         # torchbind objects.
 
->>>>>>> 27370998
 
 if __name__ == "__main__":
     run_tests()