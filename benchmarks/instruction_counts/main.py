"""Basic runner for the instruction count microbenchmarks.

The contents of this file are placeholders, and will be replaced by more
expressive and robust components (e.g. better runner and result display
components) in future iterations. However this allows us to excercise the
underlying benchmark generation infrastructure in the mean time.
"""
<<<<<<< HEAD

=======
# mypy: ignore-errors
>>>>>>> f5e704a6
import argparse
import sys
from typing import List

from applications import ci
from core.expand import materialize
from definitions.standard import BENCHMARKS
from execution.runner import Runner
from execution.work import WorkOrder


def main(argv: List[str]) -> None:
    work_orders = tuple(
        WorkOrder(label, autolabels, timer_args, timeout=600, retries=2)
        for label, autolabels, timer_args in materialize(BENCHMARKS)
    )

    results = Runner(work_orders).run()
    for work_order in work_orders:
        print(
            work_order.label,
            work_order.autolabels,
            work_order.timer_args.num_threads,
            results[work_order].instructions,
        )


if __name__ == "__main__":
    modes = {
        "debug": main,
        "ci": ci.main,
    }

    parser = argparse.ArgumentParser()
    parser.add_argument("--mode", type=str, choices=list(modes.keys()), default="debug")

    args, remaining_args = parser.parse_known_args(sys.argv)
    modes[args.mode](remaining_args[1:])<|MERGE_RESOLUTION|>--- conflicted
+++ resolved
@@ -5,11 +5,7 @@
 components) in future iterations. However this allows us to excercise the
 underlying benchmark generation infrastructure in the mean time.
 """
-<<<<<<< HEAD
-
-=======
 # mypy: ignore-errors
->>>>>>> f5e704a6
 import argparse
 import sys
 from typing import List
