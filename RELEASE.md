--- conflicted
+++ resolved
@@ -9,9 +9,9 @@
   - [Cutting a release branch preparations](#cutting-a-release-branch-preparations)
   - [Cutting release branches](#cutting-release-branches)
     - [`pytorch/pytorch`](#pytorchpytorch)
-    - [`pytorch/builder` / PyTorch domain libraries](#pytorchbuilder--pytorch-domain-libraries)
+    - [PyTorch ecosystem libraries](#pytorch-ecosystem-libraries)
     - [Making release branch specific changes for PyTorch](#making-release-branch-specific-changes-for-pytorch)
-    - [Making release branch specific changes for domain libraries](#making-release-branch-specific-changes-for-domain-libraries)
+    - [Making release branch specific changes for ecosystem libraries](#making-release-branch-specific-changes-for-ecosystem-libraries)
   - [Running Launch Execution team Core XFN sync](#running-launch-execution-team-core-xfn-sync)
   - [Drafting RCs (Release Candidates) for PyTorch and domain libraries](#drafting-rcs-release-candidates-for-pytorch-and-domain-libraries)
     - [Release Candidate Storage](#release-candidate-storage)
@@ -50,6 +50,7 @@
 
 | PyTorch version | Python | C++ | Stable CUDA | Experimental CUDA | Stable ROCm |
 | --- | --- | --- | --- | --- | --- |
+| 2.7 | >=3.9, <=3.13, (3.13t experimental) | C++17 | CUDA 11.8 (CUDNN 9.1.0.70), CUDA 12.6 (CUDNN 9.5.1.17) | CUDA 12.8 (CUDNN 9.7.1.26) | ROCm 6.3 |
 | 2.6 | >=3.9, <=3.13, (3.13t experimental) | C++17 | CUDA 11.8, CUDA 12.4 (CUDNN 9.1.0.70) | CUDA 12.6 (CUDNN 9.5.1.17) | ROCm 6.2.4 |
 | 2.5 | >=3.9, <=3.12, (3.13 experimental) | C++17 | CUDA 11.8, CUDA 12.1, CUDA 12.4, CUDNN 9.1.0.70  | None | ROCm 6.2 |
 | 2.4 | >=3.8, <=3.12 | C++17 | CUDA 11.8, CUDA 12.1, CUDNN 9.1.0.70  | CUDA 12.4, CUDNN 9.1.0.70 | ROCm 6.1 |
@@ -62,23 +63,21 @@
 
 ## Release Cadence
 
-<<<<<<< HEAD
-Following is the release cadence for year 2023/2024. All dates below are tentative, for latest updates on the release scheduled please follow [dev discuss](https://dev-discuss.pytorch.org/c/release-announcements/27). Please note: Patch Releases are optional.
-=======
 Following is the release cadence. All future dates below are tentative. For latest updates on the release schedule, please follow [dev discuss](https://dev-discuss.pytorch.org/c/release-announcements/27). Please note: Patch Releases are optional.
->>>>>>> 27370998
 
 | Minor Version | Release branch cut | Release date | First patch release date | Second patch release date|
 | --- | --- | --- | --- | --- |
 | 2.1 | Aug 2023 | Oct 2023 | Nov 2023 | Dec 2023 |
 | 2.2 | Dec 2023 | Jan 2024 | Feb 2024 | Mar 2024 |
 | 2.3 | Mar 2024 | Apr 2024 | Jun 2024 | Not planned |
-| 2.4 | Jun 2024 | Jul 2024 | (Sept 2024) | Not planned |
-| 2.5 | Sep 2024 | Oct 2024 | (Nov 2024) | (Dec 2024) |
-| 2.6 | Dec 2024 | Jan 2025 | (Feb 2025) | (Mar 2025) |
+| 2.4 | Jun 2024 | Jul 2024 | Sept 2024 | Not planned |
+| 2.5 | Sep 2024 | Oct 2024 | Nov 2024 |  Not planned |
+| 2.6 | Dec 2024 | Jan 2025 | Not planned | Not planned |
 | 2.7 | Mar 2025 | Apr 2025 | (May 2025) | (Jun 2025) |
 | 2.8 | Jun 2025 | Jul 2025 | (Aug 2025) | (Sep 2025) |
 | 2.9 | Aug 2025 | Oct 2025 | (Nov 2025) | (Dec 2025) |
+| 2.10 | Dec 2025 | Jan 2026 | (Feb 2026) | (Mar 2026) |
+| 2.11 | Mar 2026 | Apr 2026 | (Jun 2026) | (Jul 2026) |
 
 ## General Overview
 
@@ -102,17 +101,10 @@
 
 Following requirements need to be met prior to cutting a release branch:
 
-<<<<<<< HEAD
-* Resolve all outstanding issues in the milestones(for example [1.11.0](https://github.com/pytorch/pytorch/milestone/28))before first RC cut is completed. After RC cut is completed following script should be executed from builder repo in order to validate the presence of the fixes in the release branch :
-``` python github_analyze.py --repo-path ~/local/pytorch --remote upstream --branch release/1.11 --milestone-id 26 --missing-in-branch ```
-* Validate that all new workflows have been created in the PyTorch and domain libraries included in the release. Validate it against all dimensions of release matrix, including operating systems(Linux, MacOS, Windows), Python versions as well as CPU architectures(x86 and arm) and accelerator versions(CUDA, ROCm).
-* All the nightly jobs for pytorch and domain libraries should be green. Validate this using following HUD links:
-=======
 * Resolve all outstanding issues in the milestones (for example [1.11.0](https://github.com/pytorch/pytorch/milestone/28)) before first RC cut is completed. After RC cut is completed, the following script should be executed from test-infra repo in order to validate the presence of the fixes in the release branch:
 ``` python github_analyze.py --repo-path ~/local/pytorch --remote upstream --branch release/1.11 --milestone-id 26 --missing-in-branch ```
 * Validate that all new workflows have been created in the PyTorch and domain libraries included in the release. Validate it against all dimensions of release matrix, including operating systems (Linux, MacOS, Windows), Python versions as well as CPU architectures (x86 and arm) and accelerator versions (CUDA, ROCm, XPU).
 * All the nightly jobs for pytorch and domain libraries should be green. Validate this using the following HUD links:
->>>>>>> 27370998
   * [Pytorch](https://hud.pytorch.org/hud/pytorch/pytorch/nightly)
   * [TorchVision](https://hud.pytorch.org/hud/pytorch/vision/nightly)
   * [TorchAudio](https://hud.pytorch.org/hud/pytorch/audio/nightly)
@@ -137,10 +129,10 @@
 * `release/{MAJOR}.{MINOR}`
 * `orig/release/{MAJOR}.{MINOR}`
 
-### `pytorch/builder` / PyTorch domain libraries
-
-*Note*:  Release branches for individual domain libraries should be created after first release candidate build of PyTorch is available in staging channels (which happens about a week after PyTorch release branch has been created). This is absolutely required to allow sufficient testing time for each of the domain library. Domain libraries branch cut is performed by Domain Library POC.
-Builder branch cut should be performed at the same time as Pytorch core branch cut. Convenience script can also be used domains as well as `pytorch/builder`
+### PyTorch ecosystem libraries
+
+*Note*:  Release branches for individual ecosystem libraries should be created after first release candidate build of PyTorch is available in staging channels (which happens about a week after PyTorch release branch has been created). This is absolutely required to allow sufficient testing time for each of the domain library. Domain libraries branch cut is performed by Ecosystem Library POC.
+Test-Infra branch cut should be performed at the same time as Pytorch core branch cut. Convenience script can also be used domains.
 
 > NOTE: RELEASE_VERSION only needs to be specified if version.txt is not available in root directory
 
@@ -155,7 +147,7 @@
 
 * Update backwards compatibility tests to use RC binaries instead of nightlies
   * Example: https://github.com/pytorch/pytorch/pull/77983 and https://github.com/pytorch/pytorch/pull/77986
-* A release branches should also be created in [`pytorch/xla`](https://github.com/pytorch/xla) and [`pytorch/builder`](https://github.com/pytorch/builder) repos and pinned in `pytorch/pytorch`
+* A release branches should also be created in [`pytorch/xla`](https://github.com/pytorch/xla) and [`pytorch/test-infra`](https://github.com/pytorch/test-infra) repos and pinned in `pytorch/pytorch`
   * Example: https://github.com/pytorch/pytorch/pull/86290 and https://github.com/pytorch/pytorch/pull/90506
 * Update branch used in composite actions from trunk to release (for example, can be done by running `for i in .github/workflows/*.yml; do sed -i -e s#@main#@release/2.0# $i; done`
   * Example: https://github.com/pytorch/pytorch/commit/17f400404f2ca07ea5ac864428e3d08149de2304
@@ -165,9 +157,9 @@
 * Nightly versions should be updated in all version files to the next MINOR release (i.e. 0.9.0 -> 0.10.0) in the default branch:
   * Example: https://github.com/pytorch/pytorch/pull/77984
 
-### Making release branch specific changes for domain libraries
-
-Domain library branch cut is done a week after branch cut for the `pytorch/pytorch`. The branch cut is performed by the Domain Library POC.
+### Making release branch specific changes for ecosystem libraries
+
+Ecosystem libraries branch cut is done a few days after branch cut for the `pytorch/pytorch`. The branch cut is performed by the Ecosystem Library POC.
 After the branch cut is performed, the Pytorch Dev Infra member should be informed of the branch cut and Domain Library specific change is required before Drafting RC for this domain library.
 
 Follow these examples of PR that updates the version and sets RC Candidate upload channel:
@@ -303,7 +295,7 @@
 
 * Perform [Release Candidate health validation](#release-candidate-health-validation). CI should have the green signal.
 
-* Run and inspect the output [Validate Binaries](https://github.com/pytorch/builder/actions/workflows/validate-binaries.yml) workflow.
+* Run and inspect the output [Validate Binaries](https://github.com/pytorch/test-infra/actions/workflows/validate-binaries.yml) workflow.
 
 * All the closed issues from [milestone](https://github.com/pytorch/pytorch/milestone/39) need to be validated. Confirm the validation by commenting on the issue: https://github.com/pytorch/pytorch/issues/113568#issuecomment-1851031064
 
@@ -312,14 +304,14 @@
 * Run performance tests in [benchmark repository](https://github.com/pytorch/benchmark). Make sure there are no performance regressions.
 
 * Prepare and stage PyPI binaries for promotion. This is done with this script:
-[`pytorch/builder:release/pypi/promote_pypi_to_staging.sh`](https://github.com/pytorch/builder/blob/main/release/pypi/promote_pypi_to_staging.sh)
+[`pytorch/test-infra:release/pypi/promote_pypi_to_staging.sh`](https://github.com/pytorch/test-infra/blob/main/release/pypi/promote_pypi_to_staging.sh)
 
 * Validate staged PyPI binaries. Make sure generated packages are correct and package size does not exceeds maximum allowed PyPI package size.
 
 ## Promoting RCs to Stable
 
 Promotion of RCs to stable is done with this script:
-[`pytorch/builder:release/promote.sh`](https://github.com/pytorch/builder/blob/main/release/promote.sh)
+[`pytorch/test-infra:release/promote.sh`](https://github.com/pytorch/test-infra/blob/main/release/promote.sh)
 
 Users of that script should take care to update the versions necessary for the specific packages you are attempting to promote.
 
