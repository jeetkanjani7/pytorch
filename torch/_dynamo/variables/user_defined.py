--- conflicted
+++ resolved
@@ -13,11 +13,7 @@
 import types
 import warnings
 import weakref
-<<<<<<< HEAD
 from typing import Generic, TYPE_CHECKING, Callable, Any
-=======
-from typing import TYPE_CHECKING
->>>>>>> a9dd9003
 from typing_extensions import is_typeddict
 
 import torch._dynamo.config
@@ -716,9 +712,6 @@
     _nonvar_fields = {"value", "value_type", *UserDefinedVariable._nonvar_fields}
 
     def __init__(
-<<<<<<< HEAD
-        self, value, value_type=None, cls_source=None, is_polyfilled=False, **kwargs
-=======
         self,
         value,
         *,
@@ -727,7 +720,6 @@
         base_cls_vt=None,
         init_args=None,
         **kwargs,
->>>>>>> a9dd9003
     ) -> None:
         super().__init__(**kwargs)
         self.value = value
