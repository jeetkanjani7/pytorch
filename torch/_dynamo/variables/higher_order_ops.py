# mypy: ignore-errors

"""
This module contains classes and utilities for handling higher-order operators in Dynamo.
It provides functionality for tracing and transforming control flow constructs like
conditions (torch.cond), loops (torch.while_loop), maps (torch.ops.higher_order.map),
and other higher-order operations.

The module includes specialized VariableTracker classes for different types of
higher-order operations, along with utilities for:
- Speculating and capturing subgraphs
- Managing control flow
- Handling autograd function applications
- Supporting function transformations
- Processing activation checkpoints

These classes work together to enable Dynamo to correctly trace and compile code
containing complex control flow patterns and higher-order functions while preserving
their semantic behavior.
"""

import contextlib
import copy
import functools
import inspect
import itertools
import logging
import types
import warnings
from typing import Optional, TYPE_CHECKING

import torch._C
import torch.fx
import torch.nn
from torch._dispatch.python import enable_python_dispatcher
from torch._dynamo.utils import get_fake_value
from torch._dynamo.variables.builtin import BuiltinVariable
from torch._dynamo.variables.constant import ConstantVariable
from torch._dynamo.variables.functions import UserFunctionVariable
from torch._dynamo.variables.nn_module import UnspecializedNNModuleVariable
from torch._dynamo.variables.tensor import SymNodeVariable
from torch._guards import Source
from torch._ops import HigherOrderOperator
from torch.fx.node import map_arg
from torch.fx.passes.shape_prop import _extract_tensor_metadata
from torch.utils import _pytree as pytree

from .. import variables
from ..exc import (
    IncorrectUsage,
    UncapturedHigherOrderOpError,
    unimplemented,
    Unsupported,
)
from ..source import AttrSource, DictGetItemSource
from ..utils import proxy_args_kwargs, set_example_value
from .base import VariableTracker
from .dicts import ConstDictVariable
from .lazy import LazyVariableTracker
from .lists import ListVariable, TupleVariable


if TYPE_CHECKING:
    from torch._dynamo.symbolic_convert import InstructionTranslator


log = logging.getLogger(__name__)


def raise_hard_error_if_graph_break(reason):
    def deco(fn):
        @functools.wraps(fn)
        def graph_break_as_hard_error(*args, **kwargs):
            try:
                return fn(*args, **kwargs)
            except Unsupported as e:
                msg = " Scroll up to find out what causes the graph break."
                raise UncapturedHigherOrderOpError(reason + msg) from e

        return graph_break_as_hard_error

    return deco


# This function is a syntax sugar for creating a dummy new subtracer so that
# newly added nodes are added to a separate subgraph in this subtracer instead of affecting
# the main graph. This is useful for creating sample inputs for tracing the subgraph.
# For example, in FlexAttentionHigherOrderVariable, we want to create several scalars
# to trace the score_mod function but we don't want the operators that creates the scalar to
# show up in the graph, we could this function to discard the graph changes.
# Example usage:
# with discard_graph_changes():
#   sample_input= create_sample_inputs()
# speculate_subgraph(tx, f, sample_inputs, {})
@contextlib.contextmanager
def discard_graph_changes(tx):
    ctx = tx.output.subtracer("subgraph_wrapper", None)
    try:
        ctx.__enter__()
        yield
    finally:
        ctx.__exit__(None, None, None)


def check_meta_consistency_vt(
    vars1: list[VariableTracker],
    vars2: list[VariableTracker],
    lhs_name: str,
    rhs_name: str,
) -> None:
    from torch._higher_order_ops.while_loop import check_meta_consistency

    from . import TensorVariable

    def _unwrap_var(var):
        if isinstance(var, TensorVariable):
            return var.proxy.node.meta["example_value"]
        elif isinstance(var, SymNodeVariable):
            return var.sym_num
        elif isinstance(var, ConstantVariable):
            return var.as_python_constant()
        else:
            unimplemented(f"Cannot unwrap var {var}")

    unwrapped1 = [_unwrap_var(var) for var in vars1]
    unwrapped2 = [_unwrap_var(var) for var in vars2]

    return check_meta_consistency(unwrapped1, unwrapped2, lhs_name, rhs_name)


@contextlib.contextmanager
def dynamo_enable_grad(tx: "InstructionTranslator", enable=True):
    from . import GradModeVariable

    org_value = torch.is_grad_enabled()
    try:
        GradModeVariable.create(tx, enable, initialized=True)
        yield
    finally:
        GradModeVariable.create(tx, org_value, initialized=True)


@contextlib.contextmanager
def dynamo_under_activation_checkpoint(tx: "InstructionTranslator"):
    orig_val = tx.output.current_tracer.under_activation_checkpoint
    try:
        tx.output.current_tracer.under_activation_checkpoint = True
        yield
    finally:
        tx.output.current_tracer.under_activation_checkpoint = orig_val


def find_mismatched_vars(var, types, allow_none=False):
    """
    Recursively finds variables whose type is not an instance of the specified types.
    Args:
        var: The variable to check.
        types: A tuple of allowed types.
        allow_none (bool): Whether to allow None values. Defaults to False.
    Returns:
        A set of variables whose type is not an instance of the specified types.
    """
    mismatched_vars = set()
    if isinstance(var, (TupleVariable, ListVariable)):
        for item in var.items:
            mismatched_vars.update(find_mismatched_vars(item, types, allow_none))
    elif isinstance(var, ConstDictVariable):
        for value in var.items.values():
            mismatched_vars.update(find_mismatched_vars(value, types, allow_none))
    else:

        def _is_none(var):
            return var.is_python_constant() and var.as_python_constant() is None

        if not isinstance(var, types) and not (allow_none and _is_none(var)):
            mismatched_vars.add(var)
    return mismatched_vars


def only_consist_of(var, types, allow_none=False):
    mismatch_vars = find_mismatched_vars(var, types, allow_none=allow_none)
    return len(mismatch_vars) == 0


# A more read-able syntax sugar for creating a UserFunctionVariable for f
# and run call_function on it. Make it return a function to preserve the calling
# convention of the original f.
def _make_inlined(tx: "InstructionTranslator", f):
    assert callable(f), "Expect f to be a python callable."

    def inline_call(*args, **kwargs):
        return UserFunctionVariable(f).call_function(tx, args, kwargs)

    return inline_call


def _call_function_and_unflatten_output(
    tx, fn, args, kwargs, flat_example_value, ret_treespec
):
    from .builder import wrap_fx_proxy

    # Store the invocation as a call
    flat_variable = wrap_fx_proxy(
        tx=tx,
        proxy=tx.output.create_proxy(
            "call_function",
            fn,
            args=args,
            kwargs=kwargs,
        ),
        example_value=flat_example_value,
    )

    # Transform variable back into a list (previously made into a tuple by
    # speculate_subgraph function) so as to respect the pytree API typing.
    flat_list_variable = BuiltinVariable(list).call_function(tx, [flat_variable], {})
    return (
        _make_inlined(tx, pytree.tree_unflatten)(flat_list_variable, ret_treespec)
        if ret_treespec
        else flat_variable
    )


def _assert_tensors_nonaliasing(inputs, outputs):
    input_tensor_ids = {
        id(t) for t in pytree.tree_leaves(inputs) if isinstance(t, torch.Tensor)
    }
    output_tensor_ids = {
        id(t) for t in pytree.tree_leaves(outputs) if isinstance(t, torch.Tensor)
    }
    assert input_tensor_ids.isdisjoint(output_tensor_ids), (
        "inputs to function body cannot alias outputs"
    )


def _check_supported_callable_arg(
    tx: "InstructionTranslator", func_var: VariableTracker, arg_name
):
    is_callable = (
        BuiltinVariable(callable).call_function(tx, [func_var], {}).as_python_constant()
    )
    if not is_callable:
        unimplemented(
            f"{arg_name} should be a Callable but is of type {str(func_var)}."
        )


def validate_args_and_maybe_create_graph_inputs(
    sub_args,
    tracer,
    tx,
    set_subgraph_inputs,
    description,
    sub_args_names=None,
):
    from . import AutogradFunctionContextVariable
    from .builder import wrap_fx_proxy_cls

    assert tracer.parent is not None

    if set_subgraph_inputs == "flatten_manual":
        flat_args, tree_spec = _make_inlined(tx, pytree.tree_flatten)(
            ListVariable(sub_args)
        ).unpack_var_sequence(tx)

        flat_inputs = validate_args_and_maybe_create_graph_inputs(
            flat_args.unpack_var_sequence(tx),
            tracer,
            tx,
            set_subgraph_inputs="manual",
            description=description,
        )

        return _make_inlined(tx, pytree.tree_unflatten)(
            ListVariable(flat_inputs), tree_spec
        ).unpack_var_sequence(tx)
    else:
        if sub_args_names is not None:
            # Can be greater if user passes some args as kwargs
            assert len(sub_args_names) >= len(sub_args)
        args = []
        for idx, a in enumerate(sub_args):
            assert isinstance(a, VariableTracker)
            if set_subgraph_inputs == "automatic":
                args.append(a)
                continue
            elif set_subgraph_inputs == "semi_automatic":
                if isinstance(a, AutogradFunctionContextVariable):
                    example_value = a.as_proxy().node.meta["example_value"]
                    arg_name = (
                        a.as_proxy().node.name
                        if sub_args_names is None
                        else sub_args_names[idx]
                    )
                    tracer.create_graph_input(arg_name, a.python_type(), example_value)
                elif a.maybe_fx_node() is not None:
                    node = a.maybe_fx_node()
                    example_value = node.meta["example_value"]
                    arg_name = (
                        a.as_proxy().node.name
                        if sub_args_names is None
                        else sub_args_names[idx]
                    )
                    new_proxy = tracer.create_graph_input(
                        arg_name, a.python_type(), example_value
                    )
                    example_value = (
                        node.meta["example_value"]
                        if "example_value" in node.meta
                        else None
                    )
                    a = wrap_fx_proxy_cls(
                        target_cls=type(a),
                        tx=tx,
                        proxy=new_proxy,
                        example_value=example_value,
                    )
                args.append(a)
                continue

            if a.is_python_constant():
                # This arg is not used in the body of the higher order op.
                # Currently, this new input is added to make the calls
                # happy, which expect a fixed number of arguments. In
                # future, we can clean this up.
                arg_name = (
                    "const_unused"
                    if sub_args_names is None
                    else f"const_unused_{sub_args_names[idx]}"
                )
                tracer.create_graph_input(
                    arg_name, a.python_type(), a.as_python_constant()
                )
                new_arg = a
            # Weird special case, we probably want to delete it or fold it
            # into the next case (of `a` being placeable into a graph)
            elif isinstance(a, AutogradFunctionContextVariable):
                example_value = a.as_proxy().node.meta["example_value"]
                arg_name = (
                    a.as_proxy().node.name
                    if sub_args_names is None
                    else sub_args_names[idx]
                )
                tracer.create_graph_input(arg_name, a.python_type(), example_value)
                new_arg = a
            # If `a` can be put into a graph
            elif a.maybe_fx_node() is not None:
                node = a.maybe_fx_node()
                example_value = (
                    node.meta["example_value"] if "example_value" in node.meta else None
                )
                arg_name = node.name if sub_args_names is None else sub_args_names[idx]
                new_proxy = tracer.create_graph_input(
                    arg_name, a.python_type(), example_value
                )
                new_arg = wrap_fx_proxy_cls(
                    target_cls=type(a),
                    tx=tx,
                    proxy=new_proxy,
                    example_value=example_value,
                )
            # If `a` cannot be put into a graph
            else:
                # HOPs work much better if they use speculate_subgraph(set_subgraph_inputs="automatic").
                unimplemented(
                    f"{description} with body that accepts non-Tensors as input. "
                    f"Got: {a.python_type()}"
                )
            args.append(new_arg)
        return args


# This helper function is used to make sure two graphs share the same input signature. For example,
# in torch.cond, two branches might lift different set of tensors as inputs. This function helps to
# dedup the inputs and modify the graphs to take the same set of inputs.
def _merge_graph_inputs(
    l_graph, l_lifted_freevars, l_name, r_graph, r_lifted_freevars, r_name
):
    def dedup_and_sort_lifted_freevars(l_lifted_freevars, r_lifted_freevars):
        # The nn module attributes are guaranteed to be registered into the top-level graph module during
        # higher order op speculation. Therefore, get_attr nodes in two branches with the same
        # target refer to the same attribute and we can safely deduplicate them with their target.
        #
        # Note: ideally, dynamo should just create a single proxy for the same attribute of a nn module. But
        # true_branch and false_branch belong to two separate tracing contexts, they may register the same
        # attribute to top level seperately. This creates two get_attr proxies for the same attribute
        # that have different meta data such as stack_trace (one stack trace for the true_branch,
        # and the other for false_branch). It seems better to discard the proxy explicitly in cond
        # than make dynamo create a single proxy for the same get_attr target.
        def shared_getattrs(l_lifted_proxies, r_lifted_proxies):
            true_targets = {
                proxy.node.target: proxy
                for proxy in l_lifted_proxies
                if proxy.node.op == "get_attr"
            }
            l_shared_getattrs = {}
            r_shared_getattrs = {}

            for false_proxy in r_lifted_proxies:
                if (
                    false_proxy.node.op == "get_attr"
                    and false_proxy.node.target in true_targets
                ):
                    true_proxy = true_targets[false_proxy.node.target]
                    l_shared_getattrs[true_proxy] = true_proxy
                    r_shared_getattrs[false_proxy] = true_proxy
            return l_shared_getattrs, r_shared_getattrs

        l_shared_getattrs, r_shared_getattrs = shared_getattrs(
            l_lifted_freevars.keys(), r_lifted_freevars.keys()
        )

        l_shared_freevars = (l_lifted_freevars.keys() & r_lifted_freevars.keys()).union(
            l_shared_getattrs.keys()
        )
        r_shared_freevars = (l_lifted_freevars.keys() & r_lifted_freevars.keys()).union(
            r_shared_getattrs.keys()
        )
        unique_l_freevars = l_lifted_freevars.keys() - l_shared_freevars
        unique_r_freevars = r_lifted_freevars.keys() - r_shared_freevars

        def _sort_by_name(vars):
            return sorted(vars, key=lambda var: var.node.name)

        return (
            list(_sort_by_name(list(l_shared_freevars))),
            list(_sort_by_name(list(r_shared_freevars))),
            list(_sort_by_name(list(unique_l_freevars))),
            list(_sort_by_name(list(unique_r_freevars))),
        )

    (l_shared, r_shared, unique_l, unique_r) = dedup_and_sort_lifted_freevars(
        l_lifted_freevars, r_lifted_freevars
    )

    # Let's say we capture cond(pred, true_fn, false_fn, (x,))
    # With set_graph_input set to automatic,
    # true_fn has lifted variables x, a, b, c
    # false_fn has lifted variables x, a, b, d
    # Then fixup_branch_inps make sure both branches have the same signature, i.e.:
    # - true_fn(x, a, b, c_true_branch, d_false_branch)
    # - false_fn(x, a, b, c_true_branch, d_false_branch)
    #
    # More formally, the signature has three parts in the following order:
    # 1. used in both branches: x, a, b
    # 2. only used in true branches: c, suffixed with _true_branch
    # 3. only used in false branches: d, suffixed with _false_branch
    # Within each part, we re-order the nodes by name to have a derterministic ordering for testing.
    def fixup_branch_inps(graph, lifted_freevars, shared, unique_l, unique_r):
        def _insert_or_replace_phs(new_args, name_suffix):
            for arg in new_args:
                new_ph = graph.placeholder(arg.node.name + name_suffix)
                # Override with new_ph if there exists a old placeholder.
                if arg in lifted_freevars:
                    old_ph = lifted_freevars[arg].node
                    old_ph.replace_all_uses_with(new_ph)
                    # replace_all_uses_with doesn't clean users. Clean it mannually so that we could erase it.
                    old_ph.users = {}
                    graph.erase_node(old_ph)

        first_not_ph_node = next(
            node for node in graph.nodes if node.op != "placeholder"
        )
        with graph.inserting_before(first_not_ph_node):
            _insert_or_replace_phs(shared, "")
            _insert_or_replace_phs(unique_l, "_" + l_name)
            _insert_or_replace_phs(unique_r, "_" + r_name)

    fixup_branch_inps(l_graph, l_lifted_freevars, l_shared, unique_l, unique_r)
    fixup_branch_inps(r_graph, r_lifted_freevars, r_shared, unique_l, unique_r)
    return l_graph, r_graph, l_shared, r_shared, unique_l, unique_r


# See NOTE [HigherOrderOperator tracing design] for details of the design
def speculate_subgraph(
    tx,
    f,
    sub_args,
    sub_kwargs,
    description,
    *,
    # source_target is the .value of HigherOrderOpVariable and is the
    # target of the proxy that we created for the higherOrderOperator.
    source_target=None,
    always_restore=False,
    enable_grad=None,
    # NOTE [argument `set_subgraph_inputs`]
    # set_subgraph_inputs controls what how to construct subgraphs' placeholders from sub_args.
    # 1. if your HOP supports arbitrary inputs, use set_subgraph_inputs="automatic" (most recommended).
    # 2. if your HOP supports only Tensor and symnode inputs, use set_subgraph_inputs="flatten_manual" (recommended).
    # If sub_args contain Pytree structure (e.g. dict/list/tuple/set), the sub_args will be flattened first.
    # Then the flattened args are manually set as subgraph's placeholders.
    # 3. if your HOP must preserve inputs that are not tensor or symnode as placeholders e.g. AutogradFunctionContextVariable
    # use set_subgraph_inputs="manual" (not recommended). We do not recommend it in general because it has the
    # restriction that user need to manually control how to create placeholders and VariableTrackers for the args.
    set_subgraph_inputs="automatic",
    restore_side_effects=True,
    should_flatten_outputs=False,
    under_activation_checkpoint=False,
    # Pass in an originating tracer - this is needed for preserving context
    # across fwd-bwd for autograd.Function
    tracer=None,
):
    if sub_kwargs is None:
        sub_kwargs = {}

    assert set_subgraph_inputs in {
        "automatic",
        "semi_automatic",
        "flatten_manual",
        "manual",
    }, "Please use one of the supported set_subgraph_inputs options."

    # See NOTE [Temporary argument `set_subgraph_inputs`]
    if sub_kwargs and set_subgraph_inputs != "automatic":
        unimplemented("Use `set_subgraph_inputs=automatic` when passing `sub_kwargs`.")

    try:
        # ensure guards on args get installed in parent subgraph
        f, sub_args, sub_kwargs = LazyVariableTracker.realize_all(
            (f, sub_args, sub_kwargs),
        )

        with tx.output.subtracer(source_target, tracer) as subtracer:
            sub_args_names = maybe_positional_arg_names(f)
            # User mismatch in the number of args. Will eventually lead to an error.
            if sub_args_names is not None and len(sub_args_names) < len(sub_args):
                sub_args_names = None
            args = validate_args_and_maybe_create_graph_inputs(
                sub_args,
                subtracer,
                tx,
                set_subgraph_inputs,
                description,
                sub_args_names,
            )

            validate_args_and_maybe_create_graph_inputs(
                sub_kwargs.values(),
                subtracer,
                tx,
                set_subgraph_inputs="automatic",
                description=description,
            )

            autograd_ctx = (
                dynamo_enable_grad(tx, enable_grad)
                if enable_grad is not None
                else contextlib.nullcontext()
            )
            checkpoint_ctx = (
                dynamo_under_activation_checkpoint(tx)
                if under_activation_checkpoint
                else contextlib.nullcontext()
            )

            # For handling side effects, we can make an argument that we don't
            # have to do anything here. The side effects infra does a good job
            # of graph breaking if we mutate any nonlocal or global variable
            # while subtracing. As a result if tracing succeeds, side effects
            # data structure will only contain read-only data structures that
            # are put there for tracking purposes.
            # But on the other hand, there is an argument that if we ever write
            # a new side effect in Dynamo which does not go through the side
            # effect infra, we can end up in bad state.
            # Therefore we restore the side effects after tracing. The catch is
            # that we have to special handle tensor variables. If we have seen a
            # nonlocal variable tensor during subtracing, we want to keep a
            # track of that tensor, so that later subtracing or the root tracer
            # itself does not create a new proxy for the already observed tensor
            # variable.
            if restore_side_effects:
                prev_side_effects = tx.output.side_effects.clone()

            with autograd_ctx, checkpoint_ctx:
                output = f.call_function(tx, args, sub_kwargs)

            if restore_side_effects:
                new_side_effects = tx.output.side_effects.clone()
                prev_side_effects.track_tensor_variables_from_runahead_side_effects(
                    new_side_effects
                )
                tx.output.side_effects = prev_side_effects

            treespec = None
            if should_flatten_outputs:
                # Flatten the speculated subgraph output.
                output, treespec = _make_inlined(tx, pytree.tree_flatten)(
                    output
                ).unpack_var_sequence(tx)
                # Actually, transform the list (returned by flatten) into a tuple
                # for dynamo consistency.
                output = BuiltinVariable(tuple).call_function(tx, [output], {})

            # Register output to graph
            # Modeled off of compile_and_call_fx_graph
            # TODO: support pytree output
            # We check always_restore because we dont use the output or side effects of always_restore code,
            # like bwd.
            if always_restore:
                # Nothing left to do here
                return (output, treespec), tx.output.graph, subtracer.lifted_freevars
            else:
                validate_subgraph_output_types(output)

                # The output proxies might not belong to this SubgraphTracer
                # (if they are free variables that were never lifted)
                # so lift them here.
                output_proxies = output.as_proxy()
                output_proxies = pytree.tree_map(
                    subtracer.maybe_lift_tracked_freevar_to_input, output_proxies
                )

                tx.output.create_node(
                    "output",
                    "output",
                    (subtracer.create_arg((output_proxies,))),
                    {},
                )
                graph = tx.output.graph
                graph.lint()
                lifted_freevars = subtracer.lifted_freevars

                # NOTE: [HigherOrderOperator subgraph input ordering]
                # The input ordering of the higher order ops is determined by the order of
                # the creatation of the placehoder.
                # Mannually created inputs are created in validate_args_and_maybe_create_graph_inputs before
                # speculating subgraph.
                # During subgraph speculation, we may lift closured tensors and free symbols as inputs,
                # their ordering is determined by the time they are lifted: earlier lifted ones precede later
                # lifted ones.
                #
                # Suppose the placeholders are
                # O1, O2, X1, O3, O4, X2, X3, O5 where Xs are lifted phs
                # The following code re-order the placeholders to
                # O1, O2, O3, O4, O5, X1, X2, X3
                def move_lifted_freevars_phs_to_end(
                    graph: torch.fx.Graph, lifted_freevars: tuple[torch.fx.Node]
                ):
                    lifted_ph_set = {
                        child_p.node for child_p in lifted_freevars.values()
                    }

                    prev_phs = [n for n in graph.nodes if n.op == "placeholder"]

                    # No need to reorder when graph doesn't have args or doesn't
                    # have lifted freevars or all inputs are lifted freevars.
                    if (
                        len(prev_phs) == 0
                        or len(lifted_ph_set) == 0
                        or len(prev_phs) == len(lifted_ph_set)
                    ):
                        return

                    # Step 1: find first X1
                    for x1 in prev_phs:
                        if x1 in lifted_ph_set:
                            break

                    assert x1 is not None and x1.op == "placeholder"
                    # Step 2: starting from the X1, skip Xs and prepend Os before X1.
                    cand_x = x1.next
                    while cand_x is not None and cand_x.op == "placeholder":
                        if cand_x in lifted_ph_set:
                            cand_x = cand_x.next
                        else:
                            nxt = cand_x.next
                            cand_x._remove_from_list()
                            x1.prepend(cand_x)
                            cand_x = nxt

                    # Step 3: assert that all placeholders are in the correct order as .
                    # in lifted_freevars
                    after_phs = [
                        node for node in graph.nodes if node.op == "placeholder"
                    ][-len(lifted_freevars) :]
                    assert len(after_phs) == len(lifted_freevars)
                    for child_proxy, ph in zip(lifted_freevars.values(), after_phs):
                        assert child_proxy.node is ph, (
                            "The order of placeholders is different from the order of lifted_freevars"
                        )

                    graph.lint()

                if len(lifted_freevars) > 0:
                    move_lifted_freevars_phs_to_end(graph, lifted_freevars)

                return (
                    (output, treespec),
                    graph,
                    lifted_freevars,
                )

    except Unsupported as ex:
        f_name = f"{type(f).__name__}"
        if isinstance(f, UserFunctionVariable):
            f_name = f.get_name()
        msg = (
            f"speculate_subgraph: while introspecting {description}, we were unable "
            f"to trace function `{f_name}` into a single graph. This means "
            f"that Dynamo was unable to prove safety for this API and will "
            f"fall back to eager-mode PyTorch, which could lead to a slowdown."
        )
        log.info(msg)
        log.info(ex)
        raise ex


def make_attr(tx: "InstructionTranslator", name):
    node = tx.output.create_proxy(
        "get_attr",
        name,
        (),
        {},
    )
    return node


class TorchHigherOrderOperatorVariable(VariableTracker):
    def __init__(
        self, value: HigherOrderOperator, source: Optional[Source] = None, **kwargs
    ) -> None:
        super().__init__(**kwargs)
        self.value = value
        self.source = source

    @staticmethod
    def make(value, source=None, **kwargs):
        from torch._higher_order_ops import BaseHOP

        if value.__name__ == "cond":
            return CondHigherOrderVariable(value, source, **kwargs)
        elif value.__name__ == "while_loop":
            return WhileLoopHigherOrderVariable(value, source, **kwargs)
        elif value.__name__ in ("map", "map_impl"):
            return MapHigherOrderVariable(value, source, **kwargs)
        elif value.__name__ == "executorch_call_delegate":
            return ExecutorchCallDelegateHigherOrderVariable(value, source, **kwargs)
        elif value.__name__ == "out_dtype":
            return OutDtypeHigherOrderVariable(value, source, **kwargs)
        elif value.__name__ == "wrap":
            return WrapHigherOrderVariable(value, source, **kwargs)
        elif value.__name__ == "hints_wrapper":
            return HintsWrapperHigherOrderVariable(value, source, **kwargs)
        elif value.__name__ == "flex_attention":
            return FlexAttentionHigherOrderVariable(value, source, **kwargs)
        elif value.__name__ in (
            "wrap_activation_checkpoint",
            "tag_activation_checkpoint",
        ):
            return CheckpointHigherOrderVariable(value, source, **kwargs)
        elif value.__name__ == "_export_tracepoint":
            return ExportTracepointHigherOrderVariable(value, source, **kwargs)
        elif value.__name__ == "trace_wrapped":
            return TraceWrappedHigherOrderOperatorVariable(value, source, **kwargs)
        elif value.__name__ == "strict_mode":
            return StrictModeHigherOrderVariable(value, source, **kwargs)
        elif value.__name__ == "run_with_rng_state":
            return RunWithRNGStateHigherOrderVariable(value, source, **kwargs)
        elif value.__name__ == "associative_scan":
            return AssociativeScanHigherOrderVariable(value, source, **kwargs)
        elif value.__name__ == "scan":
            return ScanHigherOrderVariable(value, source, **kwargs)
        elif value.__name__ == "call_torchbind":
            return CallTorchbindHigherOrderVariable(value, source, **kwargs)
        elif value.__name__ == "wrap_with_set_grad_enabled":
            return WrapWithSetGradEnabledHigherOrderVariable(value, source, **kwargs)
        elif value.__name__ == "wrap_with_autocast":
            return WrapWithAutocastHigherOrderVariable(value, source, **kwargs)
        elif (
            value.__name__ == "auto_functionalized"
            or value.__name__ == "auto_functionalized_v2"
        ):
            return AutoFunctionalizeHigherOrderVariable(value, source, **kwargs)
        elif value.__name__ == "invoke_subgraph":
            return InvokeSubgraphHigherOrderVariable(value, source, **kwargs)
        elif isinstance(value, BaseHOP):
            return BaseHOPVariable(value, source, **kwargs)
        elif value.__name__ == "custom_function_call":
            return CustomFunctionHigherOrderOperatorVariable(value, source, **kwargs)
        else:
            unimplemented(f"HigherOrderOperator {value.__name__}")

    def call_function(
        self,
        tx: "InstructionTranslator",
        args: list[VariableTracker],
        kwargs: dict[str, VariableTracker],
    ) -> VariableTracker:
        unimplemented(f"HigherOrderOperator {self.value.__name__}")


class CustomFunctionHigherOrderOperatorVariable(TorchHigherOrderOperatorVariable):
    """
    Wraps torch._functorch.autograd_function.custom_function_call
    """

    def call_function(
        self,
        tx: "InstructionTranslator",
        args: "list[VariableTracker]",
        kwargs: "dict[str, VariableTracker]",
    ) -> "VariableTracker":
        return torch._dynamo.variables.UserMethodVariable(
            self.value.__call__.__func__,
            torch._dynamo.variables.UserDefinedObjectVariable(
                self.value, source=self.source
            ),
            source=AttrSource(AttrSource(self.source, "__call__"), "__func__"),
        ).call_function(tx, args, kwargs)


class CondHigherOrderVariable(TorchHigherOrderOperatorVariable):
    @raise_hard_error_if_graph_break(
        reason="Cond doesn't work unless it is captured completely with torch.compile."
    )
    def call_function(
        self,
        tx: "InstructionTranslator",
        args: "list[VariableTracker]",
        kwargs: "dict[str, VariableTracker]",
    ) -> "VariableTracker":
        from . import ListVariable, TensorVariable

        args, kwargs = LazyVariableTracker.realize_all((args, kwargs))

        for i, k in enumerate(["pred", "true_fn", "false_fn", "operands"]):
            if v := kwargs.pop(k, None):
                assert i == len(args), (
                    "did not provide the right number of non-keyword args"
                )
                args.append(v)

        if kwargs:
            unimplemented(f"torch.cond: Got unexpected kwargs: {list(kwargs.keys())}")

        # TODO(voz): Support fake tensor dispatch for recursive
        # ops - see torch/dispatch/_dispatcher.py
        if len(args) != 4:
            unimplemented(
                f"Expected 4 arguments but got {len(args)}.\n"
                f"Usage: cond(pred, true_fn, false_fn, operands)",
            )

        # Specialize into one of the branches since pred is constant
        pred, true_fn, false_fn, operands = args
        if type(args[0]) is ConstantVariable:
            warnings.warn(
                "Pred is a Python constant. When used with torch.cond, it specializes on one of the branches."
                " If you want torch.cond to preserve two branches, please make the predicate a boolean tensor or a SymBool.",
                UserWarning,
            )
            if pred.as_python_constant():
                return true_fn.call_function(tx, operands.unpack_var_sequence(tx), {})
            else:
                return false_fn.call_function(tx, operands.unpack_var_sequence(tx), {})

        # predicate
        if type(pred) not in (ConstantVariable, TensorVariable, SymNodeVariable):
            unimplemented(
                f"Expected pred to be bool or a boolean tensor with single "
                f"item but got {str(type(pred))} "
                f"with original python type {str(pred.python_type())}.",
            )

        # operands
        if not isinstance(operands, (ListVariable, TupleVariable)):
            unimplemented(
                f"Expected operands to be a list/tuple but got "
                f"{operands.python_type()}",
            )
        operands_seq = operands.unpack_var_sequence(tx)
        if not only_consist_of(operands, (TensorVariable, ConstantVariable)):
            unimplemented(
                "Expect operands to be a tuple of pytrees that only consists of tensor leaves."
            )

        # branches
        _check_supported_callable_arg(tx, true_fn, "true_fn")
        _check_supported_callable_arg(tx, false_fn, "false_fn")

        # Our strategy for tracing the true/false branches of cond
        # are to checkpoint our graphstate, run the true branch,
        # roll it back to the checkpoint, and run the false
        # branch, and then merge the graphstates.  Well, perhaps
        # "merge" is too strong a word: we mostly assert that
        # the resulting graphstates have to be the same.
        #
        # We only permit guards to diverge (we union the guards from
        # both branches).  In particular, this means that side
        # effects are NOT permitted inside true/false branches; this
        # would be difficult to implement, because of the path
        # explosion problem.

        def speculate_branch(branch):
            # NB: 0 is predicate
            ix = 1 if branch else 2
            # TODO: Support kwargs
            (
                (ret_val, ret_treespec),
                ret_graph,
                ret_lifted_freevars,
            ) = speculate_subgraph(
                tx,
                args[ix],
                operands_seq,
                {},
                "cond",
                source_target=self.value,
                should_flatten_outputs=True,
            )

            if not only_consist_of(ret_val, (TensorVariable,)):
                unimplemented(
                    "Expected branches to return a possibly nested list/tuple/dict of tensors but it consists of non tensors.",
                )
            return ret_val, ret_treespec, ret_graph, ret_lifted_freevars

        (true_r, true_treespec, true_graph, true_lifted_freevars) = speculate_branch(
            True
        )
        true_nn_modules = dict(tx.output.nn_modules)

        (
            false_r,
            false_treespec,
            false_graph,
            false_lifted_freevars,
        ) = speculate_branch(False)
        false_nn_modules = dict(tx.output.nn_modules)

        same_treespec = _make_inlined(tx, pytree.TreeSpec.__eq__)(
            true_treespec, false_treespec
        )
        if not same_treespec.as_python_constant():
            unimplemented("Expected branches to return the same pytree structure.")

        (
            true_graph,
            false_graph,
            true_shared,
            _false_shared,
            unique_true,
            unique_false,
        ) = _merge_graph_inputs(
            true_graph,
            true_lifted_freevars,
            "true_branch",
            false_graph,
            false_lifted_freevars,
            "false_branch",
        )

        true_name = tx.output.install_subgraph(
            "cond_true",
            torch.fx.GraphModule(true_nn_modules, true_graph),
        )
        false_name = tx.output.install_subgraph(
            "cond_false",
            torch.fx.GraphModule(false_nn_modules, false_graph),
        )

        true_node = make_attr(tx, true_name)
        false_node = make_attr(tx, false_name)

        p_args = (
            pred.as_proxy(),
            true_node,
            false_node,
            # We pick true_shared but it shouldn't matter
            true_shared + unique_true + unique_false,
        )

        return _call_function_and_unflatten_output(
            tx,
            torch.ops.higher_order.cond,
            p_args,
            {},
            None,
            true_treespec,
        )


class CallTorchbindHigherOrderVariable(TorchHigherOrderOperatorVariable):
    def __init__(self, hop, source, script_obj_var, method_name) -> None:
        super().__init__(hop, source)
        self.script_obj_var = script_obj_var
        self.method_name = method_name

    def call_function(
        self,
        tx: "InstructionTranslator",
        args: list[VariableTracker],
        kwargs: dict[str, VariableTracker],
    ) -> VariableTracker:
        from .builder import wrap_fx_proxy

        args, kwargs = LazyVariableTracker.realize_all((args, kwargs))

        args_proxy = [arg.as_proxy() for arg in args]
        kwargs_proxy = {k: v.as_proxy() for k, v in kwargs.items()}
        return wrap_fx_proxy(
            tx=tx,
            proxy=tx.output.create_proxy(
                "call_function",
                self.value,
                args=tuple(
                    [self.script_obj_var.as_proxy(), self.method_name] + args_proxy
                ),
                kwargs=kwargs_proxy,
            ),
        )


def validate_subgraph_output_types(output: VariableTracker):
    """Verify that that the output of the subgraph is a tensor,
    int, bool, SymBool, or SymInt.
    """
    from . import TensorVariable

    if non_tensor_output := find_mismatched_vars(
        output, TensorVariable, allow_none=True
    ):
        for out in non_tensor_output:
            if (
                isinstance(out, SymNodeVariable) and out.python_type() in (int, bool)
            ) or (
                isinstance(out, ConstantVariable) and out.python_type() in (int, bool)
            ):
                continue
            unimplemented(
                f"HigherOrderOperator body's output must consist of tensors or ints only but got {out.python_type()}"
            )


class WhileLoopHigherOrderVariable(TorchHigherOrderOperatorVariable):
    @raise_hard_error_if_graph_break(
        reason="while_loop doesn't work unless it is captured completely with torch.compile."
    )
    def call_function(
        self,
        tx: "InstructionTranslator",
        args: list[VariableTracker],
        kwargs: dict[str, VariableTracker],
    ) -> VariableTracker:
        from torch._higher_order_ops.while_loop import _create_unbacked_symint

        from . import TensorVariable

        args, kwargs = LazyVariableTracker.realize_all((args, kwargs))
        cond_fn, body_fn, operands, additional_inputs = args

        # Input checks
        for i, k in enumerate(["cond_fn", "body_fn", "operands"]):
            if v := kwargs.pop(k, None):
                assert i == len(args), (
                    "did not provide the right number of non-keyword args"
                )
                args.append(v)

        if kwargs:
            unimplemented(
                f"torch.while_loop: Got unexpected kwargs: {list(kwargs.keys())}"
            )

        if len(args) != 4:
            unimplemented(
                f"Expected 4 arguments but got {len(args)}.\n"
                f"Usage: while_loop(cond_fn, body_fn, operands)",
            )

        # cond_fn and body_fn input check
        _check_supported_callable_arg(tx, cond_fn, "cond_fn")
        _check_supported_callable_arg(tx, body_fn, "body_fn")

        # operands input check
        operands_seq = operands.unpack_var_sequence(tx)

        # additional_inputs input check
        if not isinstance(additional_inputs, (ListVariable, TupleVariable)):
            unimplemented(
                f"Expected additional_inputs to be a list/tuple but got "
                f"{additional_inputs.python_type()}. It seems to be an "
                f"internal error, please report an issue to PyTorch."
            )
        additional_inputs_seq = additional_inputs.unpack_var_sequence(tx)

        with discard_graph_changes(tx):
            # See NOTE [unspecialize int carry with unbacked symints]
            # Note: this must be run under discard graph changes.
            def create_unbacked_sym_node_var(tx) -> SymNodeVariable:
                example_value = _create_unbacked_symint(
                    tx.output.fake_mode, ignore_fresh_unbacked_symbols=True
                )
                proxy = tx.output.current_tracer.create_graph_input(
                    "unbacked_symint", type(example_value), example_value
                )
                return SymNodeVariable.create(tx, proxy, example_value)

            new_operands_seq = [
                (
                    create_unbacked_sym_node_var(tx)
                    if (
                        isinstance(carry, ConstantVariable)
                        and carry.python_type() is int
                    )
                    or (isinstance(carry, SymNodeVariable))
                    else carry
                )
                for carry in operands_seq
            ]

        # create cond subgrpahs
        (
            (cond_r, _cond_treespec),
            cond_graph,
            cond_lifted_freevars,
        ) = speculate_subgraph(
            tx,
            cond_fn,
            new_operands_seq + additional_inputs_seq,
            {},
            "while_loop",
            source_target=self.value,
            # NOTE [why we cannot use "automatic" for while_loop]:
            # The reason is that we want to enforce
            # the ordering of inputs and outputs to be consistent and the the ordering
            # of cond_fn and body_fn to the consistent.
            # e.g. suppose we use "automatic" and we have:
            #
            # def body_fn(ph1, ph2):
            #   new_a, new_b = ph2.cos(), ph1.sin()
            #   return new_a, new_b
            #
            # a, b = torch.randn(3), torch.randn(3)
            # new_a, new_b = body_fn(a, b)
            #
            # Using automatic, the ordering of arguments will be the order that they're
            # used. In this example, the capture graph looks like:
            #
            # def captured_body(ph1, ph2):
            #   new_a, new_b = ph1.cos(), ph2.add_(1)
            #   return new_a, new_b
            #
            # This is fine when we change the calling convention of captured_body to be
            # new_a, new_b = captured_body(b, a).
            # But for while_loop, the next iteration's input is previous iteration output
            # we'll end up feeding captured_body(new_a, new_b) instead.
            # So it's best we always enforce the ordering of carried_inputs the same as outputs
            # with "flatten_manual".
            set_subgraph_inputs="flatten_manual",
        )
        cond_nn_modules = dict(tx.output.nn_modules)
        validate_subgraph_output_types(cond_r)
        if isinstance(cond_r, TensorVariable):
            cond_r_meta = _extract_tensor_metadata(
                cond_r.proxy.node.meta["example_value"], include_contiguity=False
            )
            if (
                not cond_r_meta.dtype == torch.bool
                or not cond_r_meta.shape == torch.Size([])
            ):
                unimplemented(
                    f"Expected cond_fn to return a scalar tensor or a bool but got {cond_r_meta.shape}"
                )
        elif isinstance(cond_r, ConstantVariable):
            # short-circuiting while_loop when cond_fn returns a constant such as 0, 1 True or False
            pred = cond_r.as_python_constant()
            if pred:
                unimplemented(
                    f"Infinite loop detected because while_loop's cond_fn always returns the same value {pred}"
                )
            else:
                return operands

        # create body subgraph
        (
            (body_r, body_treespec),
            body_graph,
            body_lifted_freevars,
        ) = speculate_subgraph(
            tx,
            body_fn,
            new_operands_seq + additional_inputs_seq,
            {},
            "while_loop",
            source_target=self.value,
            set_subgraph_inputs="flatten_manual",
            should_flatten_outputs=True,
        )
        validate_subgraph_output_types(body_r)

        check_meta_consistency_vt(
            body_r.unpack_var_sequence(tx),
            operands_seq,
            "body_fn_output",
            "carried_inputs",
        )

        (
            cond_graph,
            body_graph,
            cond_shared,
            _body_shared,
            cond_unique,
            body_unique,
        ) = _merge_graph_inputs(
            cond_graph,
            cond_lifted_freevars,
            "cond_fn",
            body_graph,
            body_lifted_freevars,
            "body_fn",
        )

        # Note: cond_shared and body_shared refer to the same proxy in parent graph
        # so using either of them is OK. Use cond_shared as it doesnt matter.
        additional_lifted_inputs = cond_shared + cond_unique + body_unique

        body_nn_modules = dict(tx.output.nn_modules)

        cond_name = tx.output.install_subgraph(
            "cond_fn",
            torch.fx.GraphModule(cond_nn_modules, cond_graph),
        )
        body_name = tx.output.install_subgraph(
            "body_fn",
            torch.fx.GraphModule(body_nn_modules, body_graph),
        )

        cond_node = make_attr(tx, cond_name)
        body_node = make_attr(tx, body_name)

        p_args = (
            cond_node,
            body_node,
            tuple([operand.as_proxy() for operand in operands_seq]),
            tuple(
                [inp.as_proxy() for inp in additional_inputs_seq]
                + additional_lifted_inputs
            ),
        )

        flat_example_value = pytree.tree_map_only(
            torch.fx.Proxy,
            lambda a: a.node.meta["example_value"],
            body_r.as_proxy(),
        )
        unspecialized_flat_example_value = pytree.tree_map_only(
            (int, torch.SymInt),
            lambda _: _create_unbacked_symint(
                tx.output.fake_mode, ignore_fresh_unbacked_symbols=False
            ),
            flat_example_value,
        )
        return _call_function_and_unflatten_output(
            tx,
            torch.ops.higher_order.while_loop,
            p_args,
            {},
            unspecialized_flat_example_value,
            body_treespec,
        )


class AssociativeScanHigherOrderVariable(TorchHigherOrderOperatorVariable):
    @raise_hard_error_if_graph_break(
        reason="associative_scan must be captured completely with torch.compile."
    )
    def call_function(
        self,
        tx: "InstructionTranslator",
        args: list[VariableTracker],
        kwargs: dict[str, VariableTracker],
    ) -> VariableTracker:
        from torch._higher_order_ops.utils import first_slice_copy

        from . import TensorVariable
        from .builder import wrap_fx_proxy

        args, kwargs = LazyVariableTracker.realize_all((args, kwargs))

        def arg_extractor(combine_fn, xs, additional_inputs):
            return combine_fn, xs, additional_inputs

        combine_fn, xs, additional_inputs = arg_extractor(*args, **kwargs)

        if xs.python_type() != list:
            unimplemented(
                f"Expected xs to be a list of tensors but got {xs.python_type()}",
            )
        assert isinstance(xs, torch._dynamo.variables.lists.BaseListVariable)

        # Ensure that all additional_inputs are TensorVariables and no
        # ints or SymInts as this is not yet supported
        assert all(isinstance(t, TensorVariable) for t in additional_inputs.items)

        # Trace the subgraph
        # The sub_args is a slice of original input, e.g. if input.size is (3, 4), and scan dim=0
        # the sub_args shape will be (4, ).
        with discard_graph_changes(tx):
            sub_args = [
                _make_inlined(tx, first_slice_copy)(leaf)
                for leaf in itertools.chain(xs.items, xs.items)
            ]
            sub_args_additional_inputs = [
                t.call_method(tx, "clone", args=(), kwargs={})
                for t in additional_inputs.items
            ]

        sub_args = sub_args + sub_args_additional_inputs
        (
            (combine_result, _combine_treespec),
            combine_graph,
            combine_lifted_freevars,
        ) = speculate_subgraph(
            tx,
            combine_fn,
            sub_args,
            sub_kwargs={},
            description="associative_scan_combine_fn",
            source_target=self.value,
            set_subgraph_inputs="flatten_manual",
        )

        combine_gm = torch.fx.GraphModule(dict(tx.output.nn_modules), combine_graph)

        from torch._higher_order_ops.utils import (
            _has_potential_branch_input_alias,
            _has_potential_branch_input_mutation,
            _maybe_fake_tracing,
        )
        from torch._inductor.utils import is_pointwise_use

        with tx.fake_mode:
            xs_fake = [
                first_slice_copy(leaf.proxy.node.meta["example_value"].clone())
                for leaf in itertools.chain(xs.items, xs.items)
            ]
            additional_fake = [
                leaf.proxy.node.meta["example_value"].clone()
                for leaf in additional_inputs.items
            ]
            sub_args_fake = xs_fake + additional_fake
            pre_dispatch = False

            fx = _maybe_fake_tracing(
                combine_gm, sub_args_fake, pre_dispatch=pre_dispatch
            )

            for node in fx.graph.nodes:
                # Check that the combine_fn is pointwise, if combine_mode='pointwise'
                if not all(
                    is_pointwise_use(use) or use.op == "output" for use in node.users
                ):
                    raise RuntimeError(
                        "For combine_mode='pointwise', the combine_fn needs to be pointwise"
                    )

            if _has_potential_branch_input_mutation(
                combine_gm, sub_args_fake, pre_dispatch=pre_dispatch
            ):
                raise RuntimeError("Combine_fn might be modifying the input!")  # noqa: F541
            if _has_potential_branch_input_alias(
                combine_gm, sub_args_fake, pre_dispatch=pre_dispatch
            ):
                raise RuntimeError("Combine_fn might be aliasing the input!")  # noqa: F541

        combine_freevars_proxy = tuple(combine_lifted_freevars.keys())

        if combine_result.python_type() != list:
            unimplemented(
                f"Expected combine_fn to return a list if tensor but got {combine_result.python_type()}",
            )

        xs_proxy = xs.as_proxy()
        additional_inputs_proxy = additional_inputs.as_proxy() + combine_freevars_proxy
        check_meta_consistency_vt(
            [_make_inlined(tx, first_slice_copy)(t) for t in xs.items],
            combine_result.unpack_var_sequence(tx),
            "initial_xs",
            "combine_fn_output",
        )

        combine_fn_name = tx.output.install_subgraph(
            "associative_scan_combine_fn", combine_gm
        )

        p_args = (
            make_attr(tx, combine_fn_name),
            xs_proxy,
            additional_inputs_proxy,
        )

        with tx.fake_mode:
            out_meta = tuple(
                inp_proxy.node.meta["example_value"].clone() for inp_proxy in xs_proxy
            )
        return wrap_fx_proxy(
            tx=tx,
            proxy=tx.output.create_proxy(
                "call_function", torch.ops.higher_order.associative_scan, p_args, {}
            ),
            example_value=out_meta,
        )


class ScanHigherOrderVariable(TorchHigherOrderOperatorVariable):
    @raise_hard_error_if_graph_break(
        reason="scan must be captured completely with torch.compile."
    )
    def call_function(
        self,
        tx: "InstructionTranslator",
        args: list[VariableTracker],
        kwargs: dict[str, VariableTracker],
    ) -> VariableTracker:
        from torch._higher_order_ops.scan import (
            _extract_carry_and_out,
            first_slice_copy,
            stack_y,
        )

        from . import TensorVariable
        from .builder import wrap_fx_proxy

        args, kwargs = LazyVariableTracker.realize_all((args, kwargs))

        def arg_extractor(combine_fn, init, xs, additional_inputs):
            return combine_fn, init, xs, additional_inputs

        combine_fn, init, xs, additional_inputs = arg_extractor(*args, **kwargs)
        assert isinstance(additional_inputs, variables.TupleVariable)

        # Ensure that all additional_inputs are TensorVariables and no
        # ints or SymInts as this is not yet supported
        assert all(isinstance(t, TensorVariable) for t in additional_inputs.items)

        if xs.python_type() != list:
            unimplemented(
                f"Expected xs to be a list of tensors but got {xs.python_type()}",
            )
        assert isinstance(xs, variables.BaseListVariable)
        if init.python_type() != list:
            unimplemented(
                f"Expected init to be a list of tensors but got {init.python_type()}",
            )
        assert isinstance(init, variables.BaseListVariable)

        scan_length = get_fake_value(xs.items[0].as_proxy().node, tx).size()[0]
        if scan_length == 0:
            unimplemented(
                "scan() operator doesn't support zero-sized tensors during tracing."
            )

        init_len = len(init.items)
        if init_len == 0:
            unimplemented("scan() operator requires init leaves.")

        # Trace the subgraph
        with discard_graph_changes(tx):
            sub_args_init = [
                ini.call_method(tx, "clone", args=(), kwargs={}) for ini in init.items
            ]
            # The sub_args_inp is a slice of original input, e.g. if input.size is (3, 4), and scan dim=0
            # the sub_args_inp shape will be (4, ).
            sub_args_inp = [
                _make_inlined(tx, first_slice_copy)(inp) for inp in xs.items
            ]
            sub_args_additional_inputs = [
                t.call_method(tx, "clone", args=(), kwargs={})
                for t in additional_inputs.items
            ]

        sub_args = sub_args_init + sub_args_inp + sub_args_additional_inputs
        (
            (combine_result, _combine_treespec),
            combine_graph,
            combine_lifted_freevars,
        ) = speculate_subgraph(
            tx,
            combine_fn,
            sub_args,
            sub_kwargs={},
            description="scan_combine_fn",
            source_target=self.value,
            set_subgraph_inputs="flatten_manual",
        )
<<<<<<< HEAD
        combine_freevars_proxy = tuple(combine_lifted_freevars.keys())
=======
        combine_freevars_proxy = list(combine_lifted_freevars.keys())

        # Ensure that the output of scan is a flattened list of elements,
        # because downstream operations assume that the output of HOPs
        # is flattened
        output_node = combine_graph.find_nodes(op="output")[0]
        output_node.args = (pytree.tree_leaves(output_node.args),)
        combine_graph.lint()

        # Collect the results from the comnbine_fn
        results = combine_result.unpack_var_sequence(tx)
        _combine_treespec = _make_inlined(tx, pytree.tree_structure)(combine_result)
>>>>>>> f2221b2f

        if combine_result.python_type() != list:
            unimplemented(
                f"Expected combine_fn to return a list if tensor but got {combine_result.python_type()}",
            )

        xs_proxy = xs.as_proxy()
        init_proxy = init.as_proxy()
        additional_inputs_proxy = additional_inputs.as_proxy() + combine_freevars_proxy
        num_init_leaves = len(init_proxy)
        # combine_result is a flatten list concated by carry + y, len(carry) is len(init) since they have
        # same pytree structure.
        carry_vars, y_vars = _extract_carry_and_out(
            combine_result.items, num_init_leaves
        )
        y_proxies = [y_var.as_proxy() for y_var in y_vars]

        check_meta_consistency_vt(
            init.unpack_var_sequence(tx),
            carry_vars,
            "init",
            "carry",
        )

        combine_gm = torch.fx.GraphModule(dict(tx.output.nn_modules), combine_graph)
        combine_fn_name = tx.output.install_subgraph("scan_combine_fn", combine_gm)

        p_args = (
            make_attr(tx, combine_fn_name),
            init_proxy,
            xs_proxy,
            additional_inputs_proxy,
        )

        with tx.fake_mode:
            example_carry = [
                init_p.node.meta["example_value"].clone() for init_p in init_proxy
            ]
            # For the fake mode, we need to duplicate the init tensor along the dim
            # to have the same size as the xs arguments
            example_stacked_out = [
                stack_y(y.node.meta["example_value"], scan_length) for y in y_proxies
            ]
            out_meta = [*example_carry, *example_stacked_out]

        return wrap_fx_proxy(
            tx=tx,
            proxy=tx.output.create_proxy(
                "call_function", torch.ops.higher_order.scan, p_args, {}
            ),
            example_value=out_meta,
        )


def non_single_tensor_return_unsupported(api, ret):
    from . import TensorVariable

    if not isinstance(ret, TensorVariable):
        raise Unsupported(
            f"{api} over function that returns something other than one Tensor"
        )


class MapHigherOrderVariable(TorchHigherOrderOperatorVariable):
    def call_function(
        self,
        tx: "InstructionTranslator",
        args: list[VariableTracker],
        kwargs: dict[str, VariableTracker],
    ) -> VariableTracker:
        from . import TensorVariable
        from .builder import wrap_fx_proxy_cls

        if len(kwargs) > 0:
            unimplemented(
                "torch.ops.higher_order.map: kwargs are not supported in the map operator."
            )

        _check_supported_callable_arg(tx, args[0].realize(), "map_fn")

        assert type(args[1].realize()) is TensorVariable

        sample_shape = get_fake_value(args[1].as_proxy().node, tx).size()

        if len(sample_shape) < 1 or sample_shape[0] == 0:
            unimplemented(
                "map() operator doesn't support scalar or zero-sized tensors during tracing."
            )

        # To get the example output from map() we will need to provide at least one sample to
        # the loop body. In our case we will always use xs[0], and our map() won't support zero
        # sized tensor during tracing.
        with discard_graph_changes(tx):
            first_dim = wrap_fx_proxy_cls(
                target_cls=TensorVariable, tx=tx, proxy=args[1].as_proxy()[0]
            )

        # TODO: Support kwargs
        (
            (body_r, body_spec),
            body_graph,
            body_lifted_freevars,
        ) = speculate_subgraph(
            tx,
            args[0],
            [
                first_dim,
                *args[2:],
            ],
            {},
            "torch.ops.higher_order.map",
            source_target=self.value,
            set_subgraph_inputs="flatten_manual",
            should_flatten_outputs=True,
        )

        subgraph_example_value = [
            proxy.node.meta["example_value"] for proxy in body_r.as_proxy()
        ]

        with tx.output.fake_mode:
            # We need to expand the example output from map() so that it has
            # the same first dimension as the mapped input.
            # We also do a clone with contiguous_format. This is to be consistent with
            # eager semantic of map, which stacks the outputs. The result is contiguous
            # as a result of the stack operation.
            map_example_out = [
                t.expand(sample_shape[0], *t.size()).clone(
                    memory_format=torch.contiguous_format
                )
                for t in subgraph_example_value
            ]

        body_nn_modules = dict(tx.output.nn_modules)

        body_name = tx.output.install_subgraph(
            "map_body",
            torch.fx.GraphModule(body_nn_modules, body_graph),
        )

        body_node = make_attr(tx, body_name)

        p_args = (
            body_node,
            [args[1].as_proxy()],
            [arg.as_proxy() for arg in args[2:]] + list(body_lifted_freevars.keys()),
        )

        return _call_function_and_unflatten_output(
            tx, torch.ops.higher_order.map_impl, p_args, {}, map_example_out, body_spec
        )


class ExecutorchCallDelegateHigherOrderVariable(TorchHigherOrderOperatorVariable):
    def call_function(
        self,
        tx: "InstructionTranslator",
        args: "list[VariableTracker]",
        kwargs: "dict[str, VariableTracker]",
    ) -> "VariableTracker":
        from .builder import wrap_fx_proxy

        # This is operator for delegation within Executorch which calls a
        # specific function in the given lowered module with the given
        # operators. The actual operator is defined in the Executorch codebase.
        # This is a bad hierarchical violation since
        # executorch_call_delegate sits at a higher level than dynamo, but
        # there's no real solution to this issue yet.
        if len(kwargs) > 0:
            unimplemented(
                "executorch_call_delegate: kwargs arguments were not enabled."
            )
        lowered_module = tx.output.get_submodule(args[0].module_key)

        lowered_node = make_attr(tx, args[0].module_key)

        p_args = tuple(arg.as_proxy() for arg in args[1:])
        real_sub_args = pytree.tree_map_only(
            torch.fx.Proxy, lambda a: get_fake_value(a.node, tx), p_args
        )

        with tx.fake_mode:
            example_value = lowered_module.original_module.module()(*real_sub_args)

        # NOTE [Guaranteeing the 1-1 correspondence of FakeTensors and real tensors]:
        # executorch modules promise not to alias inputs and outputs.
        # Thus, output FakeTensors will correctly not alias input FakeTensors.
        _assert_tensors_nonaliasing(real_sub_args, example_value)

        p_args = (lowered_node,) + p_args

        # Store the invocation as a call
        return wrap_fx_proxy(
            tx=tx,
            proxy=tx.output.create_proxy(
                "call_function",
                self.value,
                args=tuple(p_args),
                kwargs={},
            ),
            example_value=example_value,
        )


class FunctorchHigherOrderVariable(UserFunctionVariable):
    def call_function(
        self,
        tx: "InstructionTranslator",
        args: "list[VariableTracker]",
        kwargs: "dict[str, VariableTracker]",
    ) -> "VariableTracker":
        return super().call_function(tx, args, kwargs)


class FunctionalCallVariable(FunctorchHigherOrderVariable):
    def call_function(
        self, tx, args: list[VariableTracker], kwargs: dict[str, VariableTracker]
    ) -> VariableTracker:
        if not torch._dynamo.config.inline_inbuilt_nn_modules:
            unimplemented(
                "torch.func.functional_call capture is disabled, "
                "it can be turned on by setting "
                "`torch._dynamo.config.inline_inbuilt_nn_modules=True`"
            )
        return super().call_function(tx, args, kwargs)


class WrapHigherOrderVariable(TorchHigherOrderOperatorVariable):
    def install_subgraph_in_output_graph(
        self, tx, fn_vt, fn_args_vt, kwargs, body_gmod, attr_name="wrap_body"
    ):
        return tx.output.install_subgraph(
            f"{attr_name}",
            body_gmod,
        )

    def create_wrapped_node(
        self,
        tx: "InstructionTranslator",
        fn_vt,
        fn_args_vt,
        kwargs,
        description,
        under_activation_checkpoint=False,
        *,
        subgraph_name="wrap_body",
    ):
        # See NOTE [HigherOrderOperator tracing design] for more details

        (
            (body_r, treespec),
            body_graph,
            body_lifted_freevars,
        ) = speculate_subgraph(
            tx,
            fn_vt,
            fn_args_vt,
            kwargs,
            description,
            source_target=self.value,
            should_flatten_outputs=True,
            under_activation_checkpoint=under_activation_checkpoint,
        )

        body_gmod = torch.fx.GraphModule(tx.output.nn_modules, body_graph)
        body_name = self.install_subgraph_in_output_graph(
            tx,
            fn_vt,
            fn_args_vt,
            kwargs,
            body_gmod,
            attr_name=subgraph_name,
        )
        body_node = make_attr(tx, body_name)

        # Since, we call `speculate_subgraph` with `set_subgraph_inputs="automatic`,
        # all the arguments are lifted.
        lifted_args = tuple(arg for arg in body_lifted_freevars.keys())

        proxy_args = (body_node,) + lifted_args
        example_value = pytree.tree_map_only(
            torch.fx.Proxy,
            lambda a: a.node.meta["example_value"],
            body_r.as_proxy(),
        )

        return proxy_args, {}, example_value, body_r, treespec, body_gmod, body_name

    def call_function(
        self,
        tx: "InstructionTranslator",
        args: "list[VariableTracker]",
        kwargs: "dict[str, VariableTracker]",
    ) -> "VariableTracker":
        # This flattens the kwargs into lifted args
        (
            p_args,
            p_kwargs,
            _example_value,
            body_r,
            treespec,
            _,
            _,
        ) = self.create_wrapped_node(tx, args[0], args[1:], kwargs, "wrap")

        if len(p_kwargs) > 0:
            unimplemented("kwargs should have been flattened into lifted args")

        flat_example_value = pytree.tree_map_only(
            torch.fx.Proxy,
            lambda a: a.node.meta["example_value"],
            body_r.as_proxy(),
        )

        return _call_function_and_unflatten_output(
            tx, self.value, tuple(p_args), p_kwargs, flat_example_value, treespec
        )


class WrapWithSetGradEnabledHigherOrderVariable(TorchHigherOrderOperatorVariable):
    """
    This hop is not exposed to users but is inserted into the graph
    after export as a post-processing step.
    """

    def call_function(
        self,
        tx: "InstructionTranslator",
        args: "list[VariableTracker]",
        kwargs: "dict[str, VariableTracker]",
    ) -> "VariableTracker":
        args, kwargs = LazyVariableTracker.realize_all((args, kwargs))

        if kwargs:
            unimplemented(
                f"wrap_with_set_grad_enabled: Got unexpected kwargs: {list(kwargs.keys())}"
            )

        grad_enabled, fn_var, *rest_args = args

        if not isinstance(grad_enabled, ConstantVariable):
            unimplemented("grad_enabled must be a constant")

        _check_supported_callable_arg(tx, fn_var, "enable_grad_fn")

        with torch.set_grad_enabled(grad_enabled.as_python_constant()):
            (
                (body_r, treespec),
                body_graph,
                body_lifted_freevars,
            ) = speculate_subgraph(
                tx,
                fn_var,
                [*rest_args],
                {},
                "torch.ops.higher_order.wrap_with_set_grad_enabled",
                source_target=self.value,
                set_subgraph_inputs="manual",
                should_flatten_outputs=True,
            )

        if len(body_lifted_freevars) > 0:
            unimplemented(
                f"wrap_with_set_grad_enabled: Got unexpected freevars {body_lifted_freevars}"
            )

        body_gmod = torch.fx.GraphModule(tx.output.nn_modules, body_graph)
        body_name = tx.output.install_subgraph(
            "wrap_body",
            body_gmod,
        )

        body_node = make_attr(tx, body_name)

        proxy_args = tuple(
            [
                grad_enabled.as_python_constant(),
                body_node,
            ]
            + [operand.as_proxy() for operand in rest_args]
        )
        example_value = pytree.tree_map_only(
            torch.fx.Proxy,
            lambda a: a.node.meta["example_value"],
            body_r.as_proxy(),
        )
        return _call_function_and_unflatten_output(
            tx, self.value, proxy_args, {}, example_value, treespec
        )


class WrapWithAutocastHigherOrderVariable(TorchHigherOrderOperatorVariable):
    """
    This hop is not exposed to users but is inserted into the graph
    after export as a post-processing step.
    """

    def call_function(
        self,
        tx: "InstructionTranslator",
        args: "list[VariableTracker]",
        kwargs: "dict[str, VariableTracker]",
    ) -> "VariableTracker":
        args, kwargs = LazyVariableTracker.realize_all((args, kwargs))

        if kwargs:
            unimplemented(
                f"wrap_with_autocast: Got unexpected kwargs: {list(kwargs.keys())}"
            )

        device_type, dtype, enabled, cache_enabled, fn_var, *rest_args = args

        for arg in [device_type, dtype, enabled, cache_enabled]:
            if not isinstance(arg, ConstantVariable):
                unimplemented(
                    "device_type, dtype, enabled, cache_enabled must be constants"
                )

        _check_supported_callable_arg(tx, fn_var, "autocast")

        python_constants = [
            arg.as_python_constant()
            for arg in [device_type, dtype, enabled, cache_enabled]
        ]

        with torch.autocast(*python_constants):
            (
                (body_r, treespec),
                body_graph,
                body_lifted_freevars,
            ) = speculate_subgraph(
                tx,
                fn_var,
                [*rest_args],
                {},
                "torch.ops.higher_order.wrap_with_autocast",
                source_target=self.value,
                set_subgraph_inputs="manual",
                should_flatten_outputs=True,
            )

        if len(body_lifted_freevars) > 0:
            unimplemented(
                f"wrap_with_autocast: Got unexpected freevars {body_lifted_freevars}"
            )

        body_gmod = torch.fx.GraphModule(tx.output.nn_modules, body_graph)
        body_name = tx.output.install_subgraph(
            "wrap_body",
            body_gmod,
        )

        body_node = make_attr(tx, body_name)

        proxy_args = tuple(
            [
                *python_constants,
                body_node,
            ]
            + [operand.as_proxy() for operand in rest_args]
        )
        example_value = pytree.tree_map_only(
            torch.fx.Proxy,
            lambda a: a.node.meta["example_value"],
            body_r.as_proxy(),
        )

        return _call_function_and_unflatten_output(
            tx, self.value, proxy_args, {}, example_value, treespec
        )


class HintsWrapperHigherOrderVariable(TorchHigherOrderOperatorVariable):
    @raise_hard_error_if_graph_break(
        reason="Hints_wrapper doesn't work unless it is captured completely with torch.compile."
    )
    def call_function(
        self, tx, args: "list[VariableTracker]", kwargs: "dict[str, VariableTracker]"
    ) -> "VariableTracker":
        _check_supported_callable_arg(tx, args[0], "body_fn")

        # inputs
        if len(args) != 3:
            unimplemented(
                f"Expected 3 arguments but got {len(args)}.\n"
                f"Usage: hints_wrapper(body_fn, args, kwargs, hints).\n"
                f"kwargs required to be provided explicitly."
            )

        if not isinstance(args[1], (ListVariable, TupleVariable)):
            unimplemented(
                f"Expected a tuple but got {args[1].python_type()}",
            )
        operands = args[1].unpack_var_sequence(tx)

        if not isinstance(args[2], ConstDictVariable):
            unimplemented(
                f"Expected a dict but got {args[2].python_type()}",
            )

        if "hints" not in kwargs:
            raise IncorrectUsage("hints_wrapper - key hints not provided")

        (
            (body_r, treespec),
            body_graph,
            body_lifted_freevars,
        ) = speculate_subgraph(
            tx,
            args[0],  # function
            operands,
            args[2].as_python_constant(),
            "hints_wrapper",
            source_target=self.value,
            should_flatten_outputs=True,
        )

        body_gmod = torch.fx.GraphModule(tx.output.nn_modules, body_graph)
        body_name = tx.output.install_subgraph(
            "hints_wrapper_body",
            body_gmod,
        )

        body_node = make_attr(tx, body_name)

        # Since, we call `speculate_subgraph` with `set_subgraph_inputs="automatic`,
        # all the arguments are lifted.
        lifted_args = tuple(arg for arg in body_lifted_freevars.keys())
        p_args = (body_node, lifted_args, {})

        p_kwargs = {}
        # add hints into p_kwargs
        p_kwargs["hints"] = kwargs["hints"].as_python_constant()

        flat_example_value = pytree.tree_map_only(
            torch.fx.Proxy,
            lambda a: a.node.meta["example_value"],
            body_r.as_proxy(),
        )

        return _call_function_and_unflatten_output(
            tx, self.value, p_args, p_kwargs, flat_example_value, treespec
        )


class OutDtypeHigherOrderVariable(TorchHigherOrderOperatorVariable):
    def call_function(
        self,
        tx: "InstructionTranslator",
        args: "list[VariableTracker]",
        kwargs: "dict[str, VariableTracker]",
    ) -> "VariableTracker":
        from .builder import wrap_fx_proxy

        if len(kwargs) > 0:
            unimplemented("out_dtype does not handle kwargs")

        p_args = tuple(arg.as_proxy() for arg in args)
        op = p_args[0]
        output_dtype = p_args[1]
        fake_sub_args = pytree.tree_map_only(
            torch.fx.Proxy, lambda a: a.node.meta["example_value"], p_args[2:]
        )
        # This is a simplified implementation of this operator just for tracing.
        # Actual implementation may also first promote the arguments
        example_value = op(*fake_sub_args).to(dtype=output_dtype)

        # Store the invocation as a call
        return wrap_fx_proxy(
            tx=tx,
            proxy=tx.output.create_proxy(
                "call_function",
                self.value,
                args=tuple(p_args),
                kwargs={},
            ),
            example_value=example_value,
        )


class StrictModeHigherOrderVariable(TorchHigherOrderOperatorVariable):
    @raise_hard_error_if_graph_break(
        reason="strict_mode HOO doesn't work unless it is captured completely with torch.compile."
    )
    def call_function(
        self,
        tx: "InstructionTranslator",
        args: "list[VariableTracker]",
        kwargs: "dict[str, VariableTracker]",
    ) -> "VariableTracker":
        unpacked_sequence = args[1].unpack_var_sequence(tx)
        # TODO (tmanlaibaatar) support pytree here
        for arg in unpacked_sequence:
            if isinstance(arg, (ListVariable, TupleVariable, ConstDictVariable)):
                unimplemented("strict_mode HOO only works for flat inputs for now")

        if kwargs:
            unimplemented(
                f"strict_mode HOO received unexpected kwargs: {list(kwargs.keys())}"
            )

        (
            (ret_val, ret_treespec),
            ret_graph,
            ret_lifted_freevars,
        ) = speculate_subgraph(
            tx,
            args[0],
            unpacked_sequence,
            {},
            "strict_mode",
            source_target=self.value,
            should_flatten_outputs=True,
        )

        strict_mode_nn_modules = dict(tx.output.nn_modules)

        strict_mode_name = tx.output.install_subgraph(
            "strict_mode_body",
            torch.fx.GraphModule(strict_mode_nn_modules, ret_graph),
        )

        strict_mode_node = make_attr(tx, strict_mode_name)
        p_args = (
            strict_mode_node,
            tuple(arg for arg in ret_lifted_freevars.keys()),
        )

        flat_example_value = pytree.tree_map_only(
            torch.fx.Proxy,
            lambda a: a.node.meta["example_value"],
            ret_val.as_proxy(),
        )

        return _call_function_and_unflatten_output(
            tx,
            torch.ops.higher_order.strict_mode,
            p_args,
            {},
            flat_example_value,
            ret_treespec,
        )


class CheckpointHigherOrderVariable(WrapHigherOrderVariable):
    def call_function(
        self,
        tx: "InstructionTranslator",
        args: list[VariableTracker],
        kwargs: dict[str, VariableTracker],
    ) -> VariableTracker:
        from torch._higher_order_ops.wrap import TagActivationCheckpoint
        from torch.utils.checkpoint import noop_context_fn

        from .builder import wrap_fx_proxy

        context_fn = None
        if "context_fn" in kwargs and kwargs["context_fn"] != noop_context_fn:
            ctx = kwargs.pop("context_fn")
            if isinstance(ctx, torch._dynamo.variables.UserFunctionVariable):
                context_fn = ctx.fn
            elif isinstance(
                ctx, torch._dynamo.variables.functions.FunctoolsPartialVariable
            ):
                context_fn = ctx.as_python_constant()
            else:
                raise NotImplementedError(
                    f"checkpoint not implemented for {type(ctx)} context_fn"
                )

        checkpoint_kwargs, gmod_kwargs = TagActivationCheckpoint.divide_kwargs(kwargs)

        # Here we use checkpoint_kwargs (and not gmod kwargs). gmod_kwargs are
        # already flattened above and managed inside the fx graph.
        (
            p_args,
            _,
            example_value,
            _body_r,
            treespec,
            checkpointed_gmod,
            _,
        ) = self.create_wrapped_node(
            tx,
            args[0],
            args[1:],
            gmod_kwargs,
            "torch.utils.checkpoint.checkpoint",
            under_activation_checkpoint=True,
        )
        if context_fn is not None:
            checkpointed_gmod.meta["_checkpoint_context_fn"] = context_fn

        _, checkpoint_kwargs = proxy_args_kwargs([], checkpoint_kwargs)

        # Store the invocation as a call
        variable = wrap_fx_proxy(
            tx=tx,
            proxy=tx.output.create_proxy(
                "call_function",
                self.value,
                args=tuple(p_args),
                kwargs=checkpoint_kwargs,
            ),
            example_value=example_value,
        )

        if treespec is None:
            return variable

        # Transform variable back into a list (previously made into a tuple by
        # speculate_subgraph function) so as to respect the pytree API typing.
        variable = BuiltinVariable(list).call_function(tx, [variable], {})

        return _make_inlined(tx, pytree.tree_unflatten)(variable, treespec)


class ExportTracepointHigherOrderVariable(TorchHigherOrderOperatorVariable):
    def call_function(
        self,
        tx: "InstructionTranslator",
        args: "list[VariableTracker]",
        kwargs: "dict[str, VariableTracker]",
    ) -> "VariableTracker":
        from .builder import wrap_fx_proxy

        p_args = tuple(arg.as_proxy() for arg in args)
        p_kwargs = {key: arg.as_proxy() for key, arg in kwargs.items()}
        return wrap_fx_proxy(
            tx=tx,
            proxy=tx.output.create_proxy(
                "call_function",
                self.value,
                args=p_args,
                kwargs=p_kwargs,
            ),
            example_value=None,
        )


class RunWithRNGStateHigherOrderVariable(TorchHigherOrderOperatorVariable):
    def call_function(
        self,
        tx: "InstructionTranslator",
        args: "list[VariableTracker]",
        kwargs: "dict[str, VariableTracker]",
    ) -> "VariableTracker":
        from .builder import wrap_fx_proxy

        p_args = tuple(arg.as_proxy() for arg in args)
        p_kwargs = {key: arg.as_proxy() for key, arg in kwargs.items()}
        return wrap_fx_proxy(
            tx=tx,
            proxy=tx.output.create_proxy(
                "call_function",
                self.value,
                args=p_args,
                kwargs=p_kwargs,
            ),
            example_value=None,
        )


class AutoFunctionalizeHigherOrderVariable(TorchHigherOrderOperatorVariable):
    def call_function(
        self, tx, args: "list[VariableTracker]", kwargs: "dict[str, VariableTracker]"
    ) -> "VariableTracker":
        from .builder import wrap_fx_proxy

        p_args = tuple(arg.as_proxy() for arg in args)
        p_kwargs = {key: arg.as_proxy() for key, arg in kwargs.items()}
        return wrap_fx_proxy(
            tx=tx,
            proxy=tx.output.create_proxy(
                "call_function",
                self.value,
                args=p_args,
                kwargs=p_kwargs,
            ),
            example_value=None,
        )


class FlexAttentionBackwardHighOrderVariable(TorchHigherOrderOperatorVariable):
    def proxy_submod(self, tx, arg):
        assert isinstance(arg.source, DictGetItemSource)
        submod_name = tx.output.install_subgraph(arg.source.index, arg.value)
        p_submod = make_attr(tx, submod_name)
        set_example_value(p_submod.node, arg.value)
        return p_submod

    def to_proxy(self, tx, arg):
        if isinstance(arg, UnspecializedNNModuleVariable):
            return self.proxy_submod(tx, arg)
        elif isinstance(arg, (ListVariable, TupleVariable)):
            return arg.python_type()(
                self.to_proxy(tx, nested_arg) for nested_arg in arg.items
            )
        else:
            return arg.as_proxy()

    def call_function(
        self, tx, args: "list[VariableTracker]", kwargs: "dict[str, VariableTracker]"
    ) -> "VariableTracker":
        from .builder import wrap_fx_proxy

        try:
            p_args = tuple(self.to_proxy(tx, arg) for arg in args)
            p_kwargs = {key: self.to_proxy(tx, arg) for key, arg in kwargs.items()}
        except (NotImplementedError, Unsupported) as err:
            raise Unsupported(
                "Missing Dynamo support for FlexAttentionBackward HOP argument. Please file an issue."
            ) from err
        return wrap_fx_proxy(
            tx=tx,
            proxy=tx.output.create_proxy(
                "call_function",
                self.value,
                args=p_args,
                kwargs=p_kwargs,
            ),
            example_value=None,
        )


class TraceWrappedHigherOrderOperatorVariable(TorchHigherOrderOperatorVariable):
    """
    Handles torch._dynamo._trace_wrapped_higher_order_op.inner_trace
    by unwrapping the higher order op and inlining through it.  This op
    is created by dynamo to survive through AotAutograd, then unwrapped
    here in the call to dynamo from compiled autograd.
    """

    def call_function(
        self,
        tx: "InstructionTranslator",
        args: "list[VariableTracker]",
        kwargs: "dict[str, VariableTracker]",
    ) -> "VariableTracker":
        kwargs = dict(kwargs)
        fn = kwargs.pop("fn")
        return fn.call_function(tx, args, kwargs)


class FlexAttentionHigherOrderVariable(TorchHigherOrderOperatorVariable):
    @staticmethod
    def normalize_to_args(args, kwargs):
        # input signature is (query, key, value, score_mod, block_mask, *other_buffers),
        # block_mask is a tuple, and we don't want to flatten it.
        # only flatten kwargs into lists
        flat_kwargs = pytree.tree_flatten(kwargs)[0]

        # Combine the flattened lists
        all_args = args + flat_kwargs
        return all_args

    def create_wrapped_node(
        self,
        tx: "InstructionTranslator",
        query: "VariableTracker",
        fn: "VariableTracker",
        fn_name: str,
    ):
        from .._trace_wrapped_higher_order_op import TransformGetItemToIndex

        tx: InstructionTranslator = tx

        def create_scalar():
            return query.call_method(
                tx,
                "new_empty",
                (VariableTracker.build(tx, []),),
                {
                    "dtype": VariableTracker.build(tx, torch.int32),
                },
            )

        with discard_graph_changes(tx):
            bhmn = [create_scalar() for _ in range(4)]
            if fn_name == "score_mod":
                scores_require_grad: bool = query.requires_grad
                score = query.call_method(
                    tx,
                    "new_empty",
                    (VariableTracker.build(tx, []),),
                    {"requires_grad": VariableTracker.build(tx, scores_require_grad)},
                )
                new_args = [score, *bhmn]
            else:
                assert fn_name == "mask_fn", "Illegal function name: " + fn_name
                new_args = [*bhmn]

        with TransformGetItemToIndex():
            (
                (_body_output, _body_treespec),
                body_graph,
                body_lifted_freevars,
            ) = speculate_subgraph(
                tx,
                fn,
                new_args,
                {},  # expect only args no kwargs for now
                description=fn_name,
                source_target=self.value,
                set_subgraph_inputs="flatten_manual",
            )

        body_name = tx.output.install_subgraph(
            fn_name,
            torch.fx.GraphModule(tx.output.nn_modules, body_graph),
        )

        body_node = make_attr(tx, body_name)

        # It is possible that the score-mod function captures some free variables that are not
        # passed in as arguments. In this case, we need to lift them, which is handled by speculate_subgraph.
        # We then need to create proxies for this + the inputs.

        lifted_args = tuple(arg for arg in body_lifted_freevars.keys())

        proxy_args = (body_node, lifted_args)

        return proxy_args

    def call_function(
        self,
        tx: "InstructionTranslator",
        args: "list[VariableTracker]",
        kwargs: "dict[str, VariableTracker]",
    ) -> "VariableTracker":
        from torch._higher_order_ops.flex_attention import flex_attention_fake_impl

        from .builder import wrap_fx_proxy

        (
            query,
            key,
            value,
            score_mod,
            block_mask,
            scale,
            kernel_options,
        ) = self.normalize_to_args(args, kwargs)

        score_mod_node, score_mod_lifted_args = self.create_wrapped_node(
            tx, query, score_mod, "score_mod"
        )
        mask_fn = block_mask.items[-1]
        if isinstance(mask_fn, ConstantVariable):
            mask_fn = UserFunctionVariable(torch.nn.attention._flex_attention._no_mask)
        mask_fn_node, mask_fn_lifted_args = self.create_wrapped_node(
            tx, query, mask_fn, "mask_fn"
        )

        proxied_args = [
            query,
            key,
            value,
            TupleVariable(block_mask.items[:-1], source=block_mask.source),
            scale,
            kernel_options,
        ]

        # Store the invocation as a call
        # Norm_kwargs contains the score_function and we dont want to proxy this because
        # Proxying user defined functions is not supported.
        inp_args, _ = proxy_args_kwargs(proxied_args, {})

        query_meta = query.as_proxy().node.meta["example_value"]
        value_meta = value.as_proxy().node.meta["example_value"]
        with torch._guards.TracingContext.try_get().fake_mode:
            out_meta, lse_meta = flex_attention_fake_impl(query_meta, value_meta)
        example_value = (out_meta, lse_meta)

        # Compose the ordered HOO args:
        # - inp_args: [query, key, value, block_mask, scale, kernel_options]
        # - subgraph node: [score_mod, mask_fn_node]
        # - lifted args from tracing subgraph: [score_mod_other_buffers, mask_fn_other_buffers]
        _, _, _, inp_arg_block_mask, inp_arg_scale, inp_arg_kernel_options = inp_args
        block_mask = tuple(inp_arg_block_mask + (mask_fn_node,))
        return wrap_fx_proxy(
            tx=tx,
            proxy=tx.output.create_proxy(
                "call_function",
                self.value,
                args=inp_args[:3]
                + (
                    score_mod_node,
                    block_mask,
                    inp_arg_scale,
                    inp_arg_kernel_options,
                    score_mod_lifted_args,
                    mask_fn_lifted_args,
                ),
                kwargs={},
            ),
            example_value=example_value,
        )


class AutogradFunctionApplyVariable(VariableTracker):
    def __init__(self, fwd_graph, bwd_graph, parent_source, **kwargs) -> None:
        super().__init__(**kwargs)
        self.fwd_graph = fwd_graph
        self.bwd_graph = bwd_graph
        self.parent_source = parent_source

    def call_function(
        self,
        tx: "InstructionTranslator",
        args: "list[VariableTracker]",
        kwargs: "dict[str, VariableTracker]",
    ) -> "VariableTracker":
        from . import (
            AutogradFunctionContextVariable,
            UserDefinedClassVariable,
            UserFunctionVariable,
            UserMethodVariable,
        )
        from .builder import wrap_fx_proxy

        """
        Consider the following:
        class MySin(torch.autograd.Function):
            @staticmethod
            def forward(ctx, x):
                ctx.save_for_backward(x)
                return x.sin()
            @staticmethod
            def backward(ctx, grad):
                x, = ctx.saved_tensors
                return grad * x.cos()
        We want the resulting graphs to look like:
        def fwd(ctx, x):
            # (output, saved tensors / attrs)
            return (x.sin(), [x])
        # bwd(ctx, grad0, grad1, ..., gradn, *saved_tensors_or_attrs)
        def bwd(ctx, grad, x):
            return grad * x.cos()
        To accomplish this, we're going to:
        1. Construct a ctx object
        2. (fwd_out, _), fwd_graph, fwd_freevars = speculate_subgraph on MySin.forward (manually_set_inputs=True)
        3. (bwd_out, _), bwd_graph, bwd_freevars = speculate_subgraph on MySin.backward, while manually setting
        the ctx and grad inputs.
        4. Manually rewriting the fwd graph's output to be (output, stuff_that_gets_used in bwd_graph)
        Getting from 3 to 4 is pretty elegant: stuff_that_gets_used in bwd graph is
        just the bwd_freevars returned from speculate_subgraph, assuming MySin.backward
        doesn't capture any arguments.
        All these steps work if MySin.backward doesn't capture any values. This is a
        limitation in general that we should check for.
        """

        prev_side_effects = tx.output.side_effects.clone()
        fwd_tracer = torch._dynamo.output_graph.SubgraphTracer(
            tx.output,
            parent=tx.output.current_tracer,
            source_target="autograd.Function",
        )

        ctx = AutogradFunctionContextVariable.create(tx, args, kwargs)
        if isinstance(self.fwd_graph, types.FunctionType):
            fwd_fn = UserFunctionVariable(self.fwd_graph)
            fwd_args = [ctx, *args]
        elif isinstance(self.fwd_graph, types.MethodType):
            fwd_fn = UserMethodVariable(
                self.fwd_graph.__func__,
                UserDefinedClassVariable(self.fwd_graph.__class__),
            )
            fwd_args = [fwd_fn.obj, ctx, *args]
        else:
            unimplemented("non-function or method")

        # Speculate subgraph on the fwd
        (fwd_out, _), fwd_graph, fwd_freevars = speculate_subgraph(
            tx,
            fwd_fn,
            fwd_args,
            kwargs,
            "autograd.Function",
            enable_grad=False,
            set_subgraph_inputs="semi_automatic",
            restore_side_effects=False,
            tracer=fwd_tracer,
        )

        if ctx in tx.output.side_effects.store_attr_mutations:
            if (
                "_materialize_non_diff_grads"
                in tx.output.side_effects.store_attr_mutations[ctx]
            ):
                unimplemented("NYI")

        bwd_tracer = torch._dynamo.output_graph.SubgraphTracer(
            tx.output,
            parent=fwd_tracer,
            source_target="autograd.Function",
        )

        # Speculate subgraph on the backward. We make the
        # bwd tracer a child of the fwd tracer, because backward may rely on
        # tensors/attrs created in the fwd tracer.

        if isinstance(fwd_out, variables.BaseListVariable):
            bwd_args = [ctx, *fwd_out.items]
        else:
            bwd_args = [ctx, fwd_out]

        bwd_src = AttrSource(self.parent_source, member="backward")
        if isinstance(self.bwd_graph, types.FunctionType):
            bwd_fn = UserFunctionVariable(self.bwd_graph, source=bwd_src)
        elif isinstance(self.bwd_graph, types.MethodType):
            bwd_fn = UserMethodVariable(
                self.bwd_graph.__func__,
                UserDefinedClassVariable(self.bwd_graph.__class__),
                source=bwd_src,
            )
            bwd_args = [bwd_fn.obj, *bwd_args]
        else:
            unimplemented("non-function or method")

        def is_strict_for(v: VariableTracker):
            if isinstance(v, variables.TensorVariable):
                # we can be more lax for stuff from forward
                return v.proxy.tracer is not fwd_tracer
            return True

        with (
            tx.output.subtracer(fwd_fn, fwd_tracer),
            tx.strict_translation_mode(is_strict_for),
        ):
            try:
                (bwd_out, _), bwd_graph, bwd_freevars = speculate_subgraph(
                    tx,
                    bwd_fn,
                    bwd_args,
                    kwargs,
                    "autograd.Function",
                    enable_grad=False,
                    set_subgraph_inputs="manual",
                    restore_side_effects=False,
                    tracer=bwd_tracer,
                )
            except torch._dynamo.exc.Unsupported as e:
                if isinstance(
                    e, torch._dynamo.exc.UnknownPropertiesDuringBackwardTrace
                ):
                    from unittest import mock

                    bwd_tracer = torch._dynamo.output_graph.SubgraphTracer(
                        tx.output,
                        parent=fwd_tracer,
                        source_target="autograd.Function",
                    )
                    from .._trace_wrapped_higher_order_op import (
                        autograd_function_backward_rewritten,
                    )

                    if isinstance(self.bwd_graph, types.FunctionType):
                        bwd_fn = UserFunctionVariable(
                            autograd_function_backward_rewritten(self.bwd_graph)
                        )
                    elif isinstance(self.bwd_graph, types.MethodType):
                        bwd_fn = UserMethodVariable(
                            autograd_function_backward_rewritten(
                                self.bwd_graph.__func__
                            ),
                            UserDefinedClassVariable(self.bwd_graph.__class__),
                        )
                    else:
                        unimplemented("non-function or method")

                    with mock.patch(
                        "torch._dynamo.config._autograd_backward_strict_mode_conditional_banned_ops",
                        [],
                    ):
                        (bwd_out, _), bwd_graph, bwd_freevars = speculate_subgraph(
                            tx,
                            bwd_fn,
                            bwd_args,
                            kwargs,
                            "autograd.Function",
                            enable_grad=False,
                            set_subgraph_inputs="manual",
                            restore_side_effects=False,
                            tracer=bwd_tracer,
                        )
                else:
                    raise e

        # TODO: assert that bwd_graph didn't capture values that were
        # not created inside fwd_graph.

        # TODO(oulgen): Ideally, we would not do a linear search for output
        # node but as things currently are there could be nodes after the
        # output node
        # This is bug prone as if there's code after the output node, then
        # graph.output will append the output at the very end
        # This might be a behavior difference

        # If users call ctx.mark_non_differentiable, we should capture these output tensors who
        # are marked as non-differentiable and pass them to ApplyTemplate
        # at torch._functorch.autograd_function.AutogradFunctionApply for reconstruction.
        non_differentiable_idx = []
        if ctx.non_differentiable is not None:
            non_differentiable_set = set(ctx.non_differentiable)
            assert isinstance(fwd_out, variables.BaseListVariable)
            for i, x in enumerate(fwd_out.items):
                if (
                    isinstance(x, variables.TensorVariable)
                    and x.as_proxy() in non_differentiable_set
                ):
                    non_differentiable_idx.append(i)

        # Rewrite the output of fwd_graph to (output, stuff_necessary_for_bwd)
        for node in fwd_graph.find_nodes(op="output"):
            fwd_graph.erase_node(node)
            break

        # Because we lift the bwd_freevars as inputs of the bwd_graph,
        # we have to manually add the bwd_freevars as output of fwd_graph.
        # However, the bwd_freevars got from speculate_subgraph use the Proxies in the bwd_graph,
        # we need to convert them to Proxies in the fwd_graph and then generate new fwd_graph output.
        fwd_proxy_of_bwd_freevars = []
        for k in bwd_freevars.keys():
            if k in fwd_freevars:
                fwd_proxy_of_bwd_freevars.append(fwd_freevars[k])
            else:
                fwd_proxy_of_bwd_freevars.append(k)

        def unwrap_proxy(x):
            if isinstance(x, torch.fx.Proxy):
                return x.node
            else:
                assert variables.ConstantVariable.is_literal(x), (
                    f"Only constant is allowed. Got {x}"
                )
                return x

        new_fwd_graph_outputs = (fwd_out.as_proxy(), fwd_proxy_of_bwd_freevars)
        new_fwd_graph_outputs = pytree.tree_map(unwrap_proxy, new_fwd_graph_outputs)
        fwd_graph.output(new_fwd_graph_outputs)
        fwd_graph.lint()

        # Store fwd_body
        fwd_nn_modules = tx.output.tracing_context.module_context.copy_graphstate()
        fwd_name = tx.output.install_subgraph(
            "fwd_body",
            torch.fx.GraphModule(fwd_nn_modules.nn_modules, fwd_graph),
        )

        fwd_node = make_attr(tx, fwd_name)

        # The type of original args can be arbitrary, but we only support basic type in FX graph.
        # So the speculated subgraph input includes original tensor args and the lifted freevars.
        # We need to filter out the original tensor args and concat them with the lifted freevars
        # to generate the proxy args for the FX call_function node.
        filtered_args = []
        # A boolean list to mark if the type of corresponding argument is tensor.
        # This is used to determine if a FX node's argument should be an argument of
        # ApplyTemplate.forward and if we should skip the output from ApplyTemplate.backward
        # at torch._functorch.autograd_function.AutogradFunctionApply.
        args_tensor_mask = [False] * len(args)
        for i, arg in enumerate(args):
            if isinstance(arg, (variables.TensorVariable, variables.SymNodeVariable)):
                filtered_args.append(arg)
                args_tensor_mask[i] = True

        # Rewrite the output of bwd_graph to remove the grad output for the non-Tensor args.
        new_bwd_graph_outputs = None
        for node in bwd_graph.find_nodes(op="output"):
            bwd_graph.erase_node(node)
            break

        # The same as the above fwd proxies, we need to use the bwd proxies in the bwd_graph
        # if some of the output is from fwd_freevars.
        bwd_out_proxy = bwd_out.as_proxy()
        bwd_proxy_of_fwd_freevars = []
        if isinstance(bwd_out_proxy, (tuple, list)):
            for k in bwd_out_proxy:
                if k in bwd_freevars:
                    bwd_proxy_of_fwd_freevars.append(bwd_freevars[k])
                else:
                    bwd_proxy_of_fwd_freevars.append(k)
        else:
            if bwd_out_proxy in bwd_freevars:
                bwd_proxy_of_fwd_freevars = bwd_freevars[bwd_out_proxy]
            else:
                bwd_proxy_of_fwd_freevars = bwd_out_proxy

        # Remove bwd output for non-Tensor args.
        output_proxy = bwd_proxy_of_fwd_freevars
        if isinstance(output_proxy, (tuple, list)):
            new_bwd_graph_outputs = ()
            for x, mask in zip(output_proxy, args_tensor_mask):
                if mask:
                    new_bwd_graph_outputs = new_bwd_graph_outputs + (x,)
                else:
                    assert x is None, f"Grad of non-Tensor arg {x} is not None."
        else:
            new_bwd_graph_outputs = output_proxy

        # Update the bwd graph output.
        new_bwd_graph_outputs = pytree.tree_map(
            lambda x: None if x is None else x.node, new_bwd_graph_outputs
        )
        bwd_graph.output(new_bwd_graph_outputs)
        bwd_graph.lint()

        # Store bwd_body
        bwd_nn_modules = tx.output.tracing_context.module_context.copy_graphstate()
        bwd_name = tx.output.install_subgraph(
            "bwd_body",
            torch.fx.GraphModule(bwd_nn_modules.nn_modules, bwd_graph),
        )

        bwd_node = make_attr(tx, bwd_name)

        tx.output.side_effects = prev_side_effects

        p_args = (
            fwd_node,
            bwd_node,
            *([arg.as_proxy() for arg in filtered_args] + list(fwd_freevars.keys())),
        )
        kwargs = {
            "args_tensor_mask": args_tensor_mask,
            "non_differentiable_idx": non_differentiable_idx,
        }

        # Store the invocation as a call
        from torch._functorch.autograd_function import autograd_function_apply

        # We use speculate_subgraph to get the fwd graph, but it's alway under no grad mode like what eager mode does.
        # The fwd outputs (tensor's example_value) need to be inferred from fake tensor prop to get the correct attributes
        # (e.g, tensor.requires_grad), which would be used by downstream Dynamo tracing.
        # Since there can be other ops like Triton kernels, which depends on python dispatcher, we have to enable it.
        with enable_python_dispatcher():
            with tx.output.fake_mode:
                fake_args = (
                    tx.output.nn_modules[fwd_node.node.name],
                    tx.output.nn_modules[bwd_node.node.name],
                    *(
                        [
                            _get_fake_value(arg)
                            for arg in filtered_args + list(fwd_freevars.keys())
                        ]
                    ),
                )
                example_value = autograd_function_apply(*fake_args, **kwargs)

        return wrap_fx_proxy(
            tx=tx,
            proxy=tx.output.create_proxy(
                "call_function",
                autograd_function_apply,
                args=p_args,
                kwargs=kwargs,
            ),
            example_value=example_value,
        )


def _get_fake_value(x):
    if isinstance(x, variables.VariableTracker):
        return x.as_proxy().node.meta["example_value"]
    elif isinstance(x, torch.fx.Proxy):
        return x.node.meta["example_value"]
    else:
        return x


def maybe_positional_arg_names(func):
    result = []
    if not hasattr(func, "get_function"):
        return None
    try:
        fn = func.get_function()
    except (Unsupported, NotImplementedError):
        return None
    try:
        sig = inspect.signature(fn)
    except ValueError:
        return None
    for name, param in sig.parameters.items():
        if param.kind is inspect.Parameter.VAR_POSITIONAL:
            return None
        if (
            param.kind is inspect.Parameter.POSITIONAL_ONLY
            or param.kind is inspect.Parameter.POSITIONAL_OR_KEYWORD
        ):
            if name == "self":
                # FX graphs can't have a placeholder named self
                result.append("self_")
            else:
                result.append(name)
    return result


def canonicalize(gmod, root_gmod):
    # autograd_cache_key is sensitive to the name of the placeholder and intermediate nodes.
    # So, we first canonicalize it.
    new_graph = torch.fx.Graph()
    env = {}

    placeholder_counter = itertools.count(0)

    def next_placeholder_name():
        nonlocal placeholder_counter
        return f"placeholder_{next(placeholder_counter)}"

    node_counter = itertools.count(0)

    def next_node_name():
        nonlocal node_counter
        return f"node_{next(node_counter)}"

    for node in gmod.graph.nodes:
        if node.op == "placeholder":
            env[node] = new_graph.placeholder(next_placeholder_name())
        else:
            # Can't use node_copy because node.name will not be unique.
            args = map_arg(node.args, lambda x: env[x])
            kwargs = map_arg(node.kwargs, lambda x: env[x])
            env[node] = new_graph.create_node(
                node.op, node.target, args, kwargs, next_node_name(), node.type
            )
        env[node].meta = copy.copy(node.meta)

    new_graph.lint()
    new_gmod = torch.fx.GraphModule(root_gmod, new_graph)
    return new_gmod


@functools.lru_cache(None)
def get_dummy_aot_autograd_config():
    from torch._functorch._aot_autograd.schemas import AOTConfig

    return AOTConfig(
        fw_compiler=None,
        bw_compiler=None,
        inference_compiler=None,
        partition_fn=None,
        decompositions={},
        num_params_buffers=0,
        aot_id=0,
        keep_inference_input_mutations=False,
        dynamic_shapes=True,
        aot_autograd_arg_pos_to_source=None,
        is_export=False,
        no_tangents=False,
        enable_log=False,
    )


def hash_graph_and_inputs(tx, gmod, fake_inputs):
    # Here, we use the existing autograd_cache_key infrastructure to hash the
    # graph and fake inputs.

    # TODO(anijain2305) - Consider reorganizing autograd_cache_key such that the
    # namespaces seem more intuitive. It seems somewhat confusing that we are
    # calling an API from aot_autograd here.
    from torch._functorch._aot_autograd.autograd_cache import autograd_cache_key

    # autograd_cache_key is sensitive to the name of the placeholder nodes.
    # So, we first canonicalize it.
    canonicalized_gmod = canonicalize(gmod, tx.output.nn_modules)
    config = get_dummy_aot_autograd_config()

    key, _ = autograd_cache_key(canonicalized_gmod, fake_inputs, config, {})
    return key


class BaseHOPVariable(WrapHigherOrderVariable):
    def python_type(self):
        return type(self.value)

    def call_function(
        self,
        tx: "InstructionTranslator",
        args: "list[VariableTracker]",
        kwargs: "dict[str, VariableTracker]",
    ) -> "VariableTracker":
        (
            p_args,
            p_kwargs,
            example_value,
            body_r,
            treespec,
            body_gmod,
            body_name,
        ) = self.create_wrapped_node(
            tx, args[0], args[1:], {}, self.value._name, subgraph_name="subgraph"
        )
        assert len(p_kwargs) == 0

        from torch._higher_order_ops.utils import has_potential_input_alias_or_mutation

        fake_inputs = [
            node.meta["example_value"]
            for node in body_gmod.graph.nodes
            if node.op == "placeholder"
        ]
        if has_potential_input_alias_or_mutation(body_gmod, fake_inputs):
            raise RuntimeError(
                f"{self.value._name} where the inputs are mutated or the "
                f"outputs are aliases of the inputs. Please ensure that this doesn't happen."
            )

        flat_example_value = pytree.tree_map_only(
            torch.fx.Proxy,
            lambda a: a.node.meta["example_value"],
            body_r.as_proxy(),
        )
        p_kwargs = {key: value.as_proxy() for key, value in kwargs.items()}
        return _call_function_and_unflatten_output(
            tx, self.value, p_args, p_kwargs, flat_example_value, treespec
        )


class InvokeSubgraphHigherOrderVariable(WrapHigherOrderVariable):
    def install_subgraph_in_output_graph(
        self, tx, fn_vt, fn_args_vt, kwargs, body_gmod, attr_name
    ):
        # Check if the subgraph from speculate_subgraph (body_gmod) and the fake
        # inputs have already been seen before. If yes, the subgraph is already
        # installed in the output graph and we can just access the subgraph
        # using the saved attr name.
        from torch._higher_order_ops.utils import has_potential_input_alias_or_mutation

        fake_inputs = [
            node.meta["example_value"]
            for node in body_gmod.graph.nodes
            if node.op == "placeholder"
        ]

        # TODO(anijain2305) - This might be too big of a limitation. Consider
        # supporting mutation/aliasing in HOP itself to remove this restriction.
        if has_potential_input_alias_or_mutation(body_gmod, fake_inputs):
            unimplemented("NYI: invoke_subgraph with aliasing/mutation")

        key = hash_graph_and_inputs(tx, body_gmod, fake_inputs)

        invoke_subgraph_cache = (
            tx.output.tracing_context.hop_dispatch_set_cache.get_cache(
                torch._higher_order_ops.invoke_subgraph
            )
        )

        if invoke_subgraph_cache:
            if identifier := invoke_subgraph_cache.get_dynamo_identifier(key):
                return identifier

        body_name = super().install_subgraph_in_output_graph(
            tx, fn_vt, fn_args_vt, kwargs, body_gmod, "invoke_subgraph"
        )
        if invoke_subgraph_cache:
            invoke_subgraph_cache.add_dynamo_identifier(key, body_name)

        return body_name

    def call_function(
        self,
        tx: "InstructionTranslator",
        args: "list[VariableTracker]",
        kwargs: "dict[str, VariableTracker]",
    ) -> "VariableTracker":
        # This flattens the kwargs into lifted args
        (
            p_args,
            p_kwargs,
            example_value,
            body_r,
            treespec,
            body_gmod,
            body_name,
        ) = self.create_wrapped_node(tx, args[0], args[1:], kwargs, "invoke_subgraph")

        if len(p_kwargs) > 0:
            unimplemented("kwargs should have been flattened into lifted args")

        flat_example_value = pytree.tree_map_only(
            torch.fx.Proxy,
            lambda a: a.node.meta["example_value"],
            body_r.as_proxy(),
        )

        p_args = (
            p_args[0],
            body_name,
            p_args[1:],
        )
        return _call_function_and_unflatten_output(
            tx,
            torch._higher_order_ops.invoke_subgraph,
            tuple(p_args),
            p_kwargs,
            flat_example_value,
            treespec,
        )<|MERGE_RESOLUTION|>--- conflicted
+++ resolved
@@ -231,6 +231,15 @@
     assert input_tensor_ids.isdisjoint(output_tensor_ids), (
         "inputs to function body cannot alias outputs"
     )
+
+
+def _check_all_tensorvariable(args):
+    from . import TensorVariable
+
+    if not all(type(a.realize()) is TensorVariable for a in args):
+        unimplemented(
+            f"Expected all leaves to be of torch.Tensor type, but got {[type(a.realize()) for a in args]}."
+        )
 
 
 def _check_supported_callable_arg(
@@ -1415,61 +1424,91 @@
         args: list[VariableTracker],
         kwargs: dict[str, VariableTracker],
     ) -> VariableTracker:
-        from torch._higher_order_ops.scan import (
-            _extract_carry_and_out,
-            first_slice_copy,
-            stack_y,
-        )
-
-        from . import TensorVariable
-        from .builder import wrap_fx_proxy
+        import functools
+
+        from torch._higher_order_ops.scan import stack_y
+        from torch._higher_order_ops.utils import first_slice_copy
 
         args, kwargs = LazyVariableTracker.realize_all((args, kwargs))
 
         def arg_extractor(combine_fn, init, xs, additional_inputs):
             return combine_fn, init, xs, additional_inputs
 
+        if len(args) != 3:
+            unimplemented(
+                f"Expected 3 positional arguments but got {len(args)}.\n"
+                f"Usage: scan(combine_fn, init, xs)",
+            )
+
         combine_fn, init, xs, additional_inputs = arg_extractor(*args, **kwargs)
-        assert isinstance(additional_inputs, variables.TupleVariable)
-
-        # Ensure that all additional_inputs are TensorVariables and no
-        # ints or SymInts as this is not yet supported
-        assert all(isinstance(t, TensorVariable) for t in additional_inputs.items)
-
-        if xs.python_type() != list:
+
+        # combine_fn input check
+        # We need to get the pure combine_fn from the functools.partial
+        _check_supported_callable_arg(
+            tx, combine_fn.keywords["combine_fn"], "combine_fn"
+        )
+
+        # init input check
+        if not isinstance(init, (ListVariable, TupleVariable)):
             unimplemented(
-                f"Expected xs to be a list of tensors but got {xs.python_type()}",
-            )
-        assert isinstance(xs, variables.BaseListVariable)
-        if init.python_type() != list:
+                f"Expected init to be a list/tuple with at least one element but got "
+                f"{init.python_type()}. It seems to be an "
+                f"internal error, please report an issue to PyTorch."
+            )
+        init_len = len(init.items)
+        if init_len == 0:
             unimplemented(
-                f"Expected init to be a list of tensors but got {init.python_type()}",
-            )
-        assert isinstance(init, variables.BaseListVariable)
-
-        scan_length = get_fake_value(xs.items[0].as_proxy().node, tx).size()[0]
+                "scan() operator requires init leaves.  It seems to be an "
+                "internal error, please report an issue to PyTorch."
+            )
+        init_vars = init.unpack_var_sequence(tx)
+        _check_all_tensorvariable(init_vars)
+
+        if args[0].python_type() is not functools.partial:
+            unimplemented(
+                f"Expected args[0], aka, inits to be a FunctoolsPartialVariable but got "
+                f"{args[0].python_type()}. It seems to be an "
+                f"internal error, please report an issue to PyTorch."
+            )
+        init_treespec = args[0].keywords["spec_init"]
+
+        # xs input check
+        if not isinstance(xs, (ListVariable, TupleVariable)):
+            unimplemented(
+                f"Expected xs to be a list/tuple but got "
+                f"{xs.python_type()}. It seems to be an "
+                f"internal error, please report an issue to PyTorch."
+            )
+        xs_vars = xs.unpack_var_sequence(tx)
+        _check_all_tensorvariable(xs_vars)
+
+        # additional_inputs input check
+        if not isinstance(additional_inputs, (ListVariable, TupleVariable)):
+            unimplemented(
+                f"Expected additional_inputs to be a list/tuple but got "
+                f"{additional_inputs.python_type()}. It seems to be an "
+                f"internal error, please report an issue to PyTorch."
+            )
+        additional_inputs_vars = additional_inputs.unpack_var_sequence(tx)
+        _check_all_tensorvariable(additional_inputs_vars)
+
+        scan_length = get_fake_value(xs_vars[0].as_proxy().node, tx).size()[0]
         if scan_length == 0:
             unimplemented(
                 "scan() operator doesn't support zero-sized tensors during tracing."
             )
 
-        init_len = len(init.items)
-        if init_len == 0:
-            unimplemented("scan() operator requires init leaves.")
-
         # Trace the subgraph
         with discard_graph_changes(tx):
             sub_args_init = [
-                ini.call_method(tx, "clone", args=(), kwargs={}) for ini in init.items
+                ini.call_method(tx, "clone", args=(), kwargs={}) for ini in init_vars
             ]
             # The sub_args_inp is a slice of original input, e.g. if input.size is (3, 4), and scan dim=0
             # the sub_args_inp shape will be (4, ).
-            sub_args_inp = [
-                _make_inlined(tx, first_slice_copy)(inp) for inp in xs.items
-            ]
+            sub_args_inp = [_make_inlined(tx, first_slice_copy)(inp) for inp in xs_vars]
             sub_args_additional_inputs = [
                 t.call_method(tx, "clone", args=(), kwargs={})
-                for t in additional_inputs.items
+                for t in additional_inputs_vars
             ]
 
         sub_args = sub_args_init + sub_args_inp + sub_args_additional_inputs
@@ -1486,9 +1525,6 @@
             source_target=self.value,
             set_subgraph_inputs="flatten_manual",
         )
-<<<<<<< HEAD
-        combine_freevars_proxy = tuple(combine_lifted_freevars.keys())
-=======
         combine_freevars_proxy = list(combine_lifted_freevars.keys())
 
         # Ensure that the output of scan is a flattened list of elements,
@@ -1501,30 +1537,55 @@
         # Collect the results from the comnbine_fn
         results = combine_result.unpack_var_sequence(tx)
         _combine_treespec = _make_inlined(tx, pytree.tree_structure)(combine_result)
->>>>>>> f2221b2f
-
-        if combine_result.python_type() != list:
+
+        # Check whether the combine_fn returns two child trees.
+        # One for the carries and one for the outputs
+        if len(results) != 2:
             unimplemented(
-                f"Expected combine_fn to return a list if tensor but got {combine_result.python_type()}",
-            )
-
-        xs_proxy = xs.as_proxy()
-        init_proxy = init.as_proxy()
-        additional_inputs_proxy = additional_inputs.as_proxy() + combine_freevars_proxy
-        num_init_leaves = len(init_proxy)
-        # combine_result is a flatten list concated by carry + y, len(carry) is len(init) since they have
-        # same pytree structure.
-        carry_vars, y_vars = _extract_carry_and_out(
-            combine_result.items, num_init_leaves
-        )
-        y_proxies = [y_var.as_proxy() for y_var in y_vars]
-
+                f"combine_fn needs to produce two pytrees, one for the carries and one for the outputs "
+                f"but combine_fn produces the pytree {_combine_treespec.as_python_constant()}."
+            )
+
+        carry_tree, out_tree = results
+        carry_vars, carry_treespec = _make_inlined(tx, pytree.tree_flatten)(
+            carry_tree
+        ).unpack_var_sequence(tx)
+        carry_vars = carry_vars.unpack_var_sequence(tx)
+        out_vars = _make_inlined(tx, pytree.tree_leaves)(out_tree).unpack_var_sequence(
+            tx
+        )
+
+        # Check whether the carries produced by combine_fn has the same treespec as the init
+        # We need to have this check this way, because in case init is a TreeSpec and carry
+        # but carry is only a LeafSpec, these two cannot be compared correctly.
+        if (
+            isinstance(init_treespec.as_python_constant(), pytree.LeafSpec)
+            != isinstance(carry_treespec.as_python_constant(), pytree.LeafSpec)
+        ) or not _make_inlined(tx, pytree.TreeSpec.__eq__)(
+            init_treespec, carry_treespec
+        ).as_python_constant():
+            unimplemented(
+                f"The tree structure of the inits and the carries produced by the combine_fn "
+                f"are expected to be identical, but got "
+                f"init: {init_treespec.as_python_constant()} vs carry: {carry_treespec.as_python_constant()}."
+            )
+
+        # Check meta data of carries and inits. If we pass this stage, we are sure that the init and carries
+        # have the same tree structure
         check_meta_consistency_vt(
-            init.unpack_var_sequence(tx),
+            init_vars,
             carry_vars,
             "init",
             "carry",
         )
+
+        # Compute the proxies
+        xs_proxy = xs.as_proxy()
+        init_proxy = init.as_proxy()
+        additional_inputs_proxy = list(additional_inputs.as_proxy()) + list(
+            combine_freevars_proxy
+        )
+        y_proxies = [out_var.as_proxy() for out_var in out_vars]
 
         combine_gm = torch.fx.GraphModule(dict(tx.output.nn_modules), combine_graph)
         combine_fn_name = tx.output.install_subgraph("scan_combine_fn", combine_gm)
@@ -1547,12 +1608,8 @@
             ]
             out_meta = [*example_carry, *example_stacked_out]
 
-        return wrap_fx_proxy(
-            tx=tx,
-            proxy=tx.output.create_proxy(
-                "call_function", torch.ops.higher_order.scan, p_args, {}
-            ),
-            example_value=out_meta,
+        return _call_function_and_unflatten_output(
+            tx, torch.ops.higher_order.scan, p_args, {}, out_meta, _combine_treespec
         )
 
 
