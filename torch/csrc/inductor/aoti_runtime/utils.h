#pragma once

#include <iostream>
#include <memory>
#include <sstream>
#include <stdexcept>
#include <string>
#include <vector>

// WARNING: Be careful when adding new includes here. This header will be used
// in model.so, and should not refer to any aten/c10 headers except the stable
// C ABI defined in torch/csrc/inductor/aoti_torch/c/shim.h. The same rule
// applies to other files under torch/csrc/inductor/aoti_runtime/.
#include <torch/csrc/inductor/aoti_torch/c/shim.h>

#if defined(__GNUC__) || defined(__clang__)
#define AOTI_NOINLINE __attribute__((noinline))
#elif _MSC_VER
#define AOTI_NOINLINE __declspec(noinline)
#else
#define AOTI_NOINLINE
#endif

AOTI_NOINLINE static void throw_exception(
    const char* call,
    const char* file,
    int64_t line) {
  std::stringstream ss;
  ss << call << " API call failed at " << file << ", line " << line;
  throw std::runtime_error(ss.str());
}

#define AOTI_TORCH_ERROR_CODE_CHECK(call)       \
  if ((call) != AOTI_TORCH_SUCCESS) {           \
    throw_exception(#call, __FILE__, __LINE__); \
  }

using AOTIRuntimeError = int32_t;
#define AOTI_RUNTIME_SUCCESS 0
#define AOTI_RUNTIME_FAILURE 1

#define AOTI_RUNTIME_ERROR_CODE_CHECK(call)     \
  if ((call) != AOTI_RUNTIME_SUCCESS) {         \
    throw_exception(#call, __FILE__, __LINE__); \
  }

namespace torch::aot_inductor {

using DeleterFnPtr = void (*)(void*);

inline void noop_deleter(void*) {}

inline void delete_tensor_object(void* ptr) {
  AOTI_TORCH_ERROR_CODE_CHECK(
      aoti_torch_delete_tensor_object(reinterpret_cast<AtenTensorHandle>(ptr)));
}

// RAIIAtenTensorHandle steals the tensor objects created by the libtorch C ABI
class RAIIAtenTensorHandle {
 public:
  RAIIAtenTensorHandle() : handle_(nullptr, noop_deleter) {}
  RAIIAtenTensorHandle(const RAIIAtenTensorHandle& other) = delete;
  RAIIAtenTensorHandle& operator=(const RAIIAtenTensorHandle& other) = delete;

  // Steal the ownership from another RAIIAtenTensorHandle using std::move
  RAIIAtenTensorHandle(RAIIAtenTensorHandle&& other) = default;
  RAIIAtenTensorHandle& operator=(RAIIAtenTensorHandle&& other) = default;

  // Steal the ownership from raw AtenTensorHandle
  RAIIAtenTensorHandle(AtenTensorHandle handle)
      : handle_(handle, delete_tensor_object) {}

  ~RAIIAtenTensorHandle() {
    handle_.reset();
  }

  // Return a raw AtenTensorHandle to be used by aoti_torch functions
  // Note: this function does NOT transfer the ownership of the handle
  operator AtenTensorHandle() const {
    return handle_.get();
  }

  AtenTensorHandle release() {
    return handle_.release();
  }

  AtenTensorHandle get() const {
    return handle_.get();
  }

  void reset() {
    handle_.reset();
  }

  int64_t size(int64_t d) {
    int64_t size = 0;
    AOTI_TORCH_ERROR_CODE_CHECK(aoti_torch_get_size(handle_.get(), d, &size));
    return size;
  }

  int64_t stride(int64_t d) {
    int64_t stride = 0;
    AOTI_TORCH_ERROR_CODE_CHECK(
        aoti_torch_get_stride(handle_.get(), d, &stride));
    return stride;
  }

  int64_t storage_offset() {
    int64_t storage_offset = 0;
    AOTI_TORCH_ERROR_CODE_CHECK(
        aoti_torch_get_storage_offset(handle_.get(), &storage_offset));
    return storage_offset;
  }

  void* data_ptr() const {
    void* result = nullptr;
    AOTI_TORCH_ERROR_CODE_CHECK(
        aoti_torch_get_data_ptr(handle_.get(), &result));
    return result;
  }

  int64_t* sizes() const {
    int64_t* result = nullptr;
    AOTI_TORCH_ERROR_CODE_CHECK(aoti_torch_get_sizes(handle_.get(), &result));
    return result;
  }

  int64_t* strides() const {
    int64_t* result = nullptr;
    AOTI_TORCH_ERROR_CODE_CHECK(aoti_torch_get_strides(handle_.get(), &result));
    return result;
  }

 private:
  std::unique_ptr<AtenTensorOpaque, DeleterFnPtr> handle_;
};

<<<<<<< HEAD
class ConstantAtenTensorHandle {
 public:
  ConstantAtenTensorHandle() : handle_(nullptr), raii_handle_() {}
  // We skip copy constructor as ConstantAtenTensorHandle might be RAII which
  // makes it undefined.
  ConstantAtenTensorHandle(const ConstantAtenTensorHandle& other) = delete;
  ConstantAtenTensorHandle& operator=(const ConstantAtenTensorHandle& other) =
      delete;

  // Move constructor and move assignment operator
  ConstantAtenTensorHandle(ConstantAtenTensorHandle&& other) = default;
  ConstantAtenTensorHandle& operator=(ConstantAtenTensorHandle&& other) =
      default;

  // Steal the ownership from another RAIIAtenTensorHandle using std::move
  ConstantAtenTensorHandle(RAIIAtenTensorHandle&& other)
      : raii_handle_(std::move(other)) {
    handle_ = raii_handle_.get();
  }
  ConstantAtenTensorHandle& operator=(RAIIAtenTensorHandle&& other) {
=======
class MaybeOwningAtenTensorHandle {
 public:
  MaybeOwningAtenTensorHandle() : handle_(nullptr), raii_handle_() {}
  // We skip copy constructor as MaybeOwningAtenTensorHandle might be RAII which
  // makes it undefined.
  MaybeOwningAtenTensorHandle(const MaybeOwningAtenTensorHandle& other) =
      delete;
  MaybeOwningAtenTensorHandle& operator=(
      const MaybeOwningAtenTensorHandle& other) = delete;

  // Move constructor and move assignment operator
  MaybeOwningAtenTensorHandle(MaybeOwningAtenTensorHandle&& other) = default;
  MaybeOwningAtenTensorHandle& operator=(MaybeOwningAtenTensorHandle&& other) =
      default;

  // Steal the ownership from another RAIIAtenTensorHandle using std::move
  MaybeOwningAtenTensorHandle(RAIIAtenTensorHandle&& other)
      : raii_handle_(std::move(other)) {
    handle_ = raii_handle_.get();
  }
  MaybeOwningAtenTensorHandle& operator=(RAIIAtenTensorHandle&& other) {
>>>>>>> 06e9deab
    raii_handle_ = std::move(other);
    handle_ = raii_handle_.get();
    return *this;
  }

  // By default, steal the ownership from raw AtenTensorHandle
<<<<<<< HEAD
  ConstantAtenTensorHandle(AtenTensorHandle handle) : raii_handle_(handle) {
=======
  MaybeOwningAtenTensorHandle(AtenTensorHandle handle) : raii_handle_(handle) {
>>>>>>> 06e9deab
    handle_ = raii_handle_.get();
  }

  // If user_managed is true, we do not steal the ownership.
<<<<<<< HEAD
  ConstantAtenTensorHandle(AtenTensorHandle handle, bool user_managed) {
=======
  MaybeOwningAtenTensorHandle(AtenTensorHandle handle, bool user_managed) {
>>>>>>> 06e9deab
    if (user_managed) {
      handle_ = handle;
    } else {
      raii_handle_ = RAIIAtenTensorHandle(handle);
      handle_ = raii_handle_.get();
    }
  }

<<<<<<< HEAD
  ~ConstantAtenTensorHandle() {
    // This is no-op if we don't hold raii_handle with the
    // ConstantAtenTensorHandle.
=======
  ~MaybeOwningAtenTensorHandle() {
    // This is no-op if we don't hold raii_handle with the
    // MaybeOwningAtenTensorHandle.
>>>>>>> 06e9deab
    raii_handle_.reset();
  }

  // Return a raw AtenTensorHandle to be used by aoti_torch functions
  // Note: this function does NOT transfer the ownership of the handle
  operator AtenTensorHandle() const {
    return handle_;
  }

  AtenTensorHandle release() {
    if (raii_handle_) {
      return raii_handle_.release();
    } else {
      AtenTensorHandle handle = handle_;
      handle_ = nullptr;
      return handle;
    }
  }

  AtenTensorHandle get() const {
    return handle_;
  }

  void reset() {
    handle_ = nullptr;
    raii_handle_.reset();
  }

  int64_t size(int64_t d) {
    int64_t size = 0;
    AOTI_TORCH_ERROR_CODE_CHECK(aoti_torch_get_size(handle_, d, &size));
    return size;
  }

  int64_t stride(int64_t d) {
    int64_t stride = 0;
    AOTI_TORCH_ERROR_CODE_CHECK(aoti_torch_get_stride(handle_, d, &stride));
    return stride;
  }

  int64_t storage_offset() {
    int64_t storage_offset = 0;
    AOTI_TORCH_ERROR_CODE_CHECK(
        aoti_torch_get_storage_offset(handle_, &storage_offset));
    return storage_offset;
  }

  void* data_ptr() const {
    void* result = nullptr;
    AOTI_TORCH_ERROR_CODE_CHECK(aoti_torch_get_data_ptr(handle_, &result));
    return result;
  }

  int64_t* sizes() const {
    int64_t* result = nullptr;
    AOTI_TORCH_ERROR_CODE_CHECK(aoti_torch_get_sizes(handle_, &result));
    return result;
  }

  int64_t* strides() const {
    int64_t* result = nullptr;
    AOTI_TORCH_ERROR_CODE_CHECK(aoti_torch_get_strides(handle_, &result));
    return result;
  }

 private:
  // handle_ is the underlying AtenTensorHandle of raii_handle_ if raii_handle_
  // exists. Otherwise it would just be the AtenTensorHandle passed in by users.
  AtenTensorHandle handle_;
  RAIIAtenTensorHandle raii_handle_;
};

// Steal the ownership from raw AtenTensorHandle to RAIIAtenTensorHandle
inline std::vector<RAIIAtenTensorHandle> steal_from_raw_handles_to_raii_handles(
    AtenTensorHandle* handles,
    size_t size) {
  std::vector<RAIIAtenTensorHandle> result;
  result.reserve(size);
  for (size_t i = 0; i < size; i++) {
    result.emplace_back(handles[i]);
    handles[i] = nullptr;
  }
  return result;
}

inline AtenTensorHandle reinterpret_tensor_wrapper(
    AtenTensorHandle self,
    int64_t ndim,
    const int64_t* sizes_ptr,
    const int64_t* strides_ptr,
    int64_t storage_offset) {
  AtenTensorHandle result = nullptr;
  AOTI_TORCH_ERROR_CODE_CHECK(aoti_torch__reinterpret_tensor(
      self, ndim, sizes_ptr, strides_ptr, storage_offset, &result));
  return result;
}

inline void* get_data_ptr_wrapper(AtenTensorHandle tensor) {
  void* result = nullptr;
  AOTI_TORCH_ERROR_CODE_CHECK(aoti_torch_get_data_ptr(tensor, &result));
  return result;
}

inline AtenTensorHandle unwrap_raii_handle_if_needed(
    const RAIIAtenTensorHandle& handle) {
  return handle.get();
}

inline RAIIAtenTensorHandle wrap_with_raii_handle_if_needed(
    AtenTensorHandle handle) {
  return RAIIAtenTensorHandle(handle);
}

class ConstantHandle {
 public:
  ConstantHandle() = default;

  explicit ConstantHandle(AtenTensorHandle handle) : handle_(handle) {
    AOTI_TORCH_ERROR_CODE_CHECK(aoti_torch_get_data_ptr(handle_, &data_));
  }

  operator AtenTensorHandle() const {
    return handle_;
  }

  AtenTensorHandle tensor() const {
    return handle_;
  }

  AtenTensorHandle get() const {
    return handle_;
  }

  void* data_ptr() const {
    return data_;
  }

  int64_t* sizes() const {
    int64_t* result = nullptr;
    AOTI_TORCH_ERROR_CODE_CHECK(aoti_torch_get_sizes(handle_, &result));
    return result;
  }

  int64_t* strides() const {
    int64_t* result = nullptr;
    AOTI_TORCH_ERROR_CODE_CHECK(aoti_torch_get_strides(handle_, &result));
    return result;
  }

 private:
  AtenTensorHandle handle_{};
  void* data_ = nullptr;
};

inline void* get_data_ptr_wrapper(const ConstantHandle& constant) {
  return constant.data_ptr();
}

inline const ConstantHandle& unwrap_raii_handle_if_needed(
    const ConstantHandle& handle) {
  return handle;
}

// Shouldn't be called.
inline AtenTensorHandle wrap_with_raii_handle_if_needed(
    const ConstantHandle& handle) = delete;

// DANGEROUS.  Do not call unless you explicitly intend to get a reference to a
// temporary value, which will expire at the end of the current expression.
// This should only be called in cases where the C-shim API expects an optional
// input argument (passed by pointer), and a temporary needs to be passed to it.
template <class T>
T& temporary_reference(T&& t) {
  return t;
}

#define CACHE_TORCH_DTYPE(typename) \
  static auto cached_torch_dtype_##typename = aoti_torch_dtype_##typename()

#define CACHE_TORCH_DEVICE(device)                \
  static auto cached_torch_device_type_##device = \
      aoti_torch_device_type_##device()

#define CACHE_TORCH_LAYOUT(layout) \
  static auto cached_torch_layout_##layout = aoti_torch_layout_##layout()

#define CACHE_TORCH_MEMORY_FORMAT(format)           \
  static auto cached_torch_memory_format_##format = \
      aoti_torch_memory_format_##format()

} // namespace torch::aot_inductor<|MERGE_RESOLUTION|>--- conflicted
+++ resolved
@@ -135,28 +135,6 @@
   std::unique_ptr<AtenTensorOpaque, DeleterFnPtr> handle_;
 };
 
-<<<<<<< HEAD
-class ConstantAtenTensorHandle {
- public:
-  ConstantAtenTensorHandle() : handle_(nullptr), raii_handle_() {}
-  // We skip copy constructor as ConstantAtenTensorHandle might be RAII which
-  // makes it undefined.
-  ConstantAtenTensorHandle(const ConstantAtenTensorHandle& other) = delete;
-  ConstantAtenTensorHandle& operator=(const ConstantAtenTensorHandle& other) =
-      delete;
-
-  // Move constructor and move assignment operator
-  ConstantAtenTensorHandle(ConstantAtenTensorHandle&& other) = default;
-  ConstantAtenTensorHandle& operator=(ConstantAtenTensorHandle&& other) =
-      default;
-
-  // Steal the ownership from another RAIIAtenTensorHandle using std::move
-  ConstantAtenTensorHandle(RAIIAtenTensorHandle&& other)
-      : raii_handle_(std::move(other)) {
-    handle_ = raii_handle_.get();
-  }
-  ConstantAtenTensorHandle& operator=(RAIIAtenTensorHandle&& other) {
-=======
 class MaybeOwningAtenTensorHandle {
  public:
   MaybeOwningAtenTensorHandle() : handle_(nullptr), raii_handle_() {}
@@ -178,27 +156,18 @@
     handle_ = raii_handle_.get();
   }
   MaybeOwningAtenTensorHandle& operator=(RAIIAtenTensorHandle&& other) {
->>>>>>> 06e9deab
     raii_handle_ = std::move(other);
     handle_ = raii_handle_.get();
     return *this;
   }
 
   // By default, steal the ownership from raw AtenTensorHandle
-<<<<<<< HEAD
-  ConstantAtenTensorHandle(AtenTensorHandle handle) : raii_handle_(handle) {
-=======
   MaybeOwningAtenTensorHandle(AtenTensorHandle handle) : raii_handle_(handle) {
->>>>>>> 06e9deab
     handle_ = raii_handle_.get();
   }
 
   // If user_managed is true, we do not steal the ownership.
-<<<<<<< HEAD
-  ConstantAtenTensorHandle(AtenTensorHandle handle, bool user_managed) {
-=======
   MaybeOwningAtenTensorHandle(AtenTensorHandle handle, bool user_managed) {
->>>>>>> 06e9deab
     if (user_managed) {
       handle_ = handle;
     } else {
@@ -207,15 +176,9 @@
     }
   }
 
-<<<<<<< HEAD
-  ~ConstantAtenTensorHandle() {
-    // This is no-op if we don't hold raii_handle with the
-    // ConstantAtenTensorHandle.
-=======
   ~MaybeOwningAtenTensorHandle() {
     // This is no-op if we don't hold raii_handle with the
     // MaybeOwningAtenTensorHandle.
->>>>>>> 06e9deab
     raii_handle_.reset();
   }
 
