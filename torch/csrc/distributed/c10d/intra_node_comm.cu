#include <torch/csrc/distributed/c10d/intra_node_comm.hpp>

#include <ATen/Dispatch.h>
#include <ATen/cuda/CUDAContext.h>
#include <c10/cuda/CUDAGuard.h>

namespace c10d {
namespace intra_node_comm {

static constexpr size_t kBytesPerThread = 16;
static constexpr size_t kMaxAllReduceBlocks = 24;
static constexpr size_t kThreadsPerBlock = 1024;
static constexpr size_t kWarpSize = 32;

static constexpr size_t kHcmThreshBytes = 256 * 1024;
static constexpr size_t kOneShotThreshBytes = 256 * 1024;
static constexpr size_t kTwoShotThreshBytes = 10 * 1024 * 1024;

#if defined(USE_ROCM)
using __nv_bfloat162 = uint32_t;
#endif

struct __align__(16) bf16x8 {
  __nv_bfloat162 vals[4];
};

#define DEVICE_INLINE __device__ inline __attribute__((always_inline))

DEVICE_INLINE __nv_bfloat162
bf16hadd2(const __nv_bfloat162 x, const __nv_bfloat162 y) {
#if defined(USE_ROCM)
  CUDA_KERNEL_ASSERT(false);
  return 0;
#elif (defined(__CUDA_ARCH__) && (__CUDA_ARCH__ < 800))
  CUDA_KERNEL_ASSERT(false);
  __nv_bfloat162 res;
  return res;
#else
  return __hadd2(x, y);
#endif
}

DEVICE_INLINE bf16x8 add_bf16x8(bf16x8 a, bf16x8 b) {
  bf16x8 c;
  c.vals[0] = bf16hadd2(a.vals[0], b.vals[0]);
  c.vals[1] = bf16hadd2(a.vals[1], b.vals[1]);
  c.vals[2] = bf16hadd2(a.vals[2], b.vals[2]);
  c.vals[3] = bf16hadd2(a.vals[3], b.vals[3]);
  return c;
}

/**
 * NOTE [cross device memory synchronization]
 *
 * The multi-stage algorithms (e.g. two-shot, hcm allreduce) require the writes
 * of a thread to be visible by threads with the same block/thread ID on other
 * devices. To satisfy CUDA's memory consistency model, every thread has to
 * release its writes at the system scope, and the consuming thread has to
 * acquire the writes at the system scope. This incurs high overhead and
 * attempts in optmizing this process can be prone to race condition.
 *
 * Instead, we go around caching by having each thread:
 *
 * - Directly write to global memory via st.cs (cache-streaming).
 * - Synchronize with threads within the block.
 * - Perform cross device synchronization at block level (via system scope
 *   atomic ops).
 * - Synchronize with threads within the block.
 * - Directly read from global memory via ld.nc (non-coherent/non-cached).
 */
template <typename T>
DEVICE_INLINE void streamLoad128(bf16x8& val, const T* addr) {
#if defined(USE_ROCM) || (defined(__CUDA_ARCH__) && (__CUDA_ARCH__ < 800))
  CUDA_KERNEL_ASSERT(false);
#else
  unsigned long long int low, high;
  asm("ld.global.nc.v2.u64 {%0, %1}, [%2];"
      : "=l"(low), "=l"(high)
      : "l"(addr));
  reinterpret_cast<unsigned long long int*>(&val)[0] = low;
  reinterpret_cast<unsigned long long int*>(&val)[1] = high;
#endif
}

__device__ inline void streamStore128(at::BFloat16* addr, const bf16x8& val) {
#if defined(USE_ROCM) || (defined(__CUDA_ARCH__) && (__CUDA_ARCH__ < 800))
  CUDA_KERNEL_ASSERT(false);
#else
  unsigned long long int low, high;
  low = reinterpret_cast<const unsigned long long int*>(&val)[0];
  high = reinterpret_cast<const unsigned long long int*>(&val)[1];
  asm("st.global.cs.v2.u64 [%0], {%1, %2};" : : "l"(addr), "l"(low), "l"(high));
#endif
}

template <typename T>
DEVICE_INLINE void load128(bf16x8& val, const T* addr) {
  *reinterpret_cast<uint4*>(&val) = reinterpret_cast<const uint4*>(addr)[0];
}

template <typename T>
DEVICE_INLINE void store128(T* addr, const bf16x8& val) {
  *reinterpret_cast<uint4*>(addr) = reinterpret_cast<const uint4*>(&val)[0];
}

DEVICE_INLINE void releaseSignal(uint32_t* addr) {
#if defined(USE_ROCM) || (defined(__CUDA_ARCH__) && (__CUDA_ARCH__ < 800))
  CUDA_KERNEL_ASSERT(false);
#else
  atomicAdd_system(addr, 1);
#endif
}

DEVICE_INLINE void acquireSignal(uint32_t* addr) {
#if defined(USE_ROCM) || (defined(__CUDA_ARCH__) && (__CUDA_ARCH__ < 800))
  CUDA_KERNEL_ASSERT(false);
#else
  volatile uint32_t* signal = addr;
  uint32_t val;
  do {
    val = *signal;
  } while (val == 0 || atomicCAS_system(addr, val, val - 1) != val);
#endif
}

////////////////////////////////////////////////////////////////////////////////
// Fully Connected Algos
////////////////////////////////////////////////////////////////////////////////

struct P2pState {
  uint32_t signals0[kMaxAllReduceBlocks][kMaxDevices];
  uint32_t signals1[kMaxAllReduceBlocks][kMaxDevices];
};

template <uint32_t kWorldSize, bool kAligned>
static __global__ void oneShotAllReduceKernel(
    at::BFloat16* input,
    size_t N,
    size_t N_aligned,
    P2pState** p2pStates,
    at::BFloat16** buffers,
    size_t rank,
    bool fuseInputCopy) {
  const size_t numelPerThread = kBytesPerThread / sizeof(at::BFloat16);
  const size_t offset =
      (blockDim.x * blockIdx.x + threadIdx.x) * numelPerThread;
  const size_t stride = blockDim.x * gridDim.x * numelPerThread;

  if (fuseInputCopy) {
    for (size_t i = offset; i < N_aligned; i += stride) {
      bf16x8 val;
      streamLoad128(val, &input[i]);
      streamStore128(&buffers[rank][i], val);
    }
  }

  // Wait for all other ranks to enter the kernel
  if (threadIdx.x < kWorldSize) {
    auto targetRank = threadIdx.x;
    releaseSignal(&p2pStates[targetRank]->signals0[blockIdx.x][rank]);
    acquireSignal(&p2pStates[rank]->signals0[blockIdx.x][targetRank]);
  }
  __syncthreads();

  // The source pointers. Distributed round-robin for the different warps
  const at::BFloat16* srcs[kWorldSize];
#pragma unroll kWorldSize
  for (int ii = 0; ii < kWorldSize; ++ii) {
    int srcRank = (rank + ii) % kWorldSize;
    srcs[ii] = buffers[srcRank];
  }

  for (size_t i = offset; i < N_aligned; i += stride) {
    bf16x8 vals[kWorldSize];
#pragma unroll kWorldSize
    for (size_t ii = 0; ii < kWorldSize; ++ii) {
      streamLoad128(vals[ii], &srcs[ii][i]);
    }

    bf16x8 sums;
    memset(reinterpret_cast<void*>(&sums), 0, sizeof(sums));

#pragma unroll kWorldSize
    for (size_t ii = 0; ii < kWorldSize; ++ii) {
      sums = add_bf16x8(sums, vals[ii]);
    }
    if constexpr (kAligned) {
      streamStore128(&input[i], sums);
    } else {
      for (size_t ii = 0; ii < numelPerThread; ++ii) {
        if (i + ii < N) {
          input[i + ii] = reinterpret_cast<at::BFloat16*>(&sums)[ii];
        }
      }
    }
  }
}

template <uint32_t kWorldSize>
static __launch_bounds__(1024) __global__ void twoShotAllReduceKernel(
    at::BFloat16* input,
    size_t N_aligned,
    P2pState** p2pStates,
    at::BFloat16** buffers,
    size_t rank) {
  const size_t numelPerThread = kBytesPerThread / sizeof(at::BFloat16);
  const size_t offset =
      (blockDim.x * blockIdx.x + threadIdx.x) * numelPerThread;
  const size_t stride = blockDim.x * gridDim.x * numelPerThread;
  const size_t N_per_rank = N_aligned / kWorldSize;
  const size_t N_start = N_per_rank * rank;

  // Wait for all other ranks to enter the kernel
  if (threadIdx.x < kWorldSize) {
    auto targetRank = threadIdx.x;
    releaseSignal(&p2pStates[targetRank]->signals0[blockIdx.x][rank]);
    acquireSignal(&p2pStates[rank]->signals0[blockIdx.x][targetRank]);
  }
  __syncthreads();

  // The source pointers. Distributed round-robin for the different warps
  at::BFloat16* srcs[kWorldSize];
  size_t srcRanks[kWorldSize];
#pragma unroll kWorldSize
  for (int ii = 0; ii < kWorldSize; ++ii) {
    int srcRank = (rank + ii) % kWorldSize;
    srcs[ii] = buffers[srcRank];
    srcRanks[ii] = srcRank;
  }

  for (size_t i = offset; i < N_per_rank; i += stride) {
    bf16x8 vals[kWorldSize];
#pragma unroll kWorldSize
    for (size_t ii = 0; ii < kWorldSize; ++ii) {
      streamLoad128(vals[ii], &srcs[ii][N_start + i]);
    }

    bf16x8 sums;
    memset(reinterpret_cast<void*>(&sums), 0, sizeof(sums));

#pragma unroll kWorldSize
    for (size_t ii = 0; ii < kWorldSize; ++ii) {
      sums = add_bf16x8(sums, vals[ii]);
    }
    streamStore128(&srcs[0][N_start + i], sums);
    // Store local sums into input now so we can avoid
    // a global memory access later for it.
    streamStore128(&input[N_start + i], sums);
  }
  __syncthreads();

  if (threadIdx.x < kWorldSize) {
    auto targetRank = threadIdx.x;
    releaseSignal(&p2pStates[targetRank]->signals1[blockIdx.x][rank]);
    acquireSignal(&p2pStates[rank]->signals1[blockIdx.x][targetRank]);
  }
  __syncthreads();

  for (size_t i = offset; i < N_per_rank; i += stride) {
#pragma unroll kWorldSize - 1
    for (size_t ii = 1; ii < kWorldSize; ++ii) {
      size_t k = N_start + i + (srcRanks[ii] - rank) * N_per_rank;
      bf16x8 val;
      streamLoad128(val, &srcs[ii][k]);
      streamStore128(&input[k], val);
    }
  }
}

////////////////////////////////////////////////////////////////////////////////
// Hybrid Cube Mesh Algos
////////////////////////////////////////////////////////////////////////////////

/**
 * NOTE [hybrid cube mesh]
 *
 * In a hybrid cube mesh topology, every device has exactly 4 neighbors
 * (directly connected via NVLink). For every device X, it has exactly 1
 * neighbor Y that is a neighbor of the 3 non-neighbor of X. We call Y the
 * relay neighbor of X. This property is symmetrical: X is also guaranteed to
 * be the relay neighbor of Y.
 *
 * With this property, we can perform a variant of one-shot allreduce algo that
 * only moves data across NVLinks:
 *
 * - Each device one-shot allreduce among itself and 3 non-relay neighbors.
 * - Each device exchange data with its relay neighbor.
 *
 * HybridCubeMesh is a data structure for describing the topology:
 *
 * - hcm[X][0:3] are the 3 neighbors of X.
 * - hcm[X][3] is the relay neighbor of X.
 * - For load balancing purpose, we also ensure that if hcm[X][k] = Y,
 *   hcm[Y][k] = X.
 */
std::optional<HybridCubeMesh> getHybridCubeMesh(NvlMesh nvlMesh) {
  std::array<std::unordered_set<size_t>, kMaxDevices> neighbors = {};
  std::array<size_t, kMaxDevices> neighborMasks = {};
  for (size_t i = 0; i < kMaxDevices; ++i) {
    for (size_t j = 0; j < kMaxDevices; ++j) {
      if (nvlMesh[i][j] > 0) {
        neighbors[i].insert(j);
        neighborMasks[i] |= (1ul << j);
      }
    }
  }
  HybridCubeMesh hcm = {};
  for (auto& row : hcm) {
    row.fill(-1);
  }
  // A topology is an HCM if:
  // - Every device has exactly 4 neighbors.
  // - For every device, it has exactly 1 relay neighbor that is
  //   a neighbor of the 3 non-neighbor of the device.
  for (size_t i = 0; i < kMaxDevices; ++i) {
    if (neighbors[i].size() != 4) {
      return std::nullopt;
    }
    // Condition 1: check the number of neighbors
    std::vector<size_t> relayNeighbors;
    for (size_t j = 0; j < kMaxDevices; ++j) {
      if ((neighborMasks[i] & neighborMasks[j]) == 0) {
        relayNeighbors.push_back(j);
      }
    }
    // Condition 2: check the number of relay neighbors
    if (relayNeighbors.size() != 1) {
      return std::nullopt;
    }
    neighbors[i].erase(relayNeighbors[0]);
    hcm[i][3] = relayNeighbors[0];
  }

  for (size_t i = 0; i < kMaxDevices; ++i) {
    for (size_t k = 0; k < 3; ++k) {
      // We can only fill hcm[i][k] with j if hcm[j][k] is not filled
      for (size_t j : neighbors[i]) {
        if (hcm[j][k] == -1) {
          hcm[i][k] = j;
          hcm[j][k] = i;
          break;
        }
      }
      TORCH_CHECK(hcm[i][k] != -1);
      neighbors[i].erase(hcm[i][k]);
    }
  }
  return hcm;
}

template <bool kAligned>
static __global__ void hybridCubeMeshAllReduceKernel(
    at::BFloat16* input,
    size_t N,
    size_t N_aligned,
    P2pState** p2pStates,
    at::BFloat16** buffers,
    int hcmInfo[4],
    size_t bufferSize,
    size_t rank) {
  const size_t numelPerThread = kBytesPerThread / sizeof(at::BFloat16);
  const size_t offset =
      (blockDim.x * blockIdx.x + threadIdx.x) * numelPerThread;
  const size_t stride = blockDim.x * gridDim.x * numelPerThread;
  const int relayRank = hcmInfo[3];

  // Wait for HCM neigbors to enter the kernel
  if (threadIdx.x < 3) {
    auto targetRank = hcmInfo[threadIdx.x];
    releaseSignal(&p2pStates[targetRank]->signals0[blockIdx.x][rank]);
    acquireSignal(&p2pStates[rank]->signals0[blockIdx.x][targetRank]);
  }
  __syncthreads();

  const at::BFloat16* srcs[4] = {
      buffers[rank],
      buffers[hcmInfo[0]],
      buffers[hcmInfo[1]],
      buffers[hcmInfo[2]],
  };
  // Use the half second half of the buffer as relay
  at::BFloat16* localRelay =
      buffers[rank] + (bufferSize / sizeof(at::BFloat16) / 2);
  at::BFloat16* remoteRelay =
      buffers[relayRank] + (bufferSize / sizeof(at::BFloat16) / 2);

  for (size_t i = offset; i < N_aligned; i += stride) {
    bf16x8 vals[4];

#pragma unroll 4
    for (size_t ii = 0; ii < 4; ++ii) {
      streamLoad128(vals[ii], &srcs[ii][i]);
    }

    bf16x8 sums;
    memset(reinterpret_cast<void*>(&sums), 0, sizeof(sums));

#pragma unroll 4
    for (size_t ii = 0; ii < 4; ++ii) {
      sums = add_bf16x8(sums, vals[ii]);
    }
    // Cached store for local sums
    store128(&localRelay[i], sums);
  }
  __syncthreads();

  if (threadIdx.x == 0) {
    releaseSignal(&p2pStates[relayRank]->signals0[blockIdx.x][rank]);
    acquireSignal(&p2pStates[rank]->signals0[blockIdx.x][relayRank]);
  }
  __syncthreads();

  for (size_t i = offset; i < N_aligned; i += stride) {
    bf16x8 localSum, remoteSum;
    // Cached load for local sums
    load128(localSum, &localRelay[i]);
    streamLoad128(remoteSum, &remoteRelay[i]);
    localSum = add_bf16x8(localSum, remoteSum);
    if constexpr (kAligned) {
      streamStore128(&input[i], localSum);
    } else {
      for (size_t ii = 0; ii < numelPerThread; ++ii) {
        if (i + ii < N) {
          input[i + ii] = reinterpret_cast<at::BFloat16*>(&localSum)[ii];
        }
      }
    }
  }
}

static inline size_t divUp(uint32_t a, uint32_t b) {
  return (a + b - 1) / b;
}

static inline size_t alignUp(uint32_t a, uint32_t b) {
  return divUp(a, b) * b;
}

static void checkInput(const at::Tensor& input, size_t rank) {
  TORCH_CHECK(
      input.dtype() == at::kBFloat16,
      "oneShotAllReduce only supports bf16 for now");
  TORCH_CHECK(input.is_non_overlapping_and_dense());
  TORCH_CHECK(input.device().is_cuda());
  TORCH_CHECK(static_cast<size_t>(input.get_device()) == rank);
}

static void getLaunchConfig(
    size_t N_aligned,
    size_t elemSize,
    dim3& blocks,
    dim3& threads) {
  blocks = dim3(0, 1, 1);
  threads = dim3(0, 1, 1);

  const auto numelPerThread = kBytesPerThread / elemSize;
  const auto numelPerWarp = numelPerThread * kWarpSize;
  TORCH_CHECK(N_aligned % numelPerThread == 0);
  TORCH_CHECK(N_aligned % numelPerWarp == 0);
  if (N_aligned < numelPerThread * kThreadsPerBlock) {
    threads.x = N_aligned / numelPerWarp * kWarpSize;
    blocks.x = 1;
  } else {
    auto warpsRequired = N_aligned / numelPerWarp;
    auto threadsRequired = N_aligned / numelPerThread;
    blocks.x =
        std::min(divUp(threadsRequired, kThreadsPerBlock), kMaxAllReduceBlocks);
    auto warpsPerBlock = divUp(warpsRequired, blocks.x);
    threads.x = std::min(kThreadsPerBlock, warpsPerBlock * kWarpSize);
  }
}

bool isIntraNodeCommSupported() {
#if defined(USE_ROCM) || (defined(__CUDA_ARCH__) && (__CUDA_ARCH__ < 800))
  return false;
#else
  return true;
#endif
}

void* initP2pState() {
  void* state = nullptr;
  AT_CUDA_CHECK(cudaMalloc(&state, sizeof(P2pState)));
  AT_CUDA_CHECK(cudaMemset(state, 0, sizeof(P2pState)));
  return state;
}

void* initTopoInfo(Topology topology, NvlMesh nvlMesh, size_t rank) {
  void* topoInfo = nullptr;
  if (topology != Topology::HYBRID_CUBE_MESH) {
    return topoInfo;
  }
  auto hcm = getHybridCubeMesh(nvlMesh);
  int hcmInfo[4];
  std::copy((*hcm)[rank].begin(), (*hcm)[rank].begin() + 4, hcmInfo);
  AT_CUDA_CHECK(cudaMalloc(&topoInfo, sizeof(hcmInfo)));
  AT_CUDA_CHECK(
      cudaMemcpy(topoInfo, hcmInfo, sizeof(hcmInfo), cudaMemcpyHostToDevice));
  return topoInfo;
}

at::Tensor IntraNodeComm::oneShotAllReduce(
    const at::Tensor& input,
    at::cuda::CUDAStream& stream) {
  checkInput(input, rank_);

  const size_t numelPerWarp = kBytesPerThread / input.element_size() * kWarpSize;
  const size_t N_aligned = alignUp(input.numel(), numelPerWarp);
  const bool isAligned = (N_aligned == static_cast<size_t>(input.numel()));
  TORCH_CHECK(N_aligned <= bufferSize_ / input.element_size());

  dim3 blocks, threads;
  getLaunchConfig(N_aligned, input.element_size(), blocks, threads);

  at::cuda::OptionalCUDAGuard guard(input.get_device());

  // When the input data is small, copying inside the kernel is faster. Because
  // in such cases, the launch overhead of cudaMemcpyAsync outweighs its
  // efficiency. Here we consider the input data to be small if the copy loop
  // can finish in a single iteration.
  const bool fuseInputCopy = isAligned && blocks.x < kMaxAllReduceBlocks;
  if (!fuseInputCopy) {
    AT_CUDA_CHECK(cudaMemcpyAsync(
        buffers_[rank_],
        input.data_ptr(),
        input.numel() * input.element_size(),
        cudaMemcpyDeviceToDevice,
        stream));
  }

#define X(kWorldSize, kAligned)                            \
  if (worldSize_ == kWorldSize) {                          \
    oneShotAllReduceKernel<kWorldSize, kAligned>           \
        <<<blocks, threads, 0, stream>>>(                  \
            input.data_ptr<at::BFloat16>(),                \
            input.numel(),                                 \
            N_aligned,                                     \
            reinterpret_cast<P2pState**>(p2pStatesDev_),   \
            reinterpret_cast<at::BFloat16**>(buffersDev_), \
            rank_,                                         \
            fuseInputCopy);                                \
    C10_CUDA_KERNEL_LAUNCH_CHECK();                        \
  }

#define DISPATCH_ALL_WORLD_SIZES(kAligned) \
  X(2, kAligned);                          \
  X(3, kAligned);                          \
  X(4, kAligned);                          \
  X(5, kAligned);                          \
  X(6, kAligned);                          \
  X(7, kAligned);                          \
  X(8, kAligned);

  if (isAligned) {
    DISPATCH_ALL_WORLD_SIZES(true);
  } else {
    DISPATCH_ALL_WORLD_SIZES(false);
  }

#undef DISPATCH_ALL_WORLD_SIZES
#undef X
  return input;
}

at::Tensor IntraNodeComm::twoShotAllReduce(
    const at::Tensor& input,
    at::cuda::CUDAStream& stream) {
  checkInput(input, rank_);

  size_t numelPerWarp = kBytesPerThread / input.element_size() * kWarpSize;
  size_t N_aligned = alignUp(input.numel(), worldSize_ * numelPerWarp);
  size_t N_per_rank = N_aligned / worldSize_;
  TORCH_CHECK(N_aligned <= bufferSize_ / input.element_size());

  dim3 blocks, threads;
  getLaunchConfig(N_per_rank, input.element_size(), blocks, threads);

  auto output = N_aligned == static_cast<size_t>(input.numel())
      ? input
      : input.new_empty(N_aligned);

  at::cuda::OptionalCUDAGuard guard(input.get_device());
  AT_CUDA_CHECK(cudaMemcpyAsync(
      buffers_[rank_],
      input.data_ptr(),
      input.numel() * input.element_size(),
      cudaMemcpyDeviceToDevice,
      stream));

#define X(kWorldSize)                                                   \
  if (worldSize_ == kWorldSize) {                                       \
    twoShotAllReduceKernel<kWorldSize><<<blocks, threads, 0, stream>>>( \
        output.data_ptr<at::BFloat16>(),                                \
        N_aligned,                                                      \
        reinterpret_cast<P2pState**>(p2pStatesDev_),                    \
        reinterpret_cast<at::BFloat16**>(buffersDev_),                  \
        rank_);                                                         \
    C10_CUDA_KERNEL_LAUNCH_CHECK();                                     \
  }
  X(2);
  X(3);
  X(4);
  X(5);
  X(6);
  X(7);
  X(8);
#undef X

  if (output.data_ptr() != input.data_ptr()) {
    AT_CUDA_CHECK(cudaMemcpyAsync(
        input.data_ptr(),
        output.data_ptr(),
        input.numel() * input.element_size(),
        cudaMemcpyDeviceToDevice,
        stream));
  }
  return input;
}

at::Tensor IntraNodeComm::hybridCubeMeshAllReduce(
    const at::Tensor& input,
    at::cuda::CUDAStream& stream) {
  checkInput(input, rank_);

  size_t numelPerWarp = kBytesPerThread / input.element_size() * kWarpSize;
  size_t N_aligned = alignUp(input.numel(), numelPerWarp);
  TORCH_CHECK(N_aligned * 2 <= bufferSize_ / input.element_size());

  dim3 blocks, threads;
  getLaunchConfig(N_aligned, input.element_size(), blocks, threads);

  at::cuda::OptionalCUDAGuard guard(input.get_device());
  AT_CUDA_CHECK(cudaMemcpyAsync(
      buffers_[rank_],
      input.data_ptr(),
      input.numel() * input.element_size(),
      cudaMemcpyDeviceToDevice,
      stream));

#define X(kAligned)                                                        \
  hybridCubeMeshAllReduceKernel<kAligned><<<blocks, threads, 0, stream>>>( \
      input.data_ptr<at::BFloat16>(),                                      \
      input.numel(),                                                       \
      N_aligned,                                                           \
      reinterpret_cast<P2pState**>(p2pStatesDev_),                         \
      reinterpret_cast<at::BFloat16**>(buffersDev_),                       \
      static_cast<int*>(topoInfo_),                                        \
      bufferSize_,                                                         \
      rank_);                                                              \
  C10_CUDA_KERNEL_LAUNCH_CHECK();

  if (N_aligned == static_cast<size_t>(input.numel())) {
    X(true);
  } else {
    X(false);
  }
#undef X
  return input;
}

AllReduceAlgo IntraNodeComm::selectAllReduceAlgo(const at::Tensor& input) {
  // Only support bf16 for now
  if (input.dtype() != at::kBFloat16) {
    return AllReduceAlgo::NONE;
  }
  const auto inputSize = input.numel() * input.element_size();
  const auto bytesPerWarp = kBytesPerThread * kWarpSize;

  if (topology_ == Topology::HYBRID_CUBE_MESH) {
    TORCH_CHECK(
        worldSize_ == 8, "hyperCubeAllReduce only supports exactly 8 GPUs");
    const auto hcmInputSize = alignUp(inputSize, bytesPerWarp);
    const auto hcmBufferSizeReq = hcmInputSize * 2;
    if (hcmInputSize <= kHcmThreshBytes && hcmBufferSizeReq <= bufferSize_) {
      return AllReduceAlgo::HCM;
    }
  }
  if (topology_ == Topology::FULLY_CONNECTED) {
    const auto oneShotInputSize = alignUp(inputSize, bytesPerWarp);
    const auto oneShotBufferSizeReq = oneShotInputSize;
    if (oneShotInputSize <= kOneShotThreshBytes &&
        oneShotBufferSizeReq <= bufferSize_) {
      return AllReduceAlgo::ONE_SHOT;
    }

    const auto twoShotInputSize = alignUp(inputSize, bytesPerWarp * worldSize_);
    const auto twoShotBufferSizeReq = twoShotInputSize;
    if (twoShotInputSize <= kTwoShotThreshBytes &&
        twoShotBufferSizeReq <= bufferSize_) {
      return AllReduceAlgo::TWO_SHOT;
    }
  }
  return AllReduceAlgo::NONE;
}

static int64_t usageCounter = 0;

at::Tensor IntraNodeComm::allReduce(
    const at::Tensor& input,
    AllReduceAlgo algo) {
  // Report usage for testing purposes.
  // We don't care about overflowing.
  ++usageCounter;
  auto stream = at::cuda::getCurrentCUDAStream();
  c10::cuda::CUDACachingAllocator::recordStream(
      input.storage().data_ptr(), stream);
  switch (algo) {
    case AllReduceAlgo::ONE_SHOT:
      return oneShotAllReduce(input, stream);
    case AllReduceAlgo::TWO_SHOT:
      return twoShotAllReduce(input, stream);
    case AllReduceAlgo::HCM:
      return hybridCubeMeshAllReduce(input, stream);
    default:
      C10_THROW_ERROR(ValueError, "IntraNodeComm: invalid algo");
  }
}

int64_t getIntraNodeCommUsageCounter() {
  return usageCounter;
}

<<<<<<< HEAD
=======
static __global__ void barrierKernel(
    P2pState** p2pStates,
    uint64_t mask,
    size_t rank,
    size_t worldSize) {
  if (threadIdx.x < worldSize && (mask & (1ULL << threadIdx.x))) {
    auto targetRank = threadIdx.x;
    releaseSignal(&p2pStates[targetRank]->signals0[0][rank]);
    acquireSignal(&p2pStates[rank]->signals0[0][targetRank]);
  }
}

void IntraNodeComm::barrier(c10::optional<std::vector<int64_t>> ranks) {
  if (!ranks.has_value()) {
    ranks = std::vector<int64_t>(worldSize_);
    std::iota(ranks->begin(), ranks->end(), 0);
  }
  uint64_t mask = 0;
  for (const auto& r : ranks.value()) {
    TORCH_CHECK(r >= 0 && r < static_cast<int64_t>(worldSize_));
    mask |= (1ULL << r);
  }
  barrierKernel<<<1, kWarpSize, 0, at::cuda::getCurrentCUDAStream()>>>(
      reinterpret_cast<P2pState**>(p2pStatesDev_), mask, rank_, worldSize_);
  C10_CUDA_KERNEL_LAUNCH_CHECK();
}

void IntraNodeComm::put(const at::Tensor& tensor, int64_t offset) {
  TORCH_CHECK(
      tensor.is_non_overlapping_and_dense(),
      "IntraNodeComm::put(): tensor must be non-overlapping and dense");
  size_t sz = tensor.numel() * tensor.element_size();
  TORCH_CHECK(
      offset + sz <= bufferSize_,
      "IntraNodeComm::put(): offset + tensor size exceeded "
      "p2p buffer size");
  // This results in "Memcpy PtoP" which does not use SMs for copying
  AT_CUDA_CHECK(cudaMemcpyAsync(
      static_cast<char*>(buffers_[rank_]) + offset,
      static_cast<char*>(tensor.data_ptr()),
      sz,
      cudaMemcpyDeviceToDevice,
      at::cuda::getCurrentCUDAStream()));
  C10_CUDA_KERNEL_LAUNCH_CHECK();
}

void IntraNodeComm::get(size_t rank, at::Tensor tensor, int64_t offset) {
  TORCH_CHECK(
      tensor.is_non_overlapping_and_dense(),
      "IntraNodeComm::get(): tensor must be non-overlapping and dense");
  size_t sz = tensor.numel() * tensor.element_size();
  TORCH_CHECK(
      offset + sz <= bufferSize_,
      "IntraNodeComm::get(): offset + tensor size exceeded "
      "p2p buffer size");
  // This results in "Memcpy PtoP" which does not use SMs for copying
  AT_CUDA_CHECK(cudaMemcpyAsync(
      static_cast<char*>(tensor.data_ptr()),
      static_cast<char*>(buffers_[rank]) + offset,
      sz,
      cudaMemcpyDeviceToDevice,
      at::cuda::getCurrentCUDAStream()));
  C10_CUDA_KERNEL_LAUNCH_CHECK();
}

>>>>>>> f34905f6
} // namespace intra_node_comm
} // namespace c10d<|MERGE_RESOLUTION|>--- conflicted
+++ resolved
@@ -720,8 +720,6 @@
   return usageCounter;
 }
 
-<<<<<<< HEAD
-=======
 static __global__ void barrierKernel(
     P2pState** p2pStates,
     uint64_t mask,
@@ -787,6 +785,5 @@
   C10_CUDA_KERNEL_LAUNCH_CHECK();
 }
 
->>>>>>> f34905f6
 } // namespace intra_node_comm
 } // namespace c10d