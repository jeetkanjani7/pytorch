--- conflicted
+++ resolved
@@ -636,24 +636,10 @@
 @overload
 def tree_map_only(
     __type_or_types_or_pred: Callable[[Any], bool],
-<<<<<<< HEAD
     func: FnAny[Any],
     tree: PyTree,
     is_leaf: Optional[Callable[[PyTree], bool]] = None,
 ) -> PyTree:
-    ...
-
-
-def tree_map_only(
-    __type_or_types_or_pred: Union[TypeAny, Callable[[Any], bool]],
-=======
->>>>>>> f34905f6
-    func: FnAny[Any],
-    tree: PyTree,
-    is_leaf: Optional[Callable[[PyTree], bool]] = None,
-) -> PyTree:
-<<<<<<< HEAD
-=======
     ...
 
 
@@ -663,7 +649,6 @@
     tree: PyTree,
     is_leaf: Optional[Callable[[PyTree], bool]] = None,
 ) -> PyTree:
->>>>>>> f34905f6
     return tree_map(map_only(__type_or_types_or_pred)(func), tree, is_leaf=is_leaf)
 
 
