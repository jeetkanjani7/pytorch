--- conflicted
+++ resolved
@@ -977,17 +977,14 @@
         return unflatten_fn(child_pytrees, self.context)
 
 
-<<<<<<< HEAD
 PyTreeSpec: TypeAlias = TreeSpec
 
 
-=======
 # NOTE: subclassing a dataclass is subtle. In order to enable reasoning about
 # this class with `dataclasses.fields`, etc., while having a simplified
 # constructor that takes no argument, we wrap with `dataclass(init=True, ...)`
 # again, with fields that have `init=False`.
 @dataclasses.dataclass(init=True, frozen=True, eq=False, repr=False)
->>>>>>> 6295224f
 class LeafSpec(TreeSpec):
     type: Any = dataclasses.field(default=None, init=False)
     context: Context = dataclasses.field(default=None, init=False)
