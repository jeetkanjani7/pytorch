# mypy: allow-untyped-defs
import collections
import warnings
from typing import Any, Union

import torch
from torch._export.verifier import SpecViolationError
from torch._guards import detect_fake_mode
from torch._library.fake_class_registry import FakeScriptObject
from torch._subclasses.fake_tensor import unset_fake_temporarily
from torch.export.exported_program import (
    ArgumentSpec,
    CustomObjArgument,
    ExportGraphSignature,
    InputKind,
    InputSpec,
    TensorArgument,
)
from torch.fx.graph_module import _get_attr


class ConstantAttrMap(collections.abc.MutableMapping):
    """A mapping class that understands how to use module constants (tensors,
    ScriptObjects, FakeScriptObjects) as keys. We store tensors and FakeScriptObjects normally,
    but ScriptObjects are stored by hash, because different torch.ScriptObjects can point to
    the same underlying value (but we guarantee that they will `hash()` to the same value
    if that's the case).
    """

    def __init__(self) -> None:
        # Underlying dict that we use to implement this mapping.
        self._constant_attrs: dict[
            Union[int, torch.Tensor, FakeScriptObject], list[Any]
        ] = {}
        # Map from the hash(ScriptObject) to the ScriptObject itself. Used for
        # APIs like `__iter__` that should look like they're returning the
        # original ScriptObjects.
        self._script_object_map: dict[int, torch.ScriptObject] = {}

    def __getitem__(
        self, key: Union[torch.Tensor, torch.ScriptObject, FakeScriptObject]
    ) -> Any:
        real_key = hash(key) if isinstance(key, torch.ScriptObject) else key
        assert isinstance(real_key, (int, torch.Tensor, FakeScriptObject))
        return self._constant_attrs[real_key]

    def __setitem__(self, key: Union[torch.Tensor, torch.ScriptObject], value):
        # we shouldn't actually call this, should go to add() instead to handle aliasing
        raise NotImplementedError(
            """Directly setting values for ConstantAttrMap is not supported, please use add(key, value) instead.
The same key can be mapped to multiple values, for handling constant aliasing."""
        )

    def add(
        self, key: Union[torch.Tensor, torch.ScriptObject, FakeScriptObject], value: Any
    ) -> None:
        if isinstance(key, torch.ScriptObject):
            if hash(key) not in self._constant_attrs:
                self._constant_attrs[hash(key)] = []
            self._constant_attrs[hash(key)].append(value)
            self._script_object_map[hash(key)] = key
        elif isinstance(key, (torch.Tensor, FakeScriptObject)):
            if key not in self._constant_attrs:
                self._constant_attrs[key] = []
            self._constant_attrs[key].append(value)
        else:
            raise TypeError(
                f"Expected key to be a tensor or ScriptObject, got {type(key)}"
            )

    def __delitem__(self, key):
        real_key = hash(key) if isinstance(key, torch.ScriptObject) else key

        del self._constant_attrs[real_key]

    def __iter__(self):
        for key in self._constant_attrs:
            if isinstance(key, int):
                yield self._script_object_map[key]
            else:
                yield key

    def __len__(self):
        return len(self._constant_attrs)

    def __contains__(self, key: object) -> bool:
        real_key = hash(key) if isinstance(key, torch.ScriptObject) else key
        return real_key in self._constant_attrs


def get_constant_fqn(node: torch.fx.Node, constant_name: str) -> str:
    # The FQN of the constant tensor in the state dict should
    # correspond to the module where the constant tensor was
    # originally used.
    if len(node.meta["nn_module_stack"]) == 0:
        return constant_name
    parent_fqn = list(node.meta["nn_module_stack"].values())[-1][0]
    if len(parent_fqn) > 0:
        return f"{parent_fqn}.{constant_name}"
    else:
        return constant_name


def _get_first_fqn(
    const_attrs: ConstantAttrMap,
    key: Union[torch.Tensor, torch.ScriptObject, FakeScriptObject],
) -> Any:
    fqns = const_attrs.get(key)
    return fqns[0] if fqns else None


def lift_constants_pass(
    gm: torch.fx.GraphModule,
    graph_signature: ExportGraphSignature,
    constant_attrs: ConstantAttrMap,
) -> dict[str, Union[torch.Tensor, torch.ScriptObject, FakeScriptObject]]:
    """
    Takes a graph module, graph signature, and modifies them implace to lift any
    constants (tensors or custom classes) as inputs to the graph. Returns a
    dictionary of names to constants.

    Arguments:
        gm (torch.fx.GraphModule): The graph module containing the graph and constants to lift.
        graph_signature (ExportGraphSignature): This graph signature will be
            mutated to add additional CONSTANT_TENSOR and CUSTOM_OBJ inputs.
        constant_attrs (ConstantAttr): A mapping from a constant value to its
            fully-qualified path in `gm`. This is used to maintain consistent
            location of constants between the original module and the exported
            version.

    Returns:
        A dictionary of fqn => constant value.
    """
    all_constants: dict[
        str, Union[torch.Tensor, torch.ScriptObject, FakeScriptObject]
    ] = {}

    inputs = graph_signature.input_specs
    num_custom_obj = sum(
        input_specs.kind == InputKind.CUSTOM_OBJ for input_specs in inputs
    )
    num_tensor_constants = sum(
        input_specs.kind == InputKind.CONSTANT_TENSOR for input_specs in inputs
    )

    fake_mode = detect_fake_mode(
        tuple(node.meta["val"] for node in gm.graph.nodes if node.op == "placeholder")
    )

    first_user_input_loc, first_user_input = 0, next(iter(gm.graph.nodes))
    for node in gm.graph.nodes:
        if node.op == "placeholder":
            if node.name in graph_signature.user_inputs:
                first_user_input = node
                break
            first_user_input_loc += 1
        # If we ever hit here, it means that
        # there was no user input so the constants
        # should be inserted right before the first
        # non-placeholder node.
        if node.op != "placeholder":
            first_user_input = node
            break

    lifted_objs = ConstantAttrMap()
    renamed_targets = {}
    for node in gm.graph.nodes:
        if node.op == "get_attr":
            constant_val = _get_attr(gm, node.target)
            if constant_val in lifted_objs:
                # We already lifted this constant elsewhere. Just rewrite uses
                # of this get_attr to point to the already-existing placeholder
                # node.
                const_placeholder_node = _get_first_fqn(lifted_objs, constant_val)
                node.replace_all_uses_with(const_placeholder_node)
                gm.graph.erase_node(node)
                renamed_targets[node.name] = const_placeholder_node.name
                continue

            # For ScriptObject, Tensor and FakeScriptObject constants:
            # First check if the constant was an attribute on some module by
            # consulting `constant_attrs` map. If it is, use the fqn that keeps
            # its location consistent with the eager module.
            #
            # If it's not in the `constant_attrs` map, that means it's an inline
            # constant (e.g. x + torch.tensor(0)), and thus did not have a
            # specific location in the eager module. In that case, just generate
            # some name and attach it to the module in which it was used.
            if isinstance(constant_val, (torch.ScriptObject, FakeScriptObject)):
                constant_kind = InputKind.CUSTOM_OBJ
                constant_fqn = _get_first_fqn(constant_attrs, constant_val)
                if constant_fqn is not None:
                    constant_name = constant_fqn.replace(".", "_")
                else:
                    constant_name = f"lifted_custom_{num_custom_obj}"
                    constant_fqn = get_constant_fqn(node, constant_name)
                    num_custom_obj += 1
            elif isinstance(constant_val, torch.Tensor):
                # Remove the parameterness of constant_val
                if isinstance(constant_val, torch.nn.Parameter):
                    warnings.warn(
                        f"{node.target} created when tracing {node.meta.get('stack_trace', '<unknown stack>')} is a parameter. But"
                        f"it's not registered with register_parameter(). export will treat it as a constant tensor"
                    )
                    # We get the real data out of the parameter by disabling the surrounding fake mode.
                    with unset_fake_temporarily():
                        constant_val = constant_val.data
                constant_kind = InputKind.CONSTANT_TENSOR
                constant_fqn = _get_first_fqn(constant_attrs, constant_val)
                if constant_fqn is not None:
                    constant_name = constant_fqn.replace(".", "_")
                else:
                    constant_name = f"lifted_tensor_{num_tensor_constants}"
                    constant_fqn = get_constant_fqn(node, constant_name)
                    num_tensor_constants += 1
            elif isinstance(constant_val, torch.fx.GraphModule):
                continue
            elif "LoweredBackendModule" in type(constant_val).__name__:
                continue
            else:
                raise SpecViolationError(
                    f"getattr node {node} referencing unsupported type {type(constant_val)}"
                )

            with gm.graph.inserting_before(first_user_input):
                # Insert the constant node before the first user input
                const_placeholder_node = gm.graph.placeholder(constant_name)
                # match target name with its node name in case there is name collision
                # and suffix is added to node name in fx
                const_placeholder_node.target = const_placeholder_node.name

                for k, v in node.meta.items():
                    const_placeholder_node.meta[k] = v

                # Once the FQN has been used, remove nn_module_stack, stack_trace
                const_placeholder_node.meta.pop("nn_module_stack")
                const_placeholder_node.meta.pop("stack_trace", None)

                input_spec_arg: ArgumentSpec
                if isinstance(constant_val, torch.Tensor):
                    if fake_mode is not None:
                        const_placeholder_node.meta["val"] = fake_mode.from_tensor(
                            constant_val, static_shapes=True
                        )
                        const_placeholder_node.meta["val"].constant = constant_val
                    else:
                        const_placeholder_node.meta["val"] = constant_val
                    input_spec_arg = TensorArgument(name=const_placeholder_node.name)
                elif isinstance(constant_val, torch._C.ScriptObject):
                    class_fqn = constant_val._type().qualified_name()  # type: ignore[attr-defined]
                    const_placeholder_node.meta["val"] = CustomObjArgument(
                        constant_fqn, class_fqn
                    )
                    input_spec_arg = CustomObjArgument(
                        name=const_placeholder_node.name, class_fqn=class_fqn
                    )
                elif isinstance(constant_val, FakeScriptObject):
                    class_fqn = constant_val.script_class_name
                    const_placeholder_node.meta["val"] = CustomObjArgument(
                        constant_fqn, class_fqn, constant_val
                    )
                    input_spec_arg = CustomObjArgument(
                        name=const_placeholder_node.name,
                        class_fqn=class_fqn,
                        fake_val=constant_val,
                    )
                else:
                    raise SpecViolationError(
                        f"tried to lift unsupported type {type(constant_val)} from node {node.format_node()}"
                    )

                lifted_objs.add(constant_val, const_placeholder_node)
                node.replace_all_uses_with(const_placeholder_node)
                gm.graph.erase_node(node)

                renamed_targets[node.name] = const_placeholder_node.name

                # Add the constant as a buffer to the graph signature
                graph_signature.input_specs.insert(
                    first_user_input_loc,
                    InputSpec(
                        kind=constant_kind,
                        arg=input_spec_arg,
                        target=constant_fqn,
                    ),
                )
                if constant_val in constant_attrs:
                    for fqn in constant_attrs[constant_val]:
                        all_constants[fqn] = constant_val
                else:
                    all_constants[constant_fqn] = constant_val
                first_user_input_loc += 1

    for spec in graph_signature.output_specs:
        if spec.arg.name in renamed_targets:
            spec.arg.name = renamed_targets[spec.arg.name]

    return all_constants


def rewrite_script_object_meta(
    gm: torch.fx.GraphModule,
<<<<<<< HEAD
) -> Dict[
    str,
    Union[torch.Tensor, torch.ScriptObject, FakeScriptObject],
]:
=======
) -> dict[str, Union[torch.Tensor, torch.ScriptObject, FakeScriptObject],]:
>>>>>>> d48eb58d
    """When tracing, we produce a graph with FakeScriptObject in the
    meta["val"].

    For now, we rewrie meta["val"] to be a placeholder CustomObjArgument
    """
    constants: dict[
        str,
        Union[
            torch.Tensor,
            torch.ScriptObject,
            FakeScriptObject,
        ],
    ] = {}
    for node in gm.graph.nodes:
        if "val" not in node.meta:
            continue

        old_meta = node.meta["val"]

        if isinstance(old_meta, torch.ScriptObject):
            class_fqn = old_meta._type().qualified_name()  # type: ignore[attr-defined]
            new_meta = CustomObjArgument(node.name, class_fqn)
            constants[node.name] = old_meta
            node.meta["val"] = new_meta

        elif isinstance(old_meta, FakeScriptObject):
            class_fqn = old_meta.script_class_name  # type: ignore[attr-defined]
            new_meta = CustomObjArgument(node.name, class_fqn, old_meta)
            constants[node.name] = old_meta
            node.meta["val"] = new_meta

    return constants


def _materialize_and_lift_constants(gm, export_graph_signature, constant_attrs):
    constants = rewrite_script_object_meta(gm)
    constants.update(lift_constants_pass(gm, export_graph_signature, constant_attrs))
    return constants<|MERGE_RESOLUTION|>--- conflicted
+++ resolved
@@ -300,14 +300,7 @@
 
 def rewrite_script_object_meta(
     gm: torch.fx.GraphModule,
-<<<<<<< HEAD
-) -> Dict[
-    str,
-    Union[torch.Tensor, torch.ScriptObject, FakeScriptObject],
-]:
-=======
-) -> dict[str, Union[torch.Tensor, torch.ScriptObject, FakeScriptObject],]:
->>>>>>> d48eb58d
+) -> dict[str, Union[torch.Tensor, torch.ScriptObject, FakeScriptObject]]:
     """When tracing, we produce a graph with FakeScriptObject in the
     meta["val"].
 
