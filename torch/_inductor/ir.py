--- conflicted
+++ resolved
@@ -7209,11 +7209,7 @@
 @ir_dataclass(frozen=False)
 class Conditional(ExternKernel):
     predicate: Optional[IRNode] = None
-<<<<<<< HEAD
-    operands: Optional[List[Union[TensorBox, ShapeAsConstantBuffer]]] = None
-=======
     operands: Optional[list[Union[TensorBox, ShapeAsConstantBuffer]]] = None
->>>>>>> 18380836
     true_subgraph: Optional[Subgraph] = None
     false_subgraph: Optional[Subgraph] = None
     outputs: Optional[list[MultiOutput]] = None
@@ -7221,11 +7217,7 @@
     def __init__(
         self,
         predicate: IRNode,
-<<<<<<< HEAD
-        operands: List[Union[TensorBox, ShapeAsConstantBuffer]],
-=======
         operands: list[Union[TensorBox, ShapeAsConstantBuffer]],
->>>>>>> 18380836
         true_subgraph: Subgraph,
         false_subgraph: Subgraph,
         layout: MultiOutputLayout,
@@ -7253,11 +7245,7 @@
         predicate: TensorBox,
         true_fn: Subgraph,
         false_fn: Subgraph,
-<<<<<<< HEAD
-        operands: List[Union[TensorBox, ShapeAsConstantBuffer]],
-=======
         operands: list[Union[TensorBox, ShapeAsConstantBuffer]],
->>>>>>> 18380836
     ):
         predicate = cls.realize_input(predicate)
         operands = [cls.realize_input(x) for x in operands]
@@ -7333,13 +7321,8 @@
 
 
 def _split_by_sym_type(
-<<<<<<< HEAD
-    args: List[Any],
-) -> Tuple[List[ShapeAsConstantBuffer], List[Any]]:
-=======
     args: list[Any],
 ) -> tuple[list[ShapeAsConstantBuffer], list[Any]]:
->>>>>>> 18380836
     non_sym_args = []
     sym_args = []
     for arg in args:
@@ -7353,26 +7336,16 @@
 
 @ir_dataclass(frozen=False)
 class WhileLoop(ExternKernel):
-<<<<<<< HEAD
-    carried_inputs: Optional[List[Union[TensorBox, ShapeAsConstantBuffer]]] = None
-    additional_inputs: Optional[List[Union[TensorBox, ShapeAsConstantBuffer]]] = None
-=======
     carried_inputs: Optional[list[Union[TensorBox, ShapeAsConstantBuffer]]] = None
     additional_inputs: Optional[list[Union[TensorBox, ShapeAsConstantBuffer]]] = None
->>>>>>> 18380836
     cond_subgraph: Optional[Subgraph] = None
     body_subgraph: Optional[Subgraph] = None
     outputs: Optional[list[MultiOutput]] = None
 
     def __init__(
         self,
-<<<<<<< HEAD
-        carried_inputs: List[Union[TensorBox, ShapeAsConstantBuffer]],
-        additional_inputs: List[Union[TensorBox, ShapeAsConstantBuffer]],
-=======
         carried_inputs: list[Union[TensorBox, ShapeAsConstantBuffer]],
         additional_inputs: list[Union[TensorBox, ShapeAsConstantBuffer]],
->>>>>>> 18380836
         cond_subgraph: Subgraph,
         body_subgraph: Subgraph,
         layout: MultiOutputLayout,
@@ -7389,6 +7362,7 @@
             inputs=tensor_args,
             constant_args=sym_args,
         )
+
         self.name = V.graph.register_buffer(self)
         V.graph.register_operation(self)
 
@@ -7397,13 +7371,8 @@
         cls,
         cond_fn: Subgraph,
         body_fn: Subgraph,
-<<<<<<< HEAD
-        carried_inputs: List[Union[TensorBox, ShapeAsConstantBuffer]],
-        additional_inputs: List[Union[TensorBox, ShapeAsConstantBuffer]],
-=======
         carried_inputs: list[Union[TensorBox, ShapeAsConstantBuffer]],
         additional_inputs: list[Union[TensorBox, ShapeAsConstantBuffer]],
->>>>>>> 18380836
     ):
         carried_inputs = [cls.realize_input(x) for x in carried_inputs]
         additional_inputs = [cls.realize_input(x) for x in additional_inputs]
