--- conflicted
+++ resolved
@@ -5948,31 +5948,8 @@
 
 @ir_dataclass(frozen=False)
 class ExternKernelOut(ExternKernel):
-<<<<<<< HEAD
     def codegen(self, wrapper: "PythonWrapperCodegen") -> None:
-        self.codegen_comment(wrapper)
-        args = [*self.codegen_args(), *self.codegen_kwargs(skip_out=True)]
-        kernel_name = self.get_kernel_name()
-        if (
-            V.graph.cpp_wrapper
-            and self.cpp_kernel_name == "torch::inductor::_mm_plus_mm"
-        ):
-            # For https://github.com/pytorch/pytorch/issues/128474
-            kernel_name = "aoti_torch__mm_plus_mm_out"
-        else:
-            kernel_name = self.get_kernel_name()
-        device = d.type if (d := self.get_device()) else V.graph.device_type
-        wrapper.generate_extern_kernel_out(
-            kernel_name,
-            self.codegen_reference(),
-            self.output_view.codegen_reference() if self.output_view else None,
-            args,
-            device,
-        )
-=======
-    def codegen(self, wrapper: PythonWrapperCodegen) -> None:
         wrapper.generate_extern_kernel_out(self)
->>>>>>> 5cbadb18
 
     def __init__(
         self,
@@ -6028,7 +6005,7 @@
 
 
 class ExternKernelAlloc(ExternKernel):
-    def codegen(self, wrapper: PythonWrapperCodegen) -> None:
+    def codegen(self, wrapper: "PythonWrapperCodegen") -> None:
         wrapper.generate_extern_kernel_alloc(self)
 
     def __init__(
@@ -6202,7 +6179,7 @@
 
     def codegen(self, wrapper) -> None:  # type: ignore[no-untyped-def]
         class CodegenGraph:
-            def __init__(self, graph: GraphLowering):
+            def __init__(self, graph: "GraphLowering"):
                 self.graph = graph
                 self.name = graph.name
 
@@ -6245,14 +6222,11 @@
             kernel = kernel.fn
         return kernel, configs, restore_value_args, reset_to_zero_args
 
-<<<<<<< HEAD
+    @override
     def codegen(self, wrapper: "PythonWrapperCodegen") -> None:
-=======
-    @override
-    def codegen(self, wrapper: PythonWrapperCodegen) -> None:
         """Overrides the parent member.
         See https://github.com/pytorch/pytorch/issues/151692"""
->>>>>>> 5cbadb18
+
         from torch._inductor.utils import triton_version_uses_attrs_dict
 
         (
@@ -6843,6 +6817,9 @@
 
 
 class FallbackKernel(ExternKernelAlloc):
+    """The external kernel we create when we can't find any others?
+    Help me reviewers. :-)"""
+
     def __init__(
         self,
         layout: OutputSpec,
@@ -7048,6 +7025,7 @@
     # Detailed design doc can be found at
     # https://docs.google.com/document/d/1wC4DOZFaYym2t1Esz0X5yxlLI3RDnSiyRbUus3bkJ64/edit?usp=sharing
     def export_extern_kernel_node(self) -> Sequence[Any]:
+        """Export the ExternFallbackNodes (for custom ops) into a serialized file"""
         log.debug(
             "Extern kernel node added for node %s with target %s.",
             self.get_name(),
@@ -7229,6 +7207,7 @@
     def create(
         cls, kernel: _OpOverloads, *args: Any, **kwargs: Any
     ) -> "FallbackKernel":
+        """Create an instance of FallbackKernel from an _OpOverloads"""
         fake_incorrect_kernels = (aten._fused_moving_avg_obs_fq_helper_functional,)
         if kernel not in fake_incorrect_kernels:
             context = cast(AbstractContextManager[None], V.graph.fake_mode)
@@ -7806,6 +7785,7 @@
         false_fn: Subgraph,
         operands: list[Union[TensorBox, ShapeAsConstantBuffer]],
     ) -> Sequence[IRNode]:
+        """Create a Sequence of IRNodes from a conditional statement (see .lowering.cond)"""
         predicate = cls.realize_input(predicate)
         operands = [cls.realize_input(x) for x in operands]
         fx_operands: Argument = V.graph.current_node.args[-1]
