--- conflicted
+++ resolved
@@ -700,9 +700,6 @@
     ) -> OrderedSet[sympy.Symbol]:
         raise NotImplementedError(type(self).__name__)
 
-    def get_free_symbol_uses(self) -> OrderedSet[sympy.Symbol]:
-        raise NotImplementedError(type(self).__name__)
-
     def get_reduction_type(self) -> Optional[str]:
         raise NotImplementedError(type(self).__name__)
 
@@ -801,13 +798,6 @@
         """
         return OrderedSet()
 
-    def get_free_symbol_uses(self) -> OrderedSet[sympy.Symbol]:
-        """
-        Equivalent to `get_unbacked_symbol_uses` but including all free symbols
-        instead of only free unbacked symbols.
-        """
-        return OrderedSet()
-
     def get_workspace_size(self) -> int:
         """
         Gets extra global memory size needed by this buffer.
@@ -829,12 +819,6 @@
         return OrderedSet().union(
             *(get_free_symbols(e, unbacked_only) for e in self.ranges),
             self.inner_fn_free_symbols(unbacked_only),
-        )
-
-    def get_free_symbol_uses(self) -> OrderedSet[sympy.Symbol]:
-        return OrderedSet().union(
-            *(free_symbols(e) for e in self.ranges),
-            self.inner_fn_free_symbols(),
         )
 
     def _to_str(self, names: Sequence[str]) -> str:
@@ -916,15 +900,7 @@
 
     def inner_fn_free_symbols(self, unbacked_only: bool = False) -> OrderedSet[Symbol]:
         index = self._index(self.ranges)
-<<<<<<< HEAD
-        return extract_free_symbols(self.inner_fn, index, unbacked_only=True)
-
-    def inner_fn_free_symbols(self) -> OrderedSet[Symbol]:
-        index = self._index(self.ranges)
-        return extract_free_symbols(self.inner_fn, index, unbacked_only=False)
-=======
         return extract_free_symbols(self.inner_fn, index, unbacked_only=unbacked_only)
->>>>>>> 875c15ce
 
     def get_reads(self) -> OrderedSet[Dep]:
         with patch.object(FlexibleLayout, "allow_indexing", True):
@@ -1128,11 +1104,6 @@
             *(get_free_symbols(e, unbacked_only) for e in self.reduction_ranges)
         )
 
-    def get_free_symbol_uses(self) -> OrderedSet[Symbol]:
-        return super().get_free_symbol_uses() | OrderedSet().union(
-            *(free_symbols(e) for e in self.reduction_ranges)
-        )
-
     def get_reduction_size(self) -> Sequence[sympy.Expr]:
         return self.reduction_ranges
 
@@ -1165,18 +1136,9 @@
     def inner_fn_free_symbols(self, unbacked_only: bool = False) -> OrderedSet[Symbol]:
         index = self._index(self.ranges)
         rindex = self._index(self.reduction_ranges, SymT.R0_INDEX)
-<<<<<<< HEAD
-        return extract_free_symbols(self.inner_fn, index, rindex, unbacked_only=True)
-
-    def inner_fn_free_symbols(self) -> OrderedSet[Symbol]:
-        index = self._index(self.ranges)
-        rindex = self._index(self.reduction_ranges, SymT.R0_INDEX)
-        return extract_free_symbols(self.inner_fn, index, rindex, unbacked_only=False)
-=======
         return extract_free_symbols(
             self.inner_fn, index, rindex, unbacked_only=unbacked_only
         )
->>>>>>> 875c15ce
 
     def constant_to_device(self, device: torch.device) -> IRNode:
         """Move this to a given device. Requires that all reads are to constants."""
@@ -2212,13 +2174,6 @@
             )
         )
 
-    def get_free_symbol_uses(self) -> OrderedSet[Symbol]:
-        return (
-            super().get_free_symbol_uses()
-            | OrderedSet().union(*(free_symbols(e) for e in self.scan_ranges))
-            | OrderedSet().union(*(free_symbols(e) for e in self.size))
-        )
-
     def __post_init__(self) -> None:
         assert len(self.ranges) + len(self.scan_ranges) == len(self.size)
         super().__post_init__()
@@ -2263,17 +2218,7 @@
         index = self._index(self.ranges)
         rindex = self._index(self.scan_ranges, SymT.R0_INDEX)
         idx = self.reindex(index, rindex)
-<<<<<<< HEAD
-        return extract_free_symbols(self.inner_fn, idx, unbacked_only=True)
-
-    def inner_fn_free_symbols(self) -> OrderedSet[Symbol]:
-        index = self._index(self.ranges)
-        rindex = self._index(self.scan_ranges, SymT.R0_INDEX)
-        idx = self.reindex(index, rindex)
-        return extract_free_symbols(self.inner_fn, idx, unbacked_only=False)
-=======
         return extract_free_symbols(self.inner_fn, idx, unbacked_only=unbacked_only)
->>>>>>> 875c15ce
 
     @classmethod
     def create(  # type: ignore[override]
@@ -2435,13 +2380,6 @@
             )
         )
 
-    def get_free_symbol_uses(self) -> OrderedSet[Symbol]:
-        return (
-            super().get_free_symbol_uses()
-            | OrderedSet().union(*(free_symbols(e) for e in self.sort_ranges))
-            | OrderedSet().union(*(free_symbols(e) for e in self.size))
-        )
-
     def __post_init__(self) -> None:
         assert len(self.ranges) + len(self.sort_ranges) == len(self.size)
         super().__post_init__()
@@ -2485,17 +2423,7 @@
         index = self._index(self.ranges)
         rindex = self._index(self.sort_ranges, SymT.R0_INDEX)
         idx = self.reindex(index, rindex)
-<<<<<<< HEAD
-        return extract_free_symbols(self.inner_fn, idx, unbacked_only=True)
-
-    def inner_fn_free_symbols(self) -> OrderedSet[Symbol]:
-        index = self._index(self.ranges)
-        rindex = self._index(self.sort_ranges, SymT.R0_INDEX)
-        idx = self.reindex(index, rindex)
-        return extract_free_symbols(self.inner_fn, idx, unbacked_only=False)
-=======
         return extract_free_symbols(self.inner_fn, idx, unbacked_only=unbacked_only)
->>>>>>> 875c15ce
 
     @classmethod
     def create(  # type: ignore[override]
@@ -2673,9 +2601,6 @@
 
     def get_free_symbol_uses(self, unbacked_only: bool = False) -> OrderedSet[Symbol]:
         return self.data.get_free_symbol_uses(unbacked_only)
-
-    def get_free_symbol_uses(self) -> OrderedSet[Symbol]:
-        return self.data.get_free_symbol_uses()
 
     def make_reindexer(self) -> Callable[[Sequence[Expr]], Sequence[Expr]]:
         raise NotImplementedError(f"make_reindexer NYI on {self}")
@@ -3223,13 +3148,6 @@
             | get_free_symbols(self.layout.offset, unbacked_only)
         )
 
-    def get_free_symbol_uses(self) -> OrderedSet[sympy.Symbol]:
-        return (
-            free_symbols(self.layout.size)
-            | free_symbols(self.layout.stride)
-            | free_symbols(self.layout.offset)
-        )
-
     def codegen_reference(self, writer: Optional[IndentedBuffer] = None) -> str:
         # reinterpret_tensor is similar to as_strided except:
         # - offset is added to the existing offset (rather than replacing it)
@@ -4102,9 +4020,6 @@
     ) -> OrderedSet[sympy.Symbol]:
         return OrderedSet()
 
-    def get_free_symbol_uses(self) -> OrderedSet[sympy.Symbol]:
-        return OrderedSet()
-
     def get_unbacked_symbol_defs(self) -> OrderedSet[sympy.Symbol]:
         return OrderedSet()
 
@@ -4177,9 +4092,6 @@
     ) -> OrderedSet[sympy.Symbol]:
         return OrderedSet()
 
-    def get_free_symbol_uses(self) -> OrderedSet[sympy.Symbol]:
-        return OrderedSet()
-
     def codegen_reference(self, writer: Optional[IndentedBuffer] = None) -> str:
         return V.graph.wrapper_code.none_str
 
@@ -4198,9 +4110,6 @@
         self, unbacked_only: bool = False
     ) -> OrderedSet[sympy.Symbol]:
         return get_free_symbols(self.expr, unbacked_only)
-
-    def get_free_symbol_uses(self) -> OrderedSet[sympy.Symbol]:
-        return free_symbols(self.expr)
 
     def codegen_reference(self, writer: Optional[IndentedBuffer] = None) -> str:
         return V.graph.wrapper_code.codegen_sizevar(self.expr)
@@ -4272,14 +4181,6 @@
             | get_free_symbols(self.get_stride(), unbacked_only)
             | get_free_symbols(self.get_offset(), unbacked_only)
             | self.data.get_free_symbol_uses(unbacked_only)
-        )
-
-    def get_free_symbol_uses(self) -> OrderedSet[sympy.Symbol]:
-        return (
-            free_symbols(self.get_size())
-            | free_symbols(self.get_stride())
-            | free_symbols(self.get_offset())
-            | self.data.get_free_symbol_uses()
         )
 
     def make_loader(self) -> Callable[[Sequence[Expr]], OpsValue]:
@@ -5858,14 +5759,6 @@
             r |= maybe_get_symbols(arg)
         return r
 
-    def get_free_symbol_uses(self) -> OrderedSet[sympy.Symbol]:
-        r = OrderedSet[sympy.Symbol]()
-        for arg in self.constant_args:
-            r |= maybe_free_symbols(arg)
-        for arg in self.kwargs.values():
-            r |= maybe_free_symbols(arg)
-        return r
-
     def __str__(self) -> str:
         kernel_name = getattr(self, "python_kernel_name", None)
         lines = [
@@ -6213,9 +6106,6 @@
             self.grid, unbacked_only
         )
 
-    def get_free_symbol_uses(self) -> OrderedSet[sympy.Symbol]:
-        return super().get_free_symbol_uses() | free_symbols(self.grid)
-
     def get_unbacked_symbol_defs(self) -> OrderedSet[sympy.Symbol]:
         return OrderedSet()
 
@@ -6646,9 +6536,6 @@
 
     def get_free_symbol_uses(self, unbacked_only: bool = False):  # type: ignore[no-untyped-def]
         return get_free_symbols(self.scalar, unbacked_only)
-
-    def get_free_symbol_uses(self):  # type: ignore[no-untyped-def]
-        return free_symbols(self.scalar)
 
     def codegen(self, wrapper) -> None:  # type: ignore[no-untyped-def]
         if not config.scalar_asserts:
@@ -7188,9 +7075,6 @@
     ) -> OrderedSet[sympy.Symbol]:
         return self.inputs[0].get_free_symbol_uses(unbacked_only)
 
-    def get_free_symbol_uses(self) -> OrderedSet[sympy.Symbol]:
-        return self.inputs[0].get_free_symbol_uses()
-
     def should_allocate(self) -> bool:
         if len(self.inputs) == 1 and (
             isinstance(self.inputs[0], CppTemplateBuffer)  # Grouped GEMM
@@ -7309,9 +7193,6 @@
         self, unbacked_only: bool = False
     ) -> OrderedSet[sympy.Symbol]:
         return self.data.get_free_symbol_uses(unbacked_only)
-
-    def get_free_symbol_uses(self) -> OrderedSet[sympy.Symbol]:
-        return self.data.get_free_symbol_uses()
 
     def get_read_names(self) -> OrderedSet[str]:
         return self.data.get_read_names()
