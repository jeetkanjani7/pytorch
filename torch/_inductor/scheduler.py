from __future__ import annotations

import collections
import dataclasses
import functools
import inspect
import itertools
import logging
import math
import operator
import os
import pprint
import textwrap
import traceback
import typing
from collections import Counter, defaultdict
from typing import Any, Callable, Generic, Optional, TYPE_CHECKING, TypeVar, Union


if TYPE_CHECKING:
    from collections.abc import Sequence
    from types import ModuleType

import sympy

import torch
import torch._inductor.async_compile  # noqa: F401 required to warm up AsyncCompile pools
from torch._dynamo.utils import counters, dynamo_timed
from torch._inductor.codecache import LambdaFuture, PyCodeCache
from torch._inductor.metrics import get_metric_table, is_metric_table_enabled
from torch.fx.experimental.symbolic_shapes import free_symbols, free_unbacked_symbols
from torch.utils._ordered_set import OrderedSet
from torch.utils._sympy.symbol import free_symbol_is_type, symbol_is_type, SymT
from torch.utils._triton import has_triton

from . import comms, config, dependencies, ir, metrics
from .analyze_preserves_zero_mask import can_codegen_without_upcasts
from .codegen.common import BackendFeature, get_scheduling_for_device, Kernel
from .comm_analysis import estimate_nccl_collective_runtime
from .dependencies import Dep, MemoryDep, StarDep, WeakDep
from .exc import GPUTooOldForTriton, TritonMissing
from .ir import (
    ComputedBuffer,
    get_device_type,
    GraphPartitionSignature,
    MultiOutput,
    MultiOutputLayout,
)
from .loop_body import LoopBody
from .memory import MemoryPlanningInfoForBuffer, MemoryPlanningInfoForNode
from .runtime.runtime_utils import green_text, red_text
from .sizevars import SimplifyIndexing
from .utils import (
    cache_on_self,
    cmp,
    device_need_guard,
    get_device_tflops,
    get_dtype_size,
    get_gpu_dram_gbps,
    GraphPartitionMap,
    IndentedBuffer,
    is_collective,
    is_gpu,
    is_multi_outputs_template,
    is_non_cudagraphable_custom_op,
    is_output_of_multi_outputs_template,
    is_wait,
    sympy_product,
)
from .virtualized import V


log = logging.getLogger(__name__)
fusion_log = torch._logging.getArtifactLogger(__name__, "fusion")
loop_ordering_log = torch._logging.getArtifactLogger(__name__, "loop_ordering")

PartitionType = list["BaseSchedulerNode"]


@dataclasses.dataclass
class SchedulerBuffer:
    scheduler: Scheduler
    node: ir.Buffer
    defining_op: Optional[BaseSchedulerNode]
    users: list[NodeUser] = dataclasses.field(default_factory=list)
    mpi_buffer: MemoryPlanningInfoForBuffer = dataclasses.field(
        default_factory=MemoryPlanningInfoForBuffer
    )

    def defining_op_name(self) -> str:
        op = self.defining_op
        assert op is not None
        return op.get_name()

    def __hash__(self) -> int:
        return hash(self.node.name)

    def debug_str(self) -> str:
        result = IndentedBuffer()
        name = self.get_name()
        result.writeline(f"{name}: {type(self.node).__name__}")
        result.writeline(f"{name}.layout = {self.node.layout}")
        if self.get_aliases():
            result.writeline(f"{name}.aliases = {pformat(self.get_aliases())}")
        if self.get_mutations():
            result.writeline(f"{name}.mutations = {pformat(self.get_mutations())}")

        if len(self.users) <= 1:
            result.writeline(f"{name}.users = {self.users}")
        else:
            result.writeline(f"{name}.users = [")
            with result.indent(1):
                for user in self.users:
                    result.writeline(f"{user},")
            result.writeline("]")
        return result.getrawvalue()

    def get_name(self) -> str:
        return self.node.get_name()

    def allocate(self) -> None:
        assert self.node is not None
        if not self.node.should_allocate():
            return

        if (
            self.node.get_inputs_that_alias_output()
            or self.node.get_mutation_names()
            or isinstance(self.node.get_output_spec(), ir.CommBufferLayout)
        ):
            V.graph.wrapper_code.codegen_allocation(self.node)
            return

        # hacky check for if V.kernel is a real kernel or NullHandler
        if (
            hasattr(V.kernel, "args")
            and self.get_name() in V.kernel.inplace_update_buffers
        ):
            input_buffer: Union[ir.DonatedBuffer, ir.Buffer]
            input_buffer_name = V.kernel.inplace_update_buffers[self.get_name()]
            if input_buffer_name in self.scheduler.name_to_donated_buffer:
                input_buffer = self.scheduler.name_to_donated_buffer[
                    input_buffer_name
                ].node
            else:
                input_buffer = self.scheduler.name_to_buf[input_buffer_name].node
            V.graph.wrapper_code.codegen_inplace_reuse(
                input_buffer,
                self.node,
            )
        else:
            V.graph.wrapper_code.codegen_allocation(self.node)

    def can_free(self) -> bool:
        # There's no real allocated buffer, no need to free it
        assert self.node is not None
        if isinstance(self.node.layout, ir.NoneLayout) or is_multi_outputs_template(
            self.node
        ):
            return False
        for use in self.users:
            if isinstance(use.node, OutputNode):
                return False
        return True

    def set_users(self, users: list[NodeUser]) -> None:
        # deduplicate
        result: dict[int, NodeUser] = {}
        for use in users:
            if id(use.node) in result:
                result[id(use.node)] = use.merge(result[id(use.node)])
            else:
                result[id(use.node)] = use
        self.users = list(result.values())

    def get_aliases(self) -> Sequence[str]:
        assert self.node is not None
        return self.node.get_inputs_that_alias_output()

    def get_mutations(self) -> Sequence[str]:
        assert self.node is not None
        return self.node.get_mutation_names()


@dataclasses.dataclass
class SchedulerDonatedBuffer(SchedulerBuffer):
    defining_op: Optional[BaseSchedulerNode] = None


class BaseSchedulerNode:
    group: tuple[torch.device, tuple[tuple[sympy.Expr, ...], ...]]
    read_writes: dependencies.ReadWrites
    unmet_dependencies: OrderedSet[Dep]
    # .min_order and .max_order are only relevant for "grouped" nodes such as FusedSchedulerNode.
    # e.g. if the FusedSchedulerNode includes nodes (op_1, op_2, op_3), and op_X is X-th node
    # in `self.scheduler.nodes`, then for this FusedSchedulerNode, .min_order is 1 and .max_order is 3.
    # For non-"grouped" nodes (i.e. regular SchedulerNode),
    # .min_order = .max_order = X if this node is X-th node in `self.scheduler.nodes`.
    min_order: int
    max_order: int
    mpi_node: MemoryPlanningInfoForNode

    def __init__(self, scheduler: Scheduler) -> None:
        self.scheduler: Scheduler = scheduler
        self.debug_device_str: Callable[[BaseSchedulerNode], list[str]] = (
            lambda *args, **kwargs: []
        )

    def _init_from_node(self, node: ir.Operation) -> None:
        self.node: Optional[ir.Operation] = node
        self.ancestors = OrderedSet[str]()
        self.last_usage = OrderedSet[
            str
        ]()  # buffers that won't be used after this kernel
        self.written = False
        self.outputs: list[SchedulerBuffer] = [
            SchedulerBuffer(
                scheduler=self.scheduler,
                node=output,
                defining_op=self,
            )
            for output in node.get_outputs()
        ]
        self.outputs_by_name: dict[str, SchedulerBuffer] = {
            buf.get_name(): buf for buf in self.outputs
        }

    def __repr__(self) -> str:
        return f"{type(self).__name__}(name={self.get_name()!r})"

    def debug_str(self) -> str:
        """Longer form printout for trace logs"""
        name = self.get_name()
        buf = IndentedBuffer()
        buf.splice(
            f"""\
{name}: {type(self).__name__}({type(getattr(self, "node", None)).__name__})
{name}.writes = {pformat(self.read_writes.writes)}
{name}.unmet_dependencies = {pformat(self.unmet_dependencies)}
{name}.met_dependencies = {pformat(self.read_writes.reads - self.unmet_dependencies)}
{name}.outputs = [
        """
        )
        with buf.indent():
            for out in self.get_outputs():
                buf.splice(out.debug_str())
        buf.writeline("]")

        try:
            buf.splice(self.debug_str_extra())
        except Exception:
            log.warning("Ignoring error in debug_str()", exc_info=True)

        return buf.getrawvalue().rstrip()

    def debug_str_extra(self) -> str:
        return ""

    def _debug_str_for_device(self) -> list[str]:
        return self.debug_device_str(self)

    def debug_str_short(self) -> str:
        maybe_data = getattr(self.node, "data", None)
        data_str = ""
        if isinstance(maybe_data, torch._inductor.ir.Pointwise):
            data_str = ", " + maybe_data.str_helper(
                [maybe_data.get_size()], shorten=False, multiline=False
            )
        elif isinstance(maybe_data, torch._inductor.ir.Reduction):
            data_str = ", " + maybe_data.str_helper(
                [maybe_data.get_reduction_size(), maybe_data.get_reduction_type()],
                shorten=False,
                multiline=False,
            )
        return f"{self}{data_str}"

    def log_details(self) -> None:
        log.info(
            "%s: unmet_dependencies = %s, writes = %s",
            self,
            self.unmet_dependencies,
            self.read_writes.writes,
        )

    def reorder_loops_by_dep_pair(
        self, self_dep: MemoryDep, other_dep: MemoryDep
    ) -> None:
        return

    def update_mutated_names(self, renames: dict[str, str]) -> None:
        self.set_read_writes(self.read_writes.rename(renames))

    def add_fake_dep(self, dep: Dep) -> None:
        self.set_read_writes(self.read_writes.with_read(dep))

    def has_aliasing_or_mutation(self) -> bool:
        return any(
            buf.get_aliases() or buf.get_mutations() for buf in self.get_outputs()
        )

    def set_read_writes(self, rw: dependencies.ReadWrites) -> None:
        self.read_writes = rw
        self.unmet_dependencies = self.read_writes.reads
        self.prune_deps()

    def set_last_usage(
        self, future_used_buffers: OrderedSet[str], mutation_real_name: dict[str, str]
    ) -> None:
        used_buffers = self.used_or_aliased_buffer_names()
        used_buffers = OrderedSet(mutation_real_name.get(k, k) for k in used_buffers)
        self.last_usage = used_buffers - future_used_buffers

    def mark_run(self) -> None:
        for buf in self.outputs:
            buf.allocate()

    def used_buffer_names(self) -> OrderedSet[str]:
        return OrderedSet(
            dep.name
            for dep in itertools.chain(self.read_writes.reads, self.read_writes.writes)
        )

    def used_or_aliased_buffer_names(self) -> OrderedSet[str]:
        used_names = OrderedSet[str]()

        deps = [
            dep.name
            for dep in itertools.chain(self.read_writes.reads, self.read_writes.writes)
        ]
        while len(deps) > 0:
            dep = deps.pop()
            used_names.add(dep)
            if V.graph.name_to_buffer.get(dep):
                deps.extend(
                    alias
                    for alias in V.graph.name_to_buffer[
                        dep
                    ].get_inputs_that_alias_output()
                    if alias not in used_names
                )
        return used_names

    def prune_deps(self) -> None:
        self.unmet_dependencies = OrderedSet(
            dep
            for dep in self.unmet_dependencies
            if dep.name not in self.scheduler.available_buffer_names
        )

    def prune_weak_deps(self) -> None:
        # Prune weak dependencies on operations that have been removed
        def should_prune(dep: Dep) -> bool:
            if not isinstance(dep, WeakDep):
                return False
            op_name = self.scheduler.name_to_buf[dep.name].defining_op_name()
            return op_name in V.graph.removed_operations

        to_remove = OrderedSet(
            dep for dep in self.read_writes.reads if should_prune(dep)
        )
        self.set_read_writes(self.read_writes.remove_reads(to_remove))

    def prune_redundant_deps(
        self, name_to_fused_node: dict[str, BaseSchedulerNode]
    ) -> None:
        _prune_redundant_deps(self, name_to_fused_node, self.scheduler.name_to_buf)

    def get_name(self) -> str:
        assert self.node is not None
        return self.node.get_operation_name()

    def get_first_name(self) -> str:
        return self.get_name()

    @cache_on_self
    def get_operation_names(self) -> OrderedSet[str]:
        return OrderedSet(node.get_name() for node in self.get_nodes())

    @cache_on_self
    def get_buffer_names(self) -> OrderedSet[str]:
        return OrderedSet(out.get_name() for out in self.outputs)

    @cache_on_self
    def can_codegen_in_low_precision(self) -> bool:
        return all(
            isinstance(n, SchedulerNode)
            and can_codegen_without_upcasts(n, disallow_fp32_ops=True)
            for n in self.get_nodes()
        )

    @cache_on_self
    def can_codegen_without_upcasts(self) -> bool:
        return all(
            isinstance(n, SchedulerNode) and can_codegen_without_upcasts(n)
            for n in self.get_nodes()
        )

    def get_nodes(self) -> Sequence[BaseSchedulerNode]:
        return [self]

    def get_outputs(self) -> Sequence[SchedulerBuffer]:
        return self.outputs

    def get_output(self, buf_name: str) -> SchedulerBuffer:
        return self.outputs_by_name[buf_name]

    def get_device(self) -> Optional[torch.device]:
        assert self.node is not None
        return self.node.get_device()

    def is_cpu(self) -> bool:
        device = self.get_device()
        return device is not None and device.type == "cpu"

    def is_gpu(self) -> bool:
        device = self.get_device()
        return device is not None and is_gpu(device.type)

    def is_reduction(self) -> bool:
        return False

    def is_split_scan(self) -> bool:
        return False

    def is_template(self) -> bool:
        return False

    def is_extern(self) -> bool:
        return False

    def is_foreach(self) -> bool:
        return False

    def can_inplace(self, read_dep: dependencies.Dep) -> bool:
        return False

    def has_side_effects(self) -> bool:
        return False

    def decide_inplace_update(self) -> None:
        """
        Decide if there should be inplace updates for the node
        and record the decision in the active kernel.
        """
        from .codegen.wrapper import can_match_buffer_size

        if not (
            isinstance(self, SchedulerNode)
            and config.inplace_buffers
            and V.graph.has_feature(self.get_device(), BackendFeature.INPLACE_BUFFERS)
            and (
                not isinstance(V.kernel, torch._inductor.codegen.simd.SIMDKernel)
                or getattr(V.kernel, "mutations", None) is not None
            )
            # hacky check for if V.kernel is a real kernel or NullHandler
            and hasattr(V.kernel, "args")
        ):
            return

        # NOTE remove V.graph.removed_operations once deps issue is fixed
        inconsequential_nodes = (
            self.ancestors
            | V.graph.removed_operations
            | self.scheduler.completed_operations
        )

        for buf in self.get_outputs():
            buf_node = buf.node
            assert buf_node is not None
            if (
                not buf_node.should_allocate()
                or buf_node.get_inputs_that_alias_output()
                or buf_node.get_mutation_names()
                or buf.get_name() in V.graph.removed_buffers
            ):
                continue

            for read in self.read_writes.reads:
                input_buf: Optional[Union[SchedulerBuffer, SchedulerDonatedBuffer]]
                if read.name in self.scheduler.name_to_donated_buffer:
                    input_buf = self.scheduler.name_to_donated_buffer[read.name]
                else:
                    input_buf = self.scheduler.name_to_buf.get(read.name)

                if (
                    input_buf
                    and V.graph.wrapper_code.can_reuse(input_buf, self)
                    and not isinstance(input_buf.defining_op, NopKernelSchedulerNode)
                ):
                    assert input_buf.users is not None
                    remaining_uses = [
                        x
                        for x in input_buf.users
                        if x.node.get_name() not in inconsequential_nodes
                    ]
                    if (
                        len(remaining_uses) == 1
                        and remaining_uses[0].can_inplace
                        and remaining_uses[0].node is self
                        and input_buf.node is not None
                        and not isinstance(
                            input_buf.node.get_output_spec(),
                            (
                                ir.NoneLayout,
                                ir.MultiOutputLayout,
                                ir.MutationLayoutSHOULDREMOVE,
                            ),
                        )
                        and not (
                            input_buf.defining_op
                            and isinstance(
                                input_buf.defining_op.node,
                                (ir.FallbackKernel, ir.MultiOutput),
                            )
                            and len(input_buf.node.get_inputs_that_alias_output()) > 0
                        )
                        and can_match_buffer_size(input_buf.node, buf.node)
                    ):
                        # if there isn't a triton kernel, then we don't need to call triton-specific things.
                        # but TODO this might be a convenient place to signal to the Collective kernels to inplace
                        # (and, can we make "kernel" less generic of a name?)
                        V.kernel.args.make_inplace(input_buf.get_name(), buf.get_name())
                        # mutations not tracked in cpp kernels
                        if isinstance(
                            V.kernel, torch._inductor.codegen.simd.SIMDKernel
                        ):
                            V.kernel.mutations.add(input_buf.get_name())
                            V.kernel.mutations.add(buf.get_name())

                        V.kernel.inplace_update_buffers[buf.get_name()] = (
                            input_buf.get_name()
                        )
                        break

    def codegen_originating_info(
        self, buffer: IndentedBuffer, only_once: bool = True
    ) -> None:
        if not config.comment_origin:
            return

        if only_once and self.written:
            return
        assert self.node is not None
        origins = self.node.get_origins()
        out_lines = []

        for o in origins:
            if o.op == "output":
                # These are boring and samey
                continue

            out_lines.append("")
            # TODO(voz): Should the pragma be constant somewhere?
            out_lines.append("#pragma CMT ORIGIN:")
            op_info_str = f"#pragma CMT {o.op} {o.target}"
            if "seq_nr" in o.meta:
                op_info_str = op_info_str + f" seq_nr:{o.meta['seq_nr']}"
            out_lines.append(op_info_str)
            if "stack_trace" in o.meta:
                stack_trace = f"{o.meta['stack_trace']}"
                stack_trace_last_line = stack_trace.split("|")[-1]
                out_lines.append(
                    "#pragma CMT "
                    + stack_trace_last_line.replace("{", "{{")
                    .replace("}", "}}")
                    .replace("\n", "\\")
                )
                out_lines.append("#pragma CMT END ORIGIN")
                out_lines.append("")

        if len(out_lines) == 0:
            return

        # TODO(voz): Ostensibly, we should not need this. But there are cases where C++ codegen does
        # not use BracesBuffer, so we have no good indicator of a C++ buffer atm.
        buffer.writelines(out_lines)
        self.written = True

    @cache_on_self
    def get_read_write_buffers_sizes(self) -> int:
        return self.get_read_write_buffers_sizes_impl(
            include_reads=True, include_writes=True
        )

    @cache_on_self
    def get_read_buffer_sizes(self) -> int:
        return self.get_read_write_buffers_sizes_impl(
            include_reads=True, include_writes=False
        )

    @cache_on_self
    def get_write_buffer_sizes(self) -> int:
        return self.get_read_write_buffers_sizes_impl(
            include_reads=False, include_writes=True
        )

    def get_read_write_buffers_sizes_impl(
        self, include_reads: bool, include_writes: bool
    ) -> int:
        return sum(
            self.get_read_write_buffer_accesses(
                include_reads=include_reads, include_writes=include_writes
            ).values(),
            start=0,
        )

    def get_read_write_buffer_accesses(
        self, include_reads: bool, include_writes: bool
    ) -> dict[str, int]:
        """
        Counting the number of bytes accessed for a kernel is
        surprisingly tricky. In particular, there is a differentiation
        between 'theoretical' memory accesses and practical memory
        accesses. For example, a layernorm kernel may actually access an
        input 3 times, but in theory, it only needs to access its input
        once (and may be optimized to do so through say, persistent
        reductions)

        Another example is that even though a buffer is passed in, we may
        not access the entire buffer. This may occur if we are accessing
        a slice of the buffer. Another tricky case is for indirect
        indexing, where the amount of bytes accessed depends on the
        values of the input.

        What this function aims to compute is the memory accesses for
        worst-case inputs, best-case optimization. What this means is
        that for each buffer we compute the amount of potential accesses in two ways and take the minimum.

        1. Numel in ranges multiplied by number of deps the buffer has
        2. The buffer size

        Returns memory accesses per buffer.
        """
        if isinstance(self, NopKernelSchedulerNode):
            return {}
        if isinstance(self, ExternKernelSchedulerNode) and isinstance(
            self.node, MultiOutput
        ):
            # todo: Calculate this - it's kinda annoying.
            return {}

        def try_size_hint(s: sympy.Expr) -> int:
            return V.graph.sizevars.size_hint(s, fallback=0)

        if isinstance(self, SchedulerNode):
            node_numel = try_size_hint(
                sympy_product(self.get_ranges()[0])
                * sympy_product(self.get_ranges()[1]),
            )
        else:
            node_numel = int(1e9)
        buf_accesses = collections.defaultdict(list)

        if include_reads:
            for dep in self.read_writes.reads:
                buf_accesses[dep.name].append(dep)

        if include_writes:
            for dep in self.read_writes.writes:
                buf_accesses[dep.name].append(dep)

        reads = (
            OrderedSet(dep.name for dep in self.read_writes.reads)
            if include_reads
            else OrderedSet()
        )
        writes = (
            OrderedSet(dep.name for dep in self.read_writes.writes)
            if include_writes
            else OrderedSet()
        )

        def is_materialized(buf: str, snodes: Sequence[BaseSchedulerNode]) -> bool:
            users = self.scheduler.name_to_buf[buf].users
            buf_uses = OrderedSet(user.node for user in users)
            return len(buf_uses - OrderedSet(snodes)) > 0

        if isinstance(self, FusedSchedulerNode):
            removed_buffers = OrderedSet(
                dep for dep in writes if not is_materialized(dep, self.snodes)
            )
            writes = writes - removed_buffers
            reads = reads - removed_buffers

        buf_byte_accesses: dict[str, int] = {}

        for buf_name in reads | writes:
            buf_accessed_elems = sum(node_numel for dep in buf_accesses[buf_name])
            buf: Union[ir.Buffer, ir.TensorBox, ir.TorchBindObject]
            if buf_name in V.graph.name_to_buffer:
                buf = V.graph.name_to_buffer[buf_name]
            elif buf_name in V.graph.graph_inputs:
                buf = V.graph.graph_inputs[buf_name]
            else:
                continue

            def get_buf_bytes(
                buf: Optional[Union[ir.Buffer, ir.TensorBox, ir.TorchBindObject]],
            ) -> int:
                if not buf:
                    return 0

                if isinstance(buf, ir.TorchBindObject):
                    return buf.get_buf_bytes()
                elif isinstance(buf.layout, MultiOutputLayout):
                    # Kind of a lazy way to get the MultiOutput nodes corresponding to
                    # a MultiOutputLayout
                    users = self.scheduler.name_to_buf[buf.get_name()].users
                    tot = 0
                    for user in users:
                        assert isinstance(user.node, BaseSchedulerNode)
                        if isinstance(user.node.node, MultiOutput):
                            for sched_buf in user.node.get_outputs():
                                tot += get_buf_bytes(sched_buf.node)
                        else:
                            # Buf is a MultiOutputLayout but not all of its
                            # users are MultiOutputs...
                            # TODO: Figure out what's going on
                            return 0
                    return tot
                elif isinstance(buf.layout, ir.NoneLayout):
                    return sum(
                        get_buf_bytes(V.graph.get_buffer(mut_name))
                        for mut_name in buf.get_mutation_names()
                    )
                else:
                    buf_elems = try_size_hint(sympy_product(buf.get_size()))
                    return get_dtype_size(buf.get_dtype()) * min(
                        buf_accessed_elems, buf_elems
                    )

            buf_bytes = get_buf_bytes(buf)
            if buf_name not in buf_byte_accesses:
                buf_byte_accesses[buf_name] = buf_bytes
            else:
                buf_byte_accesses[buf_name] += buf_bytes

        return buf_byte_accesses

    @cache_on_self
    def get_estimated_runtime(self) -> float:
        """
        Returns estimated op runtime in nanoseconds (ns)
        """
        buf = self.get_nodes()[0].get_outputs()[0]
        layout = buf.node.get_output_spec()
        if not is_gpu(get_device_type(layout)):
            # default to no reordering based on runtime
            return 0

        # Collective kernels
        if is_collective(self.node):
            assert isinstance(self.node, ir.IRNode)
            try:
                return estimate_nccl_collective_runtime(self.node)
            except ValueError as e:
                # We don't know how to estimate runtime for this collective,
                # falling back to 0
                log.info(e)
                return 0
            except TypeError as e:
                # this happens when the collective is not of type ir._CollectiveKernel
                log.info(e)
                return 0

        elif is_wait(self.node):
            # ir.Wait is only used for collective ops.
            # The time needed for the collective op is already estimated and considered
            # when we are processing the collective op IR node, so ir.Wait takes 0 time
            # since it doesn't take extra time to get the result after the collective is completed.
            return 0

        dtype = buf.node.maybe_get_dtype()
        try:
            gpu_memory_bandwidth = get_gpu_dram_gbps()
            gpu_flops = get_device_tflops(dtype) * 10**12
        except Exception:
            return 0

        if isinstance(self, ExternKernelSchedulerNode):
            assert isinstance(self.node, ir.ExternKernel), f"{type(self.node)=}"
            op = kernel_name_to_op.get(
                getattr(self.node, "python_kernel_name", ""), None
            )

            # if there is a resolved op, dry-run using fake mode and record flop count
            if op is not None:
                from torch._subclasses.fake_tensor import FakeTensorMode
                from torch.utils.flop_counter import FlopCounterMode

                if any(
                    len(free_unbacked_symbols(n.get_numel())) > 0
                    for n in self.node.inputs
                ):
                    # Tensor has unbacked symints, we don't know how to estimate
                    # runtime for that today
                    return 0

                with (
                    FakeTensorMode() as fake_mode,
                    FlopCounterMode(display=False) as flop_counter_mode,
                    V.set_current_node(self.node.fx_node),
                    V.set_fake_mode(fake_mode),
                ):
                    from .ir import ir_node_to_tensor

                    fake_inputs = [
                        ir_node_to_tensor(input, guard_shape=False)
                        for input in self.node.inputs
                    ]
                    cls = self.node.__class__
                    cls.process_kernel(op, *fake_inputs, **self.node.kwargs)

                    # TODO(xmfan): find a better heuristic to model FLOPS/latency relationship
                    factor = 1.0
                    counted_flops = flop_counter_mode.get_total_flops()
                    counted_bytes = self.get_read_write_buffers_sizes()
                    compute_time = (factor * counted_flops / gpu_flops) * 1e9
                    transfer_time = counted_bytes / gpu_memory_bandwidth

                    # Return estimated runtime in nanoseconds
                    return max(compute_time, transfer_time)

        elif isinstance(self, FusedSchedulerNode) or isinstance(
            self.node, ComputedBuffer
        ):
            # Return estimated runtime in nanoseconds (bytes / gbps)
            return self.get_read_write_buffers_sizes() / gpu_memory_bandwidth

        return 0

    def get_template_node(self) -> Optional[ir.TemplateBuffer]:
        return None

    def get_template_node_or_throw(self) -> ir.TemplateBuffer:
        template = self.get_template_node()
        assert template is not None
        return template

    @staticmethod
    def get_prologue_template_epilogue(
        nodes: list[BaseSchedulerNode],
    ) -> tuple[list[BaseSchedulerNode], BaseSchedulerNode, list[BaseSchedulerNode]]:
        """
        For the list of nodes, get the prologue, template, and epilogue
        """
        template_index = next(i for i, n in enumerate(nodes) if n.is_template())

        prologue = nodes[:template_index]
        template_node = nodes[template_index]
        epilogue = nodes[template_index + 1 :]
        return prologue, template_node, epilogue


class WhyNoFuse:
    # TODO when we drop support for Python < 3.10, we can use
    # @dataclass(slots=True) instead of manually specifying __slots__.
    __slots__ = ["node1", "node2", "reason", "args"]
    reason: str
    args: tuple[Any, ...]

    def __init__(self, node1: BaseSchedulerNode, node2: BaseSchedulerNode) -> None:
        self.node1 = node1
        self.node2 = node2

    def __call__(self, reason: str, *args: Any) -> None:
        self.reason = reason
        self.args = args
        fusion_log.debug(self)

    def __str__(self) -> str:
        return f"cannot fuse {self.node1.get_name()} with {self.node2.get_name()}: " + (
            self.reason % self.args
        )


def pformat(obj: Any) -> str:
    if isinstance(obj, (OrderedSet, set)):  # noqa: set_linter
        # pformat has trouble with sets of sympy exprs
        obj = sorted(obj, key=str)
    result = pprint.pformat(obj, indent=4)
    if "\n" in result:
        return f"\n{textwrap.indent(result, ' ' * 4)}"
    return result


class OutputNode:
    def __init__(self, dep: StarDep) -> None:
        self.unmet_dependencies = OrderedSet([dep])

    def is_reduction(self) -> bool:
        return False

    def get_inputs_that_alias_output(self) -> Sequence[str]:
        return ()

    def get_name(self) -> str:
        return "OUTPUT"

    __repr__ = get_name


def _prune_redundant_deps(
    node: BaseSchedulerNode,
    name_to_fused_node: dict[str, BaseSchedulerNode],
    name_to_buf: dict[str, SchedulerBuffer],
) -> None:
    """
    Prunes weakdeps intended for mutation ordering
    on an upstream fused node if after fusion there is another dependency
    on the fused upstream node, making the weakdep redundant

    In essence this enforces an ordering on fusions. As fusions occur, weakdeps will
    be incrementally removed, enabling other fusions, ensuring they are fused in order.
    """
    name_to_dep_count: Counter[str] = collections.Counter()

    for dep in node.unmet_dependencies:
        if not isinstance(dep, WeakDep):
            op_name = name_to_buf[dep.name].defining_op_name()
            name_to_dep_count[name_to_fused_node[op_name].get_name()] += 1

    def should_prune(dep: Dep) -> bool:
        if isinstance(dep, WeakDep):
            op_name = name_to_buf[dep.name].defining_op_name()
            is_redundant = name_to_dep_count[name_to_fused_node[op_name].get_name()] > 0
            # These can occur because fused nodes always gather deps from their snodes
            # If B has a weakdep on A
            # B gets fused with C, then any time BC is fused, the weakdep will reappear
            is_self_dep = name_to_fused_node[op_name] == node
            return is_redundant or is_self_dep
        else:
            return False

    deps_to_prune = OrderedSet(
        dep for dep in node.unmet_dependencies if should_prune(dep)
    )

    if deps_to_prune:
        node.unmet_dependencies = node.unmet_dependencies - deps_to_prune
        node.set_read_writes(node.read_writes.remove_reads(deps_to_prune))


# TODO(xmfan): reuse: an existing mapping for this if it exists, or formalize this into ir.py:ExternKernel
kernel_name_to_op = {
    "extern_kernels.convolution": torch.ops.aten.convolution,
    "extern_kernels.mm": torch.ops.aten.mm,
    "extern_kernels.bmm": torch.ops.aten.bmm,
    "extern_kernels.addmm": torch.ops.aten.addmm,
    "extern_kernels._scaled_mm": torch.ops.aten._scaled_mm,
}


class ExternKernelSchedulerNode(BaseSchedulerNode):
    def __init__(self, scheduler: Scheduler, node: ir.Operation) -> None:
        super().__init__(scheduler)
        self._init_from_node(node)
        self.set_read_writes(node.get_read_writes())

    def debug_str_extra(self) -> str:
        return f"{self.get_name()}.node.kernel = {getattr(self.node, 'python_kernel_name', None)}"

    def is_extern(self) -> bool:
        return True

    def has_side_effects(self) -> bool:
        assert self.node is not None
        return hasattr(self.node, "has_side_effects") and self.node.has_side_effects()


class NopKernelSchedulerNode(BaseSchedulerNode):
    def __init__(self, scheduler: Scheduler, node: ir.Operation) -> None:
        super().__init__(scheduler)
        self._init_from_node(node)
        self.set_read_writes(node.get_read_writes())


class SchedulerNode(BaseSchedulerNode):
    _sizes: tuple[Sequence[sympy.Expr], ...]
    _body: LoopBody

    def __init__(
        self,
        scheduler: Scheduler,
        node: Union[ir.ComputedBuffer, ir.TemplateBuffer],
    ) -> None:
        super().__init__(scheduler)
        self._init_from_node(node)
        self._compute_attrs()

    def _compute_attrs(
        self,
        extra_indexing_constraints: Optional[tuple[dict[Any, Any], list[Any]]] = None,
        recompute_sizes_body_func: Optional[Callable[..., Any]] = None,
    ) -> None:
        assert isinstance(self.node, (ir.ComputedBuffer, ir.TemplateBuffer))
        self._sizes, self._body = self.node.simplify_and_reorder(
            extra_indexing_constraints=extra_indexing_constraints,
            recompute_sizes_body_func=recompute_sizes_body_func,
        )

        device = self.node.get_device_or_error()
        group_fn = self.scheduler.get_backend(device).group_fn
        self.group = (device, group_fn(self._sizes))

        # Don't normalize since normalization will merge loops which
        # makes it hard to decide new loop orders.
        should_normalize = not config.loop_ordering_after_fusion or not is_gpu(
            device.type
        )

        if isinstance(self.node, ir.TemplateBuffer):
            self.set_read_writes(
                self.node.extract_read_writes(normalize=should_normalize)
            )
        else:
            self.set_read_writes(
                dependencies.extract_read_writes(
                    self._body, *self._sizes, normalize=should_normalize
                )
            )

    def recompute_size_and_body(
        self,
        extra_indexing_constraints: Optional[tuple[dict[Any, Any], list[Any]]] = None,
        recompute_sizes_body_func: Optional[Callable[..., Any]] = None,
    ) -> None:
        self._compute_attrs(
            extra_indexing_constraints=extra_indexing_constraints,
            recompute_sizes_body_func=recompute_sizes_body_func,
        )

    def refresh_dependencies(
        self, normalize: bool, need_clear_tiling_cache: bool
    ) -> None:
        # Fake dependencies are added manually. They can not be analyzed from
        # extract_read_writes. Find them out and apply manually.
        fake_deps: OrderedSet[Dep] = OrderedSet(
            dep for dep in self.read_writes.reads if isinstance(dep, (WeakDep, StarDep))
        )

        # don't normalize since the loop order may need to be further changed
        # later
        self.set_read_writes(
            dependencies.extract_read_writes(
                self._body, *self._sizes, normalize=normalize
            ).with_read(fake_deps)
        )

        self.pointwise_read_writes.clear_cache(self)

        if need_clear_tiling_cache:
            from .codegen.simd import SIMDScheduling

            # TODO(shunting) if this cause compilation time increase when
            # enabling LOAF by default, try just clearing the specific cache
            # entry by using a customized cache implemetation rather than
            # lru_cache.
            SIMDScheduling.candidate_tilings.cache_clear()

    def apply_new_loop_order(self, new_order: Sequence[int]) -> None:
        self._body = self._body.reorder_iter_loops(
            new_order,
        )
        self._sizes = self._body.sizes

        self.refresh_dependencies(normalize=False, need_clear_tiling_cache=True)

    def merge_loops(self) -> None:
        self._body = self._body.merge_loops()
        self._sizes = self._body.sizes

        # merge_loops is called after loop reordering.
        # We still need retain fake dependencies since codegen the
        # estimated amount of memory access rely on them.
        #
        # Merge loops does not affect the tiling decision. So we
        # don't need clear the tiling cache.
        self.refresh_dependencies(normalize=True, need_clear_tiling_cache=False)

    def reorder_loops_by_dep_pair(
        self, self_dep: MemoryDep, other_dep: MemoryDep
    ) -> None:
        new_order = None
        self_sizes = self._sizes[0]
        if len(self_sizes) == self_dep.num_vars == other_dep.num_vars:
            new_order = self_dep.decide_loop_order_to_match(other_dep)

        if new_order:
            metrics.num_loop_reordering += 1
            loop_ordering_log.debug(
                "Reorder loops for %s with order %s", self.get_name(), new_order
            )
            self.apply_new_loop_order(new_order)
        else:
            loop_ordering_log.debug(
                "Don't reordering %s because we can not decide the suitable loop order",
                self.get_name(),
            )

    def debug_str_extra(self) -> str:
        name = self.get_name()
        lines = [
            f"{name}.group.device = {self.group[0]}",
            f"{name}.group.iteration = {self.group[1]}",
            f"{name}.sizes = {self._sizes}",
        ]
        for dep in self.read_writes.reads_and_writes():
            if not isinstance(dep, WeakDep):
                buf_name = dep.name
                buf = V.graph.get_buffer(buf_name)
                if not isinstance(buf, ir.TorchBindObject):
                    lines.append(f"{buf_name}_layout = {pformat(buf.layout)}")
        if isinstance(self._body, LoopBody):
            lines.append(f"class {name}_loop_body:")
            lines.append(textwrap.indent(self._body.debug_str(), "    "))

        assert self.node is not None
        lines.extend(self._debug_str_for_device())

        return "\n".join(lines)

    def get_ranges(self) -> Sequence[Sequence[sympy.Expr]]:
        return self._sizes

    def is_reduction(self) -> bool:
        assert isinstance(self.node, (ir.ComputedBuffer, ir.TemplateBuffer)), (
            f"{type(self.node)=}"
        )
        return bool(self.node.get_reduction_type())

    def is_split_scan(self) -> bool:
        assert isinstance(self.node, (ir.ComputedBuffer, ir.TemplateBuffer)), (
            f"{type(self.node)=}"
        )
        return isinstance(self.node, ir.ComputedBuffer) and isinstance(
            self.node.data, ir.SplitScan
        )

    def is_template(self) -> bool:
        return isinstance(self.node, ir.TemplateBuffer)

    def get_template_node(self) -> Optional[ir.TemplateBuffer]:
        return self.node if isinstance(self.node, ir.TemplateBuffer) else None

    def run(self, *index_vars: Sequence[sympy.Expr]) -> None:
        self.decide_inplace_update()
        self.mark_run()
        self.codegen(index_vars)

    def ranges_from_index_vars(
        self, index_vars: Sequence[Sequence[sympy.Expr]]
    ) -> dict[sympy.Expr, sympy.Expr]:
        sizes = self._sizes
        assert sum(map(len, sizes)) == sum(map(len, index_vars))
        var_ranges = dict(
            zip(
                itertools.chain.from_iterable(index_vars),
                itertools.chain.from_iterable(sizes),
            )
        )
        return var_ranges

    def codegen(self, index_vars: Sequence[Sequence[sympy.Expr]]) -> None:
        var_ranges = self.ranges_from_index_vars(index_vars)
        try:
            with (
                V.set_ops_handler(SimplifyIndexing(V.get_ops_handler(), var_ranges)),
                V.kernel.set_current_node(self),
            ):
                self._body(*index_vars)
        except Exception:
            log.fatal("Error in codegen for %s", self.node)
            raise

    def pointwise_or_reduction_read_writes(
        self, pointwise: bool = True
    ) -> dependencies.ReadWrites:
        """
        Get the memory dependencies in either the pointwise or the reduction axes.
        """
        keep_sizes, ignore_sizes = self._sizes if pointwise else reversed(self._sizes)
        return dependencies.extract_read_writes(
            self._body, keep_sizes, hidden_args=[[sympy.S.Zero] * len(ignore_sizes)]
        )

    @cache_on_self
    def pointwise_read_writes(self) -> dependencies.ReadWrites:
        """
        Get the memory dependencies in the non-reduction axes.
        """
        return self.pointwise_or_reduction_read_writes(pointwise=True)

    @cache_on_self
    def reduction_read_writes(self) -> dependencies.ReadWrites:
        """
        Get the memory dependencies in the reduction axes.
        """
        return self.pointwise_or_reduction_read_writes(pointwise=False)

    def can_inplace(self, read_dep: dependencies.Dep) -> bool:
        if self.is_template():
            return False
        if any(out.get_aliases() for out in self.get_outputs()):
            return False
        if len(self.read_writes.writes) == 1 and isinstance(
            read_dep, dependencies.MemoryDep
        ):
            write_dep = next(iter(self.read_writes.writes))
            assert isinstance(write_dep, dependencies.MemoryDep), f"{type(write_dep)=}"
            return read_dep.index == write_dep.index and read_dep.size == write_dep.size
        return False

    @cache_on_self
    def _get_atomic_add_buffers(self) -> OrderedSet[str]:
        buffers_store_as_atomic_add = OrderedSet[str]()
        if isinstance(self._body, LoopBody):
            for node in self._body.get_nodes():
                if (
                    node.op == "call_method"
                    and node.target == "store"
                    and (
                        ("mode" in node.kwargs and node.kwargs["mode"] == "atomic_add")
                        or (len(node.args) == 5 and node.args[4] == "atomic_add")
                    )
                ):
                    buffers_store_as_atomic_add.add(
                        node.kwargs["name"]
                        if "name" in node.kwargs
                        else (node.args[1] if len(node.args) >= 2 else "")
                    )
        return buffers_store_as_atomic_add


def refresh_group_node_dependencies(
    group_snode: Union[FusedSchedulerNode, GroupedSchedulerNode],
) -> None:
    snodes = group_snode.snodes
    group_snode.set_read_writes(
        dependencies.ReadWrites.merge_list([x.read_writes for x in snodes])
    )

    group_snode.unmet_dependencies = (
        OrderedSet(
            dep
            for dep in OrderedSet.union(*[x.unmet_dependencies for x in snodes])
            if dep.name not in group_snode.get_buffer_names()
        )
        - group_snode.read_writes.writes
    )


def init_group_node(
    group_snode: Union[FusedSchedulerNode, GroupedSchedulerNode],
    scheduler: Scheduler,
    snodes: list[BaseSchedulerNode],
) -> None:
    assert isinstance(group_snode, (FusedSchedulerNode, GroupedSchedulerNode))
    group_snode.snodes = snodes
    group_snode.scheduler = scheduler
    group_snode.node = None
    group_snode.ancestors = OrderedSet.union(
        *[x.ancestors for x in snodes if x.ancestors is not None]
    )

    refresh_group_node_dependencies(group_snode)

    group_snode.min_order = min(x.min_order for x in group_snode.snodes)
    group_snode.max_order = max(x.max_order for x in group_snode.snodes)
    group_snode.outputs_by_name = {
        buf.get_name(): buf for buf in group_snode.get_outputs()
    }


class FusedSchedulerNode(BaseSchedulerNode):
    """
    This is a "fake" scheduler node that represents a group of scheduler nodes
    that are meant to be fused together. The way it does this is by maintaining
    its unmet dependencies as the union of its constituent nodes.
    """

    snodes: list[BaseSchedulerNode]

    @classmethod
    def fuse(
        cls, node1: BaseSchedulerNode, node2: BaseSchedulerNode
    ) -> FusedSchedulerNode:
        assert node1.scheduler is node2.scheduler
        assert isinstance(node1, (SchedulerNode, FusedSchedulerNode))
        if node1.is_template() and isinstance(node2, ExternKernelSchedulerNode):
            # Fuse multi outputs template and its outputs
            #   * Node1 has memorydep of MultiOutput in reads
            #   * Node2 has StarDep of MultiOutput in writes
            # Rewrite the Node2' StarDep to MemoryDep, because calculate score_fusion_memory
            # of the template node and its epilogue requires the same type of dependencies
            assert isinstance(node2.node, MultiOutput)
            assert len(node2.read_writes.writes) == 1
            assert isinstance(next(iter(node2.read_writes.writes)), StarDep)
            name = next(iter(node2.read_writes.writes)).name
            template_nodes = [node for node in node1.get_nodes() if node.is_template()]
            assert len(template_nodes) == 1
            template_node = template_nodes[0]
            assert len(template_node.read_writes.writes) == 1
            write = next(iter(template_node.read_writes.writes))
            assert isinstance(write, MemoryDep)
            node2.read_writes.writes = OrderedSet(
                [
                    MemoryDep(
                        name, write.index, write.var_names, write.size, write.mode
                    ),
                ]
            )
        else:
            assert isinstance(node2, (SchedulerNode, FusedSchedulerNode))
        nodes = list(itertools.chain(node1.get_nodes(), node2.get_nodes()))
        return cls(node1.scheduler, nodes)

    def reorder_loops_by_dep_pair(
        self, self_dep: MemoryDep, other_dep: MemoryDep
    ) -> None:
        if self.is_template():
            # We can not really reorder loops for a triton template
            return
        self_sizes = None
        for snode in self.snodes:
            assert isinstance(snode, SchedulerNode)
            if self_sizes is not None and tuple(self_sizes) != tuple(snode._sizes[0]):
                loop_ordering_log.debug(
                    "Can not reorder fused node due to different sizes"
                )
                return
            self_sizes = snode._sizes[0]
        new_order = None

        assert self_sizes is not None
        if len(self_sizes) == self_dep.num_vars == other_dep.num_vars:
            new_order = self_dep.decide_loop_order_to_match(other_dep)

        if not new_order:
            loop_ordering_log.debug(
                "Dont reordering fused node %s because we can not decide the suitable loop order",
                self.get_name(),
            )
            return
        metrics.num_loop_reordering += 1
        loop_ordering_log.debug(
            "Reorder loops for fused node %s with order %s", self.get_name(), new_order
        )
        for snode in self.snodes:
            assert isinstance(snode, SchedulerNode)
            snode.apply_new_loop_order(new_order)

        refresh_group_node_dependencies(self)

    def __init__(self, scheduler: Scheduler, snodes: list[BaseSchedulerNode]) -> None:
        super().__init__(scheduler)
        init_group_node(self, scheduler, snodes)
        self.users: list[NodeUser] = []
        self.group = max(snodes, key=lambda x: int(x.is_reduction())).group

    @cache_on_self
    def get_name(self) -> str:
        return "_".join([x.get_name() for x in self.snodes])

    def get_first_name(self) -> str:
        return self.snodes[0].get_name()

    @cache_on_self
    def get_buffer_names(self) -> OrderedSet[str]:
        return OrderedSet.union(*[x.get_buffer_names() for x in self.snodes])

    def get_outputs(self) -> list[SchedulerBuffer]:
        result: list[SchedulerBuffer] = []
        for node in self.snodes:
            result.extend(node.get_outputs())
        return result

    def debug_str_extra(self) -> str:
        lines = [
            f"{self.get_name()}.snodes[{i}] =\n{node.debug_str()}"
            for i, node in enumerate(self.snodes)
        ]
        node = self.snodes[0].node
        if node is not None:
            lines.extend(self._debug_str_for_device())

        return textwrap.indent("\n".join(lines).rstrip(), "    ")

    def debug_str_short(self) -> str:
        snodes_str = [node.debug_str_short() for node in self.snodes]
        return f"{self}, snodes: {snodes_str}"

    def set_last_usage(
        self, future_used_buffers: OrderedSet[str], mutation_real_name: dict[str, str]
    ) -> None:
        # Set self.last_usage using the global information
        # This will be used for inter-kernel optimisations
        super().set_last_usage(future_used_buffers, mutation_real_name)
        # Set self.last_usage on the snodes
        # This will be used for optimisations within the kernel
        future_used_buffers = OrderedSet[str]()
        for node in reversed(self.snodes):
            node.set_last_usage(future_used_buffers, mutation_real_name)
            future_used_buffers.update(node.last_usage)

    @cache_on_self
    def used_buffer_names(self) -> OrderedSet[str]:
        return OrderedSet.union(*[x.used_buffer_names() for x in self.snodes])

    @cache_on_self
    def used_or_aliased_buffer_names(self) -> OrderedSet[str]:
        return OrderedSet.union(
            *[x.used_or_aliased_buffer_names() for x in self.snodes]
        )

    def get_nodes(self) -> Sequence[BaseSchedulerNode]:
        return self.snodes

    def __repr__(self) -> str:
        return f"{type(self).__name__}(nodes={self.get_name()})"

    @cache_on_self
    def is_reduction(self) -> bool:
        return any(x.is_reduction() for x in self.snodes)

    @cache_on_self
    def is_split_scan(self) -> bool:
        return any(x.is_split_scan() for x in self.snodes)

    @cache_on_self
    def is_template(self) -> bool:
        return any(x.is_template() for x in self.snodes)

    @cache_on_self
    def get_template_node(self) -> Optional[ir.TemplateBuffer]:
        for node in self.snodes:
            if node.is_template():
                return node.get_template_node()
        return None

    def get_device(self) -> torch.device:
        return self.group[0]

    @cache_on_self
    def has_aliasing_or_mutation(self) -> bool:
        return any(x.has_aliasing_or_mutation() for x in self.snodes)

    # None of these need to be implemented, as a FusedSchedulerNode is just an
    # abstraction for scheduling purposes
    def update_mutated_names(self, renames: dict[str, str]) -> None:
        raise NotImplementedError

    def add_fake_dep(self, name: Dep) -> None:
        raise NotImplementedError

    def can_inplace(self, read_dep: dependencies.Dep) -> bool:
        raise NotImplementedError

    def debug_str(self) -> str:
        """Longer form printout for trace logs"""
        name = self.get_name()
        node_typestr = ",".join(type(n).__name__ for n in self.snodes)
        buf = IndentedBuffer()
        buf.splice(
            f"""\
{name}: {type(self).__name__}({node_typestr})
{name}.writes = {pformat(self.read_writes.writes)}
{name}.unmet_dependencies = {pformat(self.unmet_dependencies)}
{name}.met_dependencies = {pformat(self.read_writes.reads - self.unmet_dependencies)}
{name}.outputs = [
            """
        )
        with buf.indent():
            for out in self.get_outputs():
                buf.splice(out.debug_str())
        buf.writeline("]")

        try:
            buf.splice(self.debug_str_extra())
        except Exception:
            log.warning("Ignoring error in debug_str()", exc_info=True)

        return buf.getrawvalue().rstrip()


class ForeachKernelSchedulerNode(FusedSchedulerNode):
    """
    This is a schedular node that consists of a set of scheduler nodes that
    has no data dependencies among them and can be executed in parallel.
    """

    def get_consumer_subnode_for(
        self, producer: BaseSchedulerNode
    ) -> Optional[BaseSchedulerNode]:
        for buf in producer.get_outputs():
            if buf.get_name() in self.read_to_node:
                return self.read_to_node[buf.get_name()]

        return None

    def get_producer_subnode_for(
        self, consumer: BaseSchedulerNode
    ) -> Optional[BaseSchedulerNode]:
        producers = OrderedSet[BaseSchedulerNode]()
        for rd in consumer.read_writes.reads:
            if rd.name not in self.scheduler.name_to_buf:
                continue

            node_name = self.scheduler.name_to_buf[rd.name].defining_op_name()
            if node_name in self.name_to_node:
                producers.add(self.name_to_node[node_name])

        # Don't permit fusion if there are multiple subnodes
        # that this consumer reads from
        if len(producers) == 1:
            return next(iter(producers))
        else:
            return None

    @classmethod
    def can_fuse(cls, producer: BaseSchedulerNode, consumer: BaseSchedulerNode) -> bool:
        why = WhyNoFuse(producer, consumer)
        if producer.is_foreach() and consumer.is_foreach():
            producer = typing.cast(ForeachKernelSchedulerNode, producer)
            consumer = typing.cast(ForeachKernelSchedulerNode, consumer)
            foreach_match = len(producer.snodes) == len(consumer.snodes)
            if not foreach_match:
                why("foreach do not have same length")
            return foreach_match and all(
                producer.scheduler.can_fuse(l, r)
                for l, r in zip(producer.snodes, consumer.snodes)
            )
        elif consumer.is_foreach():
            if producer.is_reduction():
                why(
                    "candidate producer is a reduction, foreach ops cannot be fused with reductions currently"
                )
                return False

            consumer = typing.cast(ForeachKernelSchedulerNode, consumer)
            consumer_subnode = consumer.get_consumer_subnode_for(producer)
            if consumer_subnode is not None:
                return consumer.scheduler.can_fuse(producer, consumer_subnode)

            why("candidate producer is not dep of any foreach consumer")
            return False

        elif producer.is_foreach():
            if consumer.is_reduction():
                why(
                    "candidate consumer is a reduction, foreach ops cannot be fused with reductions currently"
                )
                return False

            producer = typing.cast(ForeachKernelSchedulerNode, producer)
            producer_subnode = producer.get_producer_subnode_for(consumer)
            if producer_subnode is not None:
                return producer.scheduler.can_fuse(producer_subnode, consumer)

            why("candidate consumer has no dep in any foreach producer")
            return False

        raise AssertionError(
            "At least one node passed to ForeachKernelSchedulerNode.can_fuse should be a foreach node"
        )

    @classmethod
    def fuse(
        cls, producer: BaseSchedulerNode, consumer: BaseSchedulerNode
    ) -> ForeachKernelSchedulerNode:
        assert producer.is_foreach() or consumer.is_foreach()
        if producer.is_foreach():
            producer = typing.cast(ForeachKernelSchedulerNode, producer)
            use_custom_partition_algo = producer.use_custom_partition_algo
            enable_autotune = producer.enable_autotune
        else:
            consumer = typing.cast(ForeachKernelSchedulerNode, consumer)
            use_custom_partition_algo = consumer.use_custom_partition_algo
            enable_autotune = consumer.enable_autotune
        prev_node_1 = None
        prev_node_2 = None
        fused_nodes: list[BaseSchedulerNode]
        if producer.is_foreach() and consumer.is_foreach():
            producer = typing.cast(ForeachKernelSchedulerNode, producer)
            consumer = typing.cast(ForeachKernelSchedulerNode, consumer)
            fused_nodes = [
                FusedSchedulerNode.fuse(l, r)
                for l, r in zip(producer.snodes, consumer.snodes)
            ]
        elif producer.is_foreach():
            producer = typing.cast(ForeachKernelSchedulerNode, producer)
            producer_subnode = producer.get_producer_subnode_for(consumer)
            fused_nodes = []
            prev_node_1 = producer
            prev_node_2 = None
            for node in producer.snodes:
                if node is producer_subnode:
                    new_node = FusedSchedulerNode.fuse(node, consumer)
                    prev_node_2 = new_node
                    fused_nodes.append(new_node)
                else:
                    fused_nodes.append(node)

        elif consumer.is_foreach():
            consumer = typing.cast(ForeachKernelSchedulerNode, consumer)
            consumer_subnode = consumer.get_consumer_subnode_for(producer)
            fused_nodes = []
            prev_node_1 = consumer
            prev_node_2 = None

            for node in consumer.snodes:
                if node is consumer_subnode:
                    new_node = FusedSchedulerNode.fuse(producer, node)
                    prev_node_2 = new_node
                    fused_nodes.append(new_node)
                else:
                    fused_nodes.append(node)
        else:
            raise AssertionError(
                "At least one node passed to ForeachKernelSchedulerNode.fuse should be a foreach node"
            )

        return cls(
            producer.scheduler,
            fused_nodes,
            use_custom_partition_algo=use_custom_partition_algo,
            prev_node_1=prev_node_1,
            prev_node_2=prev_node_2,
            enable_autotune=enable_autotune,
        )

    def __init__(
        self,
        scheduler: Scheduler,
        snodes: list[BaseSchedulerNode],
        use_custom_partition_algo: bool,
        prev_node_1: Optional[BaseSchedulerNode] = None,
        prev_node_2: Optional[BaseSchedulerNode] = None,
        enable_autotune: bool = False,
    ) -> None:
        self.read_to_node = {}
        self.name_to_node = {}

        if prev_node_1 is None or prev_node_2 is None:
            super().__init__(scheduler, snodes)

            for node in snodes:
                for read in node.read_writes.reads:
                    self.read_to_node[read.name] = node

                for name in node.get_operation_names():
                    self.name_to_node[name] = node
        else:
            self.scheduler = scheduler
            self.snodes = snodes
            self.node = None
            self.users: list[NodeUser] = []

            self.set_read_writes(
                dependencies.ReadWrites.merge_list(
                    [prev_node_1.read_writes, prev_node_2.read_writes]
                )
            )

            self.unmet_dependencies = (
                OrderedSet(
                    dep
                    for dep in OrderedSet.union(
                        prev_node_1.unmet_dependencies, prev_node_2.unmet_dependencies
                    )
                    if dep.name not in self.get_buffer_names()
                )
                - self.read_writes.writes
            )

            self.min_order = min([prev_node_1.min_order, prev_node_2.min_order])
            self.max_order = max([prev_node_1.max_order, prev_node_2.max_order])

            if prev_node_1.is_foreach():
                assert isinstance(prev_node_1, ForeachKernelSchedulerNode)
                foreach_node, other_node = prev_node_1, prev_node_2
            else:
                assert isinstance(prev_node_2, ForeachKernelSchedulerNode)
                foreach_node, other_node = prev_node_2, prev_node_1

            self.ancestors = foreach_node.ancestors
            self.ancestors.update(other_node.ancestors)

            self.name_to_node = foreach_node.name_to_node
            for name in other_node.get_operation_names():
                self.name_to_node[name] = other_node

        self.use_custom_partition_algo = use_custom_partition_algo
        device = snodes[0].get_device()
        assert device
        self.group = (device, ((sympy.Expr("combo_kernel"),),))
        self.origins = OrderedSet[torch.fx.Node]()
        self.enable_autotune = enable_autotune

    @classmethod
    def combinable_nodes(
        cls, nodes: list[BaseSchedulerNode]
    ) -> list[BaseSchedulerNode]:
        extern = [x for x in nodes if isinstance(x, ExternKernelSchedulerNode)]
        if extern:
            log.debug(
                "ComboKernels: %d external nodes are filtered %s",
                len(extern),
                [node.node.get_origins() for node in extern if node.node is not None],
            )
        filtered_nodes = [
            x
            for x in nodes
            if not isinstance(x, (NopKernelSchedulerNode, ExternKernelSchedulerNode))
        ]
        foreach_nodes = [
            x for x in filtered_nodes if isinstance(x, ForeachKernelSchedulerNode)
        ]
        if foreach_nodes:
            log.debug("ComboKernels: %d foreach nodes are filtered", len(foreach_nodes))
        filtered_nodes = [
            x for x in filtered_nodes if not isinstance(x, ForeachKernelSchedulerNode)
        ]
        template_nodes = [x for x in filtered_nodes if x.is_template()]
        if template_nodes:
            log.debug(
                "ComboKernels: %d template nodes are filtered: %s",
                len(template_nodes),
                template_nodes,
            )
        filtered_nodes = [x for x in filtered_nodes if x not in template_nodes]
        return filtered_nodes

    @staticmethod
    def _default_group_nodes_for_combo_kernels(
        scheduler: Scheduler,
    ) -> list[list[BaseSchedulerNode]]:
        """
        Returns a list of lists of nodes that are to be grouped together.
        """
        sorted_nodes = scheduler._topological_sort_nodes()
        grouped_nodes = []
        max_num_nodes = 8
        for nodes in sorted_nodes:
            grouped_nodes.extend(
                [
                    nodes[i : i + max_num_nodes]
                    for i in range(0, len(nodes), max_num_nodes)
                ]
            )

        return grouped_nodes

    group_algorithm_for_combo_kernels: Callable[
        [Scheduler], list[list[BaseSchedulerNode]]
    ] = _default_group_nodes_for_combo_kernels

    @staticmethod
    def set_group_algorithm_for_combo_kernels(
        custom_group_algorithm: Callable[[Scheduler], list[list[BaseSchedulerNode]]],
    ) -> None:
        ForeachKernelSchedulerNode.group_algorithm_for_combo_kernels = (
            custom_group_algorithm
        )

    @staticmethod
    def group_nodes_for_combo_kernels(
        scheduler: Scheduler,
    ) -> list[list[BaseSchedulerNode]]:
        return ForeachKernelSchedulerNode.group_algorithm_for_combo_kernels(scheduler)

    def mark_run(self) -> None:
        raise NotImplementedError

    def codegen(self) -> None:
        raise NotImplementedError

    def is_foreach(self) -> bool:
        return True

    def get_subkernel_nodes(self) -> list[BaseSchedulerNode]:
        """Returns a list of nodes which comprise the combo kernel.
        These nodes may be vertically fused."""
        return list(self.snodes)

    def get_nodes(self) -> Sequence[BaseSchedulerNode]:
        """Returns all nodes contained in this kernel, unpacking fused nodes
        into their constituent scheduler nodes."""
        return list(itertools.chain.from_iterable(x.get_nodes() for x in self.snodes))

    def get_first_name(self) -> str:
        return self.snodes[0].get_first_name()

    def prune_redundant_deps(
        self, name_to_fused_node: dict[str, BaseSchedulerNode]
    ) -> None:
        _prune_redundant_deps(self, name_to_fused_node, self.scheduler.name_to_buf)

        for node in self.snodes:
            node.prune_redundant_deps(name_to_fused_node)


class GroupedSchedulerNode(BaseSchedulerNode):
    """
    This is a "fake" scheduler node that represents a group of scheduler nodes
    that are meant to be *grouped* together (it does not allow another node to be scheduled
    in between its constituent nodes, nor does it allow another node to fuse into any of its constituent nodes).
    The way it does this is by maintaining its unmet dependencies as the union of its constituent nodes.
    Fusion will still happen among the nodes within each GroupedSchedulerNode.
    At codegen time, this scheduler node will be unpacked and codegen is called on each constituent node.
    """

    snodes: list[BaseSchedulerNode]

    @classmethod
    def create(cls, snodes: list[BaseSchedulerNode]) -> GroupedSchedulerNode:
        scheduler = snodes[0].scheduler
        assert all(node.scheduler is scheduler for node in snodes)
        grouped_snode = cls(scheduler, snodes)
        for snode in snodes:
            scheduler.name_to_fused_node[snode.get_name()] = grouped_snode
        scheduler.name_to_fused_node[grouped_snode.get_name()] = grouped_snode
        return grouped_snode

    def __init__(self, scheduler: Scheduler, snodes: list[BaseSchedulerNode]) -> None:
        super().__init__(scheduler)
        init_group_node(self, scheduler, snodes)

    def unpack(self) -> list[BaseSchedulerNode]:
        """
        Do fusion among nodes within this GroupedSchedulerNode,
        and then unpack this GroupedSchedulerNode into regular nodes.
        """
        for snode in self.snodes:
            self.scheduler.name_to_fused_node[snode.get_name()] = snode
        del self.scheduler.name_to_fused_node[self.get_name()]
        return self.scheduler.fuse_nodes(self.snodes)

    def add_fake_dep(self, fake_dep: Dep) -> None:
        self.set_read_writes(self.read_writes.with_read(fake_dep))
        self.unmet_dependencies.add(fake_dep)

    @cache_on_self
    def get_name(self) -> str:
        return "_".join([x.get_name() for x in self.snodes])

    def get_first_name(self) -> str:
        return self.snodes[0].get_name()

    @cache_on_self
    def get_buffer_names(self) -> OrderedSet[str]:
        return OrderedSet.union(*[x.get_buffer_names() for x in self.snodes])

    def get_outputs(self) -> list[SchedulerBuffer]:
        result: list[SchedulerBuffer] = []
        for node in self.snodes:
            result.extend(node.get_outputs())
        return result

    def get_nodes(self) -> Sequence[BaseSchedulerNode]:
        return self.snodes

    @classmethod
    def can_fuse(cls, producer: BaseSchedulerNode, consumer: BaseSchedulerNode) -> bool:
        # GroupedSchedulerNode cannot be fused with another node
        return False


def pick_loop_order(
    stride_lengths: list[list[int]],
    sizes: Sequence[sympy.Expr],
    priority_idx: tuple[int, ...] = (),
) -> list[int]:
    """
    A heuristic to decide loop iteration orders.  This has not been well
    tuned and may be something we should autotune.
    """

    @functools.cmp_to_key
    def index_cmp(a: int, b: int) -> int:
        if sizes[a] == 1 or sizes[b] == 1:
            # 1-sizes don't matter, just move them to the end
            return cmp(sizes[a] == 1, sizes[b] == 1)

        # Take abs, otherwise flipped dimensions are treated as smaller
        # strides than contiguous dims
        stride_len_a = [abs(sl[a]) for sl in stride_lengths]
        stride_len_b = [abs(sl[b]) for sl in stride_lengths]

        # equivalent to
        # np.logical_or(stride_lengths[:, b] == 0, stride_lengths[:, a] < stride_lengths[:, b]).all()
        a_first = sum(
            sl_b == 0 or sl_a < sl_b for sl_a, sl_b in zip(stride_len_a, stride_len_b)
        )
        b_first = sum(
            sl_a == 0 or sl_b < sl_a for sl_a, sl_b in zip(stride_len_a, stride_len_b)
        )
        if a_first > b_first:
            return -1
        if b_first > a_first:
            return 1

        # otherwise contiguous
        return cmp(b, a)

    order = list(reversed(range(len(stride_lengths[0]))))
    if len(priority_idx) > 0:
        # if we have priority node, only use that node's order
        stride_lengths = [stride_lengths[pi] for pi in priority_idx]
    if config.pick_loop_orders:
        order.sort(key=index_cmp)
    return order


@dataclasses.dataclass
class NodeUser:
    node: Union[BaseSchedulerNode, OutputNode]
    can_inplace: bool = False

    # A weak user must be scheduled after a given node, but doesn't actually
    # use the result
    is_weak: bool = False

    def __hash__(self) -> int:
        return hash((self.node.get_name(), self.can_inplace, self.is_weak))

    def __eq__(self, other: object) -> bool:
        return (
            isinstance(other, NodeUser)
            and self.get_name() == other.get_name()
            and self.can_inplace == other.can_inplace
            and self.is_weak == other.is_weak
        )

    def get_name(self) -> str:
        return self.node.get_name()

    def merge(self, other: NodeUser) -> NodeUser:
        assert self.node is other.node
        return NodeUser(
            self.node,
            self.can_inplace and other.can_inplace,
            self.is_weak and other.is_weak,
        )


_post_grad_graph_counter = itertools.count()


class Scheduler:
    __dep_size_hint_cache: dict[Dep, int]

    def __init__(self, nodes: list[ir.Operation]) -> None:
        with dynamo_timed("Scheduler.__init__"):
            self._init(nodes)

    def _init(self, nodes: list[ir.Operation]) -> None:
        super().__init__()
        self.__dep_size_hint_cache = {}
        V.graph.scheduler = self
        self.backends: dict[torch.device, BaseScheduling] = {}
        self.post_grad_graph_id = next(_post_grad_graph_counter)
        self._graph_partition_counter = itertools.count()

        self.completed_operations = OrderedSet[str]()
        self.available_buffer_names = OrderedSet(
            [
                *V.graph.graph_inputs.keys(),
                *V.graph.constants.keys(),
                *V.graph.torchbind_constants.keys(),
            ]
        )

        self.nodes = [self.create_scheduler_node(n) for n in nodes]
        self.update_zero_dim_cpu_tensor()
        # some new constants could have been created above
        self.available_buffer_names.update(V.graph.constants.keys())
        for node in self.nodes:
            node.prune_deps()

        self.name_to_donated_buffer: dict[str, SchedulerDonatedBuffer] = (
            self.get_donated_buffers()
        )
        self.name_to_node: dict[str, BaseSchedulerNode] = {
            n.get_name(): n for n in self.nodes
        }
        self.name_to_buf: dict[str, SchedulerBuffer] = {
            buf.get_name(): buf for node in self.nodes for buf in node.get_outputs()
        }
        self.name_to_fused_node: dict[str, BaseSchedulerNode] = self.name_to_node.copy()

        # mutation_real_name: Maps back to the original name for codegen
        # Example:
        # If you mutate buf0 inside of buf1's kernel, then:
        # mutation_real_name = {"buf0" : "buf1"}
        # all subsequent uses of buf0 become buf1's usage in dependency graph
        self.mutation_real_name: dict[str, str] = {}

        # We handle mutation by renaming modified versions of the same
        # buffer in the dependency graph to prevent cycles.
        # mutation_renames: tracks the current name for a given buffer
        #                   (changed once per mutation)
        # Example:
        # If you mutate buf0 inside of buf1's kernel, then:
        # mutation_renames = {"buf1" : "buf0"}
        # in codegen we only use buf0, never buf1
        self.mutation_renames: dict[str, str] = {}

        # Must run first to correctly set dependencies, before all other passes that rely on
        # reading from .read_writes.reads or .unmet_dependencies
        self.nodes = comms.decide_global_ordering_of_comms(
            self.nodes,
            self.name_to_buf,
            self.name_to_fused_node,
        )

        self.compute_dependencies()
        self.nodes = self.topological_sort_schedule(self.nodes)
        self.dead_node_elimination()
        self.name_to_fused_node = {n.get_name(): n for n in self.nodes}
        self.compute_ancestors()

        metrics.ir_nodes_pre_fusion += len(self.nodes)
        from torch._inductor.debug import log_ir_post_fusion, log_ir_pre_fusion

        log_ir_pre_fusion(self.nodes)
        self.num_orig_nodes = len(self.nodes)
        self.create_foreach_nodes()
        self.nodes = self.topological_sort_schedule(self.nodes)
        self.logged_slow_fusion = OrderedSet[tuple[str, str]]()
        if config._pre_fusion_custom_pass is not None:
            self.nodes = config._pre_fusion_custom_pass(self.nodes)
        self.nodes = self.fuse_nodes(self.nodes)
        self.merge_loops()
        self.finalize_multi_template_buffers()
        if config.combo_kernels:
            self.create_combo_kernel_nodes(num_ck_nodes=None)

        # Peak memory pass and overlap pass must run last, otherwise
        # other reordering passes could undo their effects.
        if config.reorder_for_peak_memory:
            from .memory import reorder_for_peak_memory

            self.nodes = reorder_for_peak_memory(
                self.nodes,
                self.name_to_buf,
                self.name_to_fused_node,
                OrderedSet(V.graph.graph_inputs.keys()),
                OrderedSet(V.graph.get_output_names()),
            )
        if config.reorder_for_compute_comm_overlap:
            self.nodes = comms.reorder_compute_and_comm_for_overlap(self.nodes)
        self.process_grouped_nodes()
        self.compute_last_usage()
        log_ir_post_fusion(self.nodes)
        V.debug.graph_diagram(self.nodes)
        self.debug_draw_graph()

        # used during codegen:
        self.buffer_names_to_free = OrderedSet[str]()

        # fx graph node to the position it appears in the graph
        # for debug attribution
        self.origin_to_index: dict[torch.fx.Node, int] = {}

        get_metric_table("graph_stats").add_row(
            lambda: {
                "graph_id": self.post_grad_graph_id,
                "num_nodes_before_fusion": self.num_orig_nodes,
                "num_nodes_after_fusion": len(self.nodes),
            }
        )

    def get_donated_buffers(self) -> dict[str, SchedulerDonatedBuffer]:
        name_to_donated_buf = {}
        for name in V.graph.graph_inputs_original:
            if isinstance(V.graph.graph_inputs_original[name], ir.DonatedBuffer):
                name_to_donated_buf[name] = SchedulerDonatedBuffer(
                    self,
                    V.graph.graph_inputs_original[name],
                    defining_op=None,
                )
        return name_to_donated_buf

    @property
    def current_device(self) -> Optional[torch.device]:
        return V.graph.current_device

    @current_device.setter
    def current_device(self, device: Optional[torch.device]) -> None:
        V.graph.current_device = device

    def debug_draw_graph(self) -> None:
        """Generate an image of the graph for debugging"""
        if os.environ.get("INDUCTOR_WRITE_SCHEDULER_GRAPH", None) == "1":
            from .debug import draw_buffers

            draw_buffers(self.nodes, print_graph=True)

    def debug_print_nodes(self, label: str) -> None:
        if log.isEnabledFor(logging.INFO):
            log.info("%s:", label)
            for node in self.nodes:
                node.log_details()

    def create_scheduler_node(self, node: ir.Operation) -> BaseSchedulerNode:
        assert node.get_origins() is not None, (
            "All nodes passed to scheduling must have an origin"
        )
        if node.is_no_op():
            return NopKernelSchedulerNode(self, node)
        elif isinstance(node, (ir.ComputedBuffer, ir.TemplateBuffer)):
            return SchedulerNode(self, node)
        elif isinstance(node, ir.ExternKernel):
            return ExternKernelSchedulerNode(self, node)
        else:
            raise NotImplementedError(node)

    def create_foreach_nodes(self) -> None:
        removed_node_names = OrderedSet[str]()
        fe_nodes = []
        kept_node_names = self.name_to_fused_node.keys()

        for names in V.graph.lists.values():
            names = [
                name
                for name in names
                if name in kept_node_names
                and not isinstance(self.name_to_node[name], NopKernelSchedulerNode)
            ]
            if not names:
                # All nodes eliminated
                continue

            removed_node_names.update(names)
            snodes = [self.name_to_node[name] for name in names]

            enable_autotune = config.combo_kernels_autotune > 1
            fe_node = ForeachKernelSchedulerNode(
                self,
                snodes,
                use_custom_partition_algo=False,
                enable_autotune=enable_autotune,
            )

            fe_nodes.append(fe_node)

            for name in names:
                self.name_to_fused_node[name] = fe_node

        self.nodes = [
            node for node in self.nodes if node.get_name() not in removed_node_names
        ] + list(fe_nodes)

    def compute_dependencies(self) -> None:
        """
        Create dependency edges between nodes, handling aliasing and
        mutation properly.
        """

        T = TypeVar("T")

        class DedupList(Generic[T]):
            """
            This data structure behaves like a list except it makes sure the
            elements remain unique.
            Normally one could use a OrderedSet/dict for this purpose however
            the list in question gets elements appended as it is being
            iterated over which means that we need to keep the list
            semantics.
            """

            def __init__(
                self,
                items: Optional[list[T]] = None,
                membership: Optional[OrderedSet[T]] = None,
            ) -> None:
                self.items = items or []
                self.membership = membership or OrderedSet()

            def append(self, node_user: T) -> None:
                if node_user in self.membership:
                    return
                self.items.append(node_user)
                self.membership.add(node_user)

            def __add__(self, other: DedupList[T]) -> DedupList[T]:
                new_membership = OrderedSet.union(self.membership, other.membership)
                new_items = self.items + [
                    x for x in other.items if x not in self.membership
                ]
                return DedupList(new_items, new_membership)

        name_to_users: defaultdict[str, DedupList[NodeUser]] = collections.defaultdict(
            DedupList
        )

        # handle aliasing by using python aliasing in name_to_users
        # if foo aliases bar then we will make name_to_users["foo"] point
        # to the same python list as name_to_users["bar"]
        for node in self.nodes:
            for buf1 in node.get_outputs():
                buf1_name = buf1.get_name()
                for buf2_name in buf1.get_aliases():
                    if buf1_name in name_to_users and buf2_name in name_to_users:
                        # merge the two
                        list1 = name_to_users[buf1_name]
                        list2 = name_to_users[buf2_name]
                        combined = list1 + list2
                        for key in name_to_users.keys():
                            if (
                                name_to_users[key] is list1
                                or name_to_users[key] is list2
                            ):
                                name_to_users[key] = combined
                    elif buf1_name in name_to_users:
                        name_to_users[buf2_name] = name_to_users[buf1_name]
                    else:
                        name_to_users[buf1_name] = name_to_users[buf2_name]

        def rename(n: str) -> str:
            if n in self.mutation_renames:
                return rename(self.mutation_renames[n])
            return n

        def add_user(
            used_by_name: str,
            user_node: Union[BaseSchedulerNode, OutputNode],
            can_inplace: bool = False,
            is_weak: bool = False,
        ) -> None:
            name_to_users[rename(used_by_name)].append(
                NodeUser(user_node, can_inplace, is_weak)
            )

        unbacked_symbol_to_origin_node: dict[sympy.Symbol, Optional[str]] = {}

        # NB: None means that the dependency is on an input.  Don't actually
        # generate a dependency because if we do, Inductor will start trying
        # to free the unbacked int but that's pointless
        for name, val in V.graph.graph_inputs.items():
            if isinstance(val, sympy.Expr):
                for fs in val.free_symbols:
                    unbacked_symbol_to_origin_node[fs] = None

        for node in self.nodes:
            log.debug("scheduling %s", node.node)

            # unbacked symbols don't follow ordinary buffer dependencies, so
            # we track their def/uses separately
            assert node.node is not None
            unbacked_symbol_defs = sorted(
                node.node.get_unbacked_symbol_defs(), key=lambda x: x.name
            )
            for s in unbacked_symbol_defs:
                assert isinstance(s, sympy.Symbol)
                # Pick the first definer as canonical.  There may be multiple
                # because if a MultiOutputLayout buffer propagates an unbacked
                # symint to multiple outputs, they will all claim to def it.
                if s not in unbacked_symbol_to_origin_node:
                    unbacked_symbol_to_origin_node[s] = node.get_name()

            unbacked_symbol_uses = sorted(
                node.node.get_free_symbol_uses(unbacked_only=True), key=lambda x: x.name
            )
            # if a kernel takes unbacked symints, register dependencies
            for s in unbacked_symbol_uses:
                assert s in unbacked_symbol_to_origin_node, (
                    f"{s} not in {unbacked_symbol_to_origin_node}"
                )
                if (r := unbacked_symbol_to_origin_node[s]) is not None:
                    for buf in self.name_to_node[r].get_outputs():
                        node.add_fake_dep(StarDep(buf.get_name()))

            if (
                len(node.read_writes.writes) == 1
                and (dep := next(iter(node.read_writes.writes)))
                and isinstance(dep, MemoryDep)
            ):
                node_mode = dep.mode
            else:
                node_mode = None

            # Handle output mutations
            for buf in node.get_outputs():
                # a node will mutate either 0 or 1 buffers
                assert len(buf.get_mutations()) <= 1
                for alt_name in buf.get_mutations():
                    alt_name = rename(alt_name)
                    # this node must run after the prior writer
                    add_user(alt_name, node)
                    node.add_fake_dep(StarDep(alt_name, mode=node_mode))
                    for user in name_to_users[alt_name].items:
                        if user.get_name() == node.get_name():
                            continue

                        assert isinstance(user.node, BaseSchedulerNode)
                        for other_name in user.node.get_buffer_names():
                            # this node must run after all prior readers
                            other_name = rename(other_name)
                            node.add_fake_dep(
                                WeakDep(other_name, mutating_buf=buf.get_name())
                            )
                            add_user(other_name, node, is_weak=True)

            # add normal non-mutation dependencies
            for read in node.read_writes.reads:
                if not isinstance(read, WeakDep):
                    add_user(read.name, node, node.can_inplace(read))

            node.update_mutated_names(self.mutation_renames)

            # update our renaming scheme for the next iteration
            for buf in node.get_outputs():
                for alt_name in buf.get_mutations():
                    self.mutation_renames[rename(alt_name)] = buf.get_name()
                    self.mutation_renames[alt_name] = buf.get_name()
                    self.mutation_real_name[buf.get_name()] = (
                        self.mutation_real_name.get(alt_name, alt_name)
                    )

        # make sure outputs aren't dead-code-eliminated
        for buf_name in V.graph.get_output_names():
            log.debug("scheduling output %s", buf_name)
            add_user(buf_name, OutputNode(StarDep(buf_name)))

        # make sure unbacked symints aren't dead-code-eliminated
        for out in V.graph.graph_outputs:
            for s in out.get_free_symbol_uses(unbacked_only=True):
                assert s in unbacked_symbol_to_origin_node, (
                    f"{s} not in {unbacked_symbol_to_origin_node.keys()}"
                )
                if r := unbacked_symbol_to_origin_node[s]:
                    for buf_name in self.name_to_node[r].get_buffer_names():
                        log.debug(
                            "scheduling output %s for unbacked symint %s", buf_name, s
                        )
                        add_user(buf_name, OutputNode(StarDep(buf_name)))

        # make sure input mutation isn't dead-code-eliminated
        for name in self.mutation_renames:
            if name in V.graph.graph_inputs:
                add_user(name, OutputNode(StarDep(name)))
                V.graph.mutated_inputs.add(name)
            elif name in V.graph.constants:
                # In AOTI, module parameters and buffers are not lifted as graph inputs
                add_user(name, OutputNode(StarDep(name)))

        inp_names = {
            name: index for index, name in enumerate(V.graph.graph_inputs.keys())
        }
        V.graph.mutated_input_idxs = [
            inp_names[name] for name in V.graph.mutated_inputs
        ]

        # copy users information onto the nodes
        for node in self.nodes:
            for buf in node.get_outputs():
                buf.set_users(name_to_users[buf.get_name()].items)

        for name in self.name_to_donated_buffer:
            self.name_to_donated_buffer[name].set_users(name_to_users[name].items)

    def dead_node_elimination(self) -> None:
        """
        Remove any nodes without users
        """
        # self.nodes is in topological order, so by iterating in reverse order
        # we have visited (and potentially removed) all users before visiting a
        # given node.
        updated_nodes = []
        for node in reversed(self.nodes):

            def can_eliminate_user(user: NodeUser) -> bool:
                return user.is_weak or user.get_name() in V.graph.removed_operations

            active_buffers = False
            for buf in node.get_outputs():
                can_eliminate = all(can_eliminate_user(u) for u in buf.users)
                if can_eliminate:
                    log.debug("removed dead buffer: %s", buf.get_name())
                    V.graph.removed_buffers.add(buf.get_name())
                else:
                    active_buffers = True

            can_eliminate = not node.has_side_effects() and not active_buffers

            if not can_eliminate:
                updated_nodes.append(node)
            else:
                # dead code
                log.debug("removed dead operation: %s", node.get_name())
                V.graph.removed_operations.add(node.get_name())
                for read in node.read_writes.reads:
                    if read.name in self.name_to_buf:
                        users = self.name_to_buf[read.name].users
                        self.name_to_buf[read.name].users = [
                            u for u in users if u.node.get_name() != node.get_name()
                        ]
        self.nodes = list(reversed(updated_nodes))

        # Prune any WeakDeps no longer needed
        for node in self.nodes:
            node.prune_weak_deps()

    def topological_sort_schedule(
        self, nodes: list[BaseSchedulerNode]
    ) -> list[BaseSchedulerNode]:
        """
        Ensure nodes is in topologically sorted order
        """
        seen = OrderedSet[BaseSchedulerNode]()
        name_to_node: dict[str, BaseSchedulerNode] = dict()
        result: list[BaseSchedulerNode] = []

        def visit(n: BaseSchedulerNode) -> None:
            if n not in seen:
                seen.add(n)
                for dep in sorted(n.unmet_dependencies, key=lambda d: d.name):
                    # We only care about doing toposort within `nodes`
                    if dep.name not in name_to_node:
                        continue
                    visit(name_to_node[dep.name])
                result.append(n)

        for node in nodes:
            for name in node.get_buffer_names():
                name_to_node[name] = node
        for node in nodes:
            visit(node)
        return result

    def _get_unmet_dep_nodes(self, snode: BaseSchedulerNode) -> list[BaseSchedulerNode]:
        unmet_deps = OrderedSet[str]()
        if isinstance(
            snode,
            (
                SchedulerNode,
                ExternKernelSchedulerNode,
                NopKernelSchedulerNode,
                FusedSchedulerNode,
            ),
        ):
            for dep in snode.unmet_dependencies:
                unmet_deps.add(dep.name)
        else:
            raise RuntimeError(
                f"get_unmet_dep_nodes is not implemented for {type(snode)}."
            )
        unmet_dep_ops = (self.name_to_buf[dep].defining_op_name() for dep in unmet_deps)
        return list(OrderedSet(self.name_to_fused_node[n] for n in unmet_dep_ops))

    def _topological_sort_nodes(self) -> list[list[BaseSchedulerNode]]:
        """
        Sort nodes by their topological order, return a list of node lists.
        """
        order = []
        nodes = dict.fromkeys(self.nodes, 0)
        children: dict[Any, Any] = {}
        for node in self.nodes:
            deps = self._get_unmet_dep_nodes(node)
            nodes[node] = len(deps)
            for dep in deps:
                c = children.get(dep, [])
                c.append(node)
                children[dep] = c

        zero_deg_nodes = [n for n, v in nodes.items() if v == 0]
        while zero_deg_nodes:
            order.append(zero_deg_nodes)
            for n in zero_deg_nodes:
                for user in children.get(n, []):
                    nodes[user] -= 1
                nodes.pop(n)
            zero_deg_nodes = [n for n, v in nodes.items() if v == 0]
        assert not nodes, "Topological sort failed!"
        return order

    def compute_ancestors(self) -> None:
        """
        Populate each node.ancestors
        """
        # note self.nodes is topologically sorted
        name_to_ancestors: dict[str, OrderedSet[str]] = {}
        for node in self.nodes:
            ancestors = OrderedSet[str]()
            for dep in node.unmet_dependencies:
                dep_node_name = self.name_to_buf[dep.name].defining_op_name()
                ancestors.add(dep_node_name)
                ancestors |= name_to_ancestors[dep_node_name]
            name_to_ancestors[node.get_name()] = ancestors
            node.ancestors = ancestors

        for order, node in enumerate(self.nodes):
            node.min_order = order
            node.max_order = order

    def merge_loops(self) -> None:
        for node in self.nodes:
            if not config.loop_ordering_after_fusion:
                continue

            # Even for CPU, if we are using the halide backend, we still need
            # the merge loops steps below
            if not isinstance(node, (SchedulerNode, FusedSchedulerNode)) or (
                not node.is_gpu() and config.cpu_backend != "halide"
            ):
                continue
            for snode in node.get_nodes():
                # merge loops for the scheduler node
                if not isinstance(snode, SchedulerNode) or snode.is_template():
                    continue

                snode.merge_loops()

                # Note that for CPU backend, merging loops will change
                # snode.group. It's fine for Triton backend.
                # But if we simplify update snode.group like this:
                #   group_fn = self.get_backend(snode.node.get_device()).group_fn
                #   snode.group = (snode.node.get_device(), group_fn(snode._sizes))
                # There is still an issue due to different snode in a
                # FusedSchedulerNode having different merged loops.
                # Skip CPU backend for now.

    def fuse_nodes(self, nodes: list[BaseSchedulerNode]) -> list[BaseSchedulerNode]:
        """
        Combine eligible nodes into FusedSchedulerNodes.
        """
        with dynamo_timed("Scheduler.fused_nodes"):
            for i in range(10):
                old_len = len(nodes)
                fusion_log.debug(
                    "===== attempting fusion (%d/10): %d nodes =====",
                    i + 1,
                    old_len,
                )
                nodes = self.fuse_nodes_once(nodes)
                new_len = len(nodes)
                fusion_log.debug(
                    "completed fusion round (%d/10): fused %d nodes into %d nodes\n",
                    i + 1,
                    old_len,
                    new_len,
                )
                if new_len == old_len or new_len == 1:
                    fusion_log.debug(
                        "===== fusion complete (%d iterations) =====", i + 1
                    )
                    break
            return nodes

    def process_grouped_nodes(self) -> None:
        """
        Unpack GroupedSchedulerNode into regular nodes.
        """
        new_nodes: list[BaseSchedulerNode] = []
        for node in self.nodes:
            new_nodes.extend(
                node.unpack() if isinstance(node, GroupedSchedulerNode) else [node]
            )
        self.nodes = new_nodes

    def benchmark_fused_nodes(
        self, nodes: Sequence[BaseSchedulerNode]
    ) -> tuple[float, str]:
        """
        Benchmark fused list of nodes and return the execution time
        in milliseconds on randomly generated inputs.
        """
        assert len(nodes) > 0
        device = nodes[0].get_device()
        self.current_device = device
        backend = self.get_backend(device)
        with dynamo_timed(
            "benchmark_fused_nodes",
            log_pt2_compile_event=True,
            dynamo_compile_column_us="compile_time_autotune_time_us",
        ):
            return backend.benchmark_fused_nodes(nodes)

    def generate_kernel_code_from_nodes(
        self, nodes: Sequence[BaseSchedulerNode], benchmark_kernel: bool
    ) -> str:
        """
        Benchmark fused list of nodes and return the execution time
        in milliseconds on randomly generated inputs.
        """
        assert len(nodes) > 0
        device = nodes[0].get_device()
        self.current_device = device
        backend = self.get_backend(device)
        with dynamo_timed("benchmark_fused_nodes"):
            return backend.generate_kernel_code_from_nodes(nodes, benchmark_kernel)

    def benchmark_codegened_module(
        self, module: ModuleType, device: torch.device
    ) -> tuple[float, str]:
        """
        Benchmark fused list of nodes and return the execution time
        in milliseconds on randomly generated inputs.
        """
        self.current_device = device
        backend = self.get_backend(device)
        with dynamo_timed("benchmark_fused_nodes"):
            return backend.benchmark_codegened_module(module)

    def finalize_multi_template_buffers(self) -> None:
        def replace_operation_buffer(
            orig_node: ir.MultiTemplateBuffer, new_node: ir.OperationBuffer
        ) -> None:
            replaced_buf_name = new_node.get_name()
            orig_buf_name = orig_node.get_name()
            assert isinstance(orig_buf_name, str) and isinstance(replaced_buf_name, str)

            replaced_op_name = new_node.get_operation_name()
            orig_op_name = orig_node.get_operation_name()
            assert isinstance(orig_op_name, str) and isinstance(replaced_op_name, str)

            del V.graph.name_to_buffer[replaced_buf_name]
            new_node.name = orig_buf_name

            del V.graph.name_to_op[replaced_op_name]
            new_node.operation_name = orig_op_name

            orig = V.graph.buffers.index(orig_node)
            V.graph.buffers.remove(new_node)
            V.graph.buffers[orig] = new_node
            V.graph.name_to_buffer[orig_buf_name] = new_node

            orig = V.graph.operations.index(orig_node)
            V.graph.operations.remove(new_node)
            V.graph.operations[orig] = new_node
            V.graph.name_to_op[orig_op_name] = new_node

        for i, node in enumerate(self.nodes):
            if isinstance(node, SchedulerNode) and isinstance(
                node.node, ir.MultiTemplateBuffer
            ):
                multi_node = node.node
                if not config.test_configs.force_extern_kernel_in_multi_template:
                    min_node_unfused, _ = multi_node.get_min_choice()
                else:
                    min_node_unfused = next(
                        (
                            timing
                            for timing in multi_node.choice_timings
                            if isinstance(
                                timing,
                                torch._inductor.select_algorithm.ExternKernelCaller,
                            )
                        ),
                    )

                if isinstance(
                    min_node_unfused,
                    torch._inductor.ir.TritonTemplateCallerBase,
                ):
                    node.node.finalize_as_triton_caller(min_node_unfused)
                    continue

                out_tensorbox = min_node_unfused.output_node()
                out_storage = out_tensorbox.data
                assert isinstance(out_storage, ir.StorageBox)
                out_buffer = out_storage.data
                assert isinstance(out_buffer, ir.OperationBuffer)

                out_buffer.layout = multi_node.layout
                replace_operation_buffer(multi_node, out_buffer)
                new_scheduler_node = self.create_scheduler_node(out_buffer)

                self.nodes[i] = new_scheduler_node
                self.name_to_node[node.get_name()] = new_scheduler_node
                self.name_to_fused_node[node.get_name()] = new_scheduler_node

                for new_out, old_out in zip(
                    new_scheduler_node.get_outputs(), node.get_outputs()
                ):
                    self.name_to_buf[old_out.get_name()] = new_out
                    new_out.users = old_out.users

                new_scheduler_node.min_order = node.min_order
                new_scheduler_node.max_order = node.max_order
                new_scheduler_node.last_usage = node.last_usage

    def _any_atomic_add(self, node_list: Sequence[BaseSchedulerNode]) -> bool:
        return any(
            hasattr(n.node, "data")
            and n.node is not None
            and hasattr(n.node.data, "scatter_mode")
            and n.node.data.scatter_mode == "atomic_add"
            for n in node_list
        )

    def speedup_by_fusion(
        self, node1: BaseSchedulerNode, node2: BaseSchedulerNode
    ) -> Union[bool, Callable[[], bool]]:
        """
        If config.benchmark_fusion is False, always return True.
        Otherwise, return True if fusion can brings speedup.
        """

        is_multi_template = any(
            n.is_template()
            and isinstance(n.get_template_node(), ir.MultiTemplateBuffer)
            for n in (node1, node2)
        )
        if not config.benchmark_fusion and not is_multi_template:
            return True

        if (
            node1.is_template()
            and not isinstance(node1.get_template_node(), ir.TritonTemplateBuffer)
            or node1.is_foreach()
            or node2.is_foreach()
        ):
            # TODO support benchmarking epilogue fusion
            return True

        node_list_1 = node1.get_nodes()
        device = node_list_1[0].get_device()
        assert device

        # don't support benchmark fusion for CPU right now.
        if device.type == "cpu":
            return True

        node_list_2 = node2.get_nodes()
        node_list_fused = list(itertools.chain(node_list_1, node_list_2))

        # We can not accurately benchmark kernel using atomic_add
        # due to how we generate random integer inputs.
        # Skip benchmarking them by allowing fusion.
        if self._any_atomic_add(node_list_fused):
            return True

        from triton.compiler.errors import CompilationError

        why = WhyNoFuse(node1, node2)

        device = node_list_fused[0].get_device()
        assert device is not None

        def log_fusion(ms_fused: float, ms1: float, ms2: float) -> None:
            if fusion_log.isEnabledFor(logging.DEBUG):
                if ms_fused < ms1 + ms2:
                    fusion_log.debug(
                        "can fuse (benchmark): fusing %s with %s cause %sx speedup",
                        node1.get_buffer_names(),
                        node2.get_buffer_names(),
                        green_text(f"{(ms1 + ms2) / ms_fused:.3f}"),
                    )
                else:
                    fusion_log.debug(
                        "cannot fuse (benchmark): fusing %s with %s cause %sx slowdown",
                        node1.get_buffer_names(),
                        node2.get_buffer_names(),
                        red_text(f"{ms_fused / (ms1 + ms2):.3f}"),
                    )

        async_compile = torch._inductor.async_compile.AsyncCompile()

        def compile_kernel(
            nodes: Sequence[BaseSchedulerNode],
        ) -> tuple[Optional[LambdaFuture], ModuleType]:
            src_code = self.generate_kernel_code_from_nodes(
                nodes, benchmark_kernel=True
            )
            mod = PyCodeCache.load(src_code)
            if not async_compile.use_process_pool():
                fut = None
            else:
                fut = async_compile.triton(kernel_name="triton_", source_code=src_code)
                assert isinstance(fut, LambdaFuture)

            return (fut, mod)

        if is_multi_template and any(
            n.get_template_node() is not None for n in (node1, node2)
        ):
            epilogue_fusion = node1.get_template_node() is not None
            multi_node = (
                node1.get_template_node()
                if epilogue_fusion
                else node2.get_template_node()
            )
            assert isinstance(multi_node, ir.MultiTemplateBuffer)

            # Eagerly compile and benchmark non-template nodes
            choice_timings = multi_node.choice_timings
            _, ms1 = multi_node.get_min_choice()
            ms2, path2 = (
                self.benchmark_fused_nodes(node_list_2)
                if epilogue_fusion
                else self.benchmark_fused_nodes(node_list_1)
            )

            # Start compiling choices in parallel
            future_choices: list[tuple[Any, Optional[LambdaFuture], ModuleType]] = []
            triton_choices = 0
            for choice, unfused_time in sorted(
                choice_timings.items(), key=lambda x: x[1]
            ):
                if not isinstance(choice, torch._inductor.ir.TritonTemplateCallerBase):
                    continue

                # For prologue fusion we check if the underlying template of the choice
                # supports all allowed prologue inputs. If not, we skip this choice in
                # the fusion benchmark.
                # TODO: Remove this check after all Triton templates support prologue fusion.
                # Currently, persistent+TMA Triton template does not due to the TMA-based loads.
                if (
                    not epilogue_fusion
                    and hasattr(choice, "allowed_prologue_inps")
                    and choice.allowed_prologue_inps != multi_node.allowed_prologue_inps
                ):
                    continue

                if unfused_time >= ms1 + ms2:
                    break

                triton_choices += 1
                if triton_choices > config.max_epilogue_benchmarked_choices:
                    break

                with multi_node.swap_as_triton_caller(choice):
                    future_choices.append((choice, *compile_kernel(node_list_fused)))

            if len(future_choices) == 0:
                return False

            def benchmark_when_ready() -> bool:
                min_ms_fused = float("inf")
                ms_fused_choice = None

                new_timings = {}
                # Benchmark each choice after compilation completes
                for choice, future, mod_fused in future_choices:
                    try:
                        if future is not None:
                            future.result()

                    # Ideally we would more narrowly catch Exceptions here but
                    # triton  will unpredictably error with valid prologue fusions
                    except Exception as e:
                        if fusion_log.isEnabledFor(logging.DEBUG):
                            fusion_log.debug(
                                "Exception in compiling %s: %s",
                                "prologue" if not epilogue_fusion else "epilogue",
                                str(e),
                            )
                        continue
                    with multi_node.swap_as_triton_caller(choice):
                        ms_fused, path = self.benchmark_codegened_module(
                            mod_fused, device
                        )
                        new_timings[choice] = ms_fused
                        if ms_fused < min_ms_fused:
                            min_ms_fused = ms_fused
                            ms_fused_choice = choice

                log_fusion(min_ms_fused, ms1, ms2)

                if min_ms_fused < (ms1 + ms2) and ms_fused_choice is not None:
                    multi_node.finalize_as_triton_caller(ms_fused_choice)
                    multi_node._choice_timings = new_timings
                    return True
                else:
                    return False

            return benchmark_when_ready

        else:
            # Start parallel compilation for all three kernels
            future_and_mod_l1 = compile_kernel(node_list_1)
            future_and_mod_l2 = compile_kernel(node_list_2)
            future_and_mod_l1_fused = compile_kernel(node_list_fused)

            def benchmark_when_ready() -> bool:
                from torch._inductor.runtime.triton_heuristics import (
                    NoTritonConfigsError,
                )

                try:
                    # Wait for all compilations to complete
                    for fut in (
                        future_and_mod_l1[0],
                        future_and_mod_l2[0],
                        future_and_mod_l1_fused[0],
                    ):
                        if fut is not None:
                            fut.result()

                    ms1, path1 = self.benchmark_codegened_module(
                        future_and_mod_l1[1], device
                    )
                    if math.isinf(ms1):
                        why("register spilling of the first kernel")
                        return False

                    ms2, path2 = self.benchmark_codegened_module(
                        future_and_mod_l2[1], device
                    )
                    if math.isinf(ms2):
                        why("register spilling of the second kernel")
                        return False

                    ms_fused, path_fused = self.benchmark_codegened_module(
                        future_and_mod_l1_fused[1], device
                    )
                    if math.isinf(ms_fused):
                        why("register spilling of the fused kernel")
                        return False

                    log_fusion(ms_fused, ms1, ms2)

                    if (
                        is_metric_table_enabled("slow_fusion")
                        and ms_fused >= ms1 + ms2
                        and (path1, path2) not in self.logged_slow_fusion
                    ):
                        self.logged_slow_fusion.add((path1, path2))
                        get_metric_table("slow_fusion").add_row(
                            lambda: {
                                "kernel1_path": path1,
                                "kernel1_latency": ms1,
                                "kernel2_path": path2,
                                "kernel2_latency": ms2,
                                "fused_kernel_path": path_fused,
                                "fused_kernel_latency": ms_fused,
                                "slow_down_ratio": ms_fused / (ms1 + ms2),
                            }
                        )

                    return ms_fused < ms1 + ms2

                except NoTritonConfigsError:
                    return False

                except CompilationError as e:
                    if "Loop-carried variable" in str(e):
                        return True
                    raise

            return benchmark_when_ready

    def get_fused_node(self, node: BaseSchedulerNode) -> BaseSchedulerNode:
        "Look up the node in Scheduler name_to_fused_node"
        return self.name_to_fused_node[node.get_first_name()]

    def fuse_nodes_once(
        self, nodes: list[BaseSchedulerNode]
    ) -> list[BaseSchedulerNode]:
        """
        Combine eligible nodes into FusedSchedulerNodes.

        This relies on two key functions to control the logic:
            - self.can_fuse(): checks if a fusion is legal
            - self.score_fusion(): assigns priority to a given fusion
        """
        fused_nodes = OrderedSet(nodes)
        if fusion_log.isEnabledFor(logging.DEBUG):
            fusion_log.debug("fuse_nodes_once, candidates:")
            for node in fused_nodes:
                fusion_log.debug("  " + node.debug_str_short())  # noqa: G003

        # These are potential fusions which we are async compiling,
        # and which we will benchmark profitability of.
        pending_fusions: dict[
            BaseSchedulerNode,
            tuple[Callable[[], bool], BaseSchedulerNode, BaseSchedulerNode],
        ] = {}

        def fuse_two_nodes(
            node1: BaseSchedulerNode, node2: BaseSchedulerNode
        ) -> BaseSchedulerNode:
            fusion_log.debug("fusing %s with %s", node1.get_name(), node2.get_name())

            device = node1.get_device()
            assert node2.get_device() == device
            node3 = self.get_backend(device).fuse(node1, node2)
            fused_nodes.remove(node1)
            fused_nodes.remove(node2)
            fused_nodes.add(node3)
            self.name_to_fused_node.update(
                {n.get_name(): node3 for n in node3.get_nodes()}
            )
            return node3

        def resolve_pending_fusions(
            node1: BaseSchedulerNode, node2: BaseSchedulerNode
        ) -> None:
            while (
                self.get_fused_node(node1) in pending_fusions
                or self.get_fused_node(node2) in pending_fusions
            ):
                pending_fusion = pending_fusions.get(
                    self.get_fused_node(node1),
                    pending_fusions.get(self.get_fused_node(node2), None),
                )
                assert pending_fusion is not None

                is_speedup, node_key1, node_key2 = pending_fusion
                pending_fusions.pop(node_key1, None)
                pending_fusions.pop(node_key2, None)

                assert self.get_fused_node(node_key1) is node_key1
                assert self.get_fused_node(node_key2) is node_key2

                if not is_speedup() or self.will_fusion_create_cycle(node1, node2):
                    continue

                fuse_two_nodes(node_key1, node_key2)

        for node1, node2 in self.get_possible_fusions(nodes):
            # if either node is in a pending fusion, resolve it.
            # since we iterate on potential fusions based on profitability
            # the first potential fusion should take precedence.
            resolve_pending_fusions(node1, node2)
            node1 = self.get_fused_node(node1)
            node2 = self.get_fused_node(node2)

            if self.can_fuse(node1, node2) and not self.will_fusion_create_cycle(
                node1, node2
            ):
                speedup = self.speedup_by_fusion(node1, node2)
                if callable(speedup):
                    pending_fusions[node1] = (speedup, node1, node2)
                    pending_fusions[node2] = (speedup, node1, node2)
                    continue

                if not speedup:
                    continue

                fuse_two_nodes(node1, node2)

        seen_pair_speedup_fn: OrderedSet[Callable[[], bool]] = OrderedSet()
        for is_speedup_fn, node_key1, node_key2 in pending_fusions.values():
            if is_speedup_fn in seen_pair_speedup_fn:
                continue

            seen_pair_speedup_fn.add(is_speedup_fn)

            assert self.get_fused_node(node_key1) is node_key1
            assert self.get_fused_node(node_key2) is node_key2

            if is_speedup_fn() and not self.will_fusion_create_cycle(
                node_key1, node_key2
            ):
                fuse_two_nodes(node_key1, node_key2)

        nodes = sorted(fused_nodes, key=lambda x: x.min_order)
        nodes = self.topological_sort_schedule(nodes)
        self.prune_redundant_deps(nodes)
        return nodes

    def create_combo_kernel_nodes(self, num_ck_nodes: Optional[int] = None) -> None:
        """
        Groups parallel nodes
        """
        fused_nodes = OrderedSet(self.nodes)
        count = 0
        num_nodes_orig = len(self.nodes)
        log.debug("ComboKernels: Generating with num_ck_nodes = %s...", num_ck_nodes)
        for num, node_list in enumerate(
            ForeachKernelSchedulerNode.group_nodes_for_combo_kernels(self)
        ):
            node_list = ForeachKernelSchedulerNode.combinable_nodes(node_list)
            if len(node_list) < 2:
                continue
            if num_ck_nodes is not None and count > num_ck_nodes:
                break
            if not self.speedup_by_combo_kernel(node_list):
                log.debug("ComboKernels: Not speeding up %d-th group", num)
                continue
            count += 1
            enable_autotune = config.combo_kernels_autotune > 0
            group_snode = ForeachKernelSchedulerNode(
                node_list[0].scheduler,
                node_list,
                use_custom_partition_algo=True,
                enable_autotune=enable_autotune,
            )
            log.info(
                "ComboKernels: Combining %d nodes for %d-th group",
                len(node_list),
                num,
            )
            for node in node_list:
                fused_nodes.remove(node)
            fused_nodes.add(group_snode)
            self.name_to_fused_node.update(
                {n.get_name(): group_snode for n in group_snode.get_nodes()}
            )
        self.nodes = sorted(fused_nodes, key=lambda x: x.min_order)
        self.nodes = self.topological_sort_schedule(self.nodes)
        log.info(
            "Generated ComboKernel nodes: %d ComboKernels, totally %d -> %d nodes",
            count,
            num_nodes_orig,
            len(self.nodes),
        )
        self.prune_redundant_deps(self.nodes)

    def prune_redundant_deps(self, nodes: list[BaseSchedulerNode]) -> None:
        for node in nodes:
            node.prune_redundant_deps(self.name_to_fused_node)

    def get_possible_fusions(
        self, nodes: list[BaseSchedulerNode]
    ) -> list[tuple[BaseSchedulerNode, BaseSchedulerNode]]:
        """
        Helper to find all legal fusion opportunities, sorted by self.score_fusion()
        """
        possible_fusions = []
        seen = OrderedSet[tuple[BaseSchedulerNode, BaseSchedulerNode]]()

        def check_all_pairs(nodes: list[BaseSchedulerNode]) -> None:
            for node1_index, node1 in enumerate(nodes):
                for node2 in nodes[node1_index + 1 :]:
                    key = (node1, node2)
                    if key in seen:
                        continue
                    seen.add(key)

                    if self.can_fuse(node1, node2):
                        possible_fusions.append(key)
                    elif (node2.is_template() or node2.is_foreach()) and self.can_fuse(
                        node2, node1
                    ):
                        # foreach fusions and epilogue fusions are order dependent
                        possible_fusions.append((node2, node1))

        buffer_names_grouping = collections.defaultdict(list)
        for node in nodes:
            if self.unfusable_node(node):
                continue
            for buf in node.used_buffer_names():
                buffer_names_grouping[buf].append(node)
        for node_grouping in buffer_names_grouping.values():
            check_all_pairs(node_grouping)

        if config.aggressive_fusion:
            group_grouping = collections.defaultdict(list)
            for node in nodes:
                group = getattr(node, "group", None)
                if group:
                    group_grouping[group].append(node)
            for node_grouping in group_grouping.values():
                check_all_pairs(node_grouping)

        possible_fusions = self.get_possible_fusions_with_highest_priority(
            possible_fusions
        )
        possible_fusions.sort(key=self.score_fusion_key, reverse=True)
        fusion_log.debug("found %d possible fusions", len(possible_fusions))
        return possible_fusions

    def will_fusion_create_cycle(
        self, node1: BaseSchedulerNode, node2: BaseSchedulerNode
    ) -> bool:
        """
        Finds whether there's a path from node1 to node2 (or vice-versa)
        caused indirectly by other fusions.
        """
        # since we are just returning boolean here, use slightly faster, unordered set
        visited = OrderedSet[FusedSchedulerNode]()

        def found_path(node: BaseSchedulerNode) -> bool:
            # only fused nodes can introduce new ancestors.
            if isinstance(node, FusedSchedulerNode) and node not in visited:
                visited.add(node)
                if node.get_operation_names().issubset(combined_ancestors):
                    # All fusion outputs are in ancestors of node1 and node2, thus
                    # cannot introduce new path:
                    #
                    # 1. if output is neither descendent of node1 or node2, the
                    #        output cannot introduce a path
                    # 2. due to [can_fuse]: if WLOG output is descendent of node1, it cannot be
                    #        on path(node1->node2), hence it cannot be ancestor of node2
                    # 3. due to [acyclic]: if WLOG output is descendent of node1, it cannot be
                    #        ancestor of node1
                    return False
                else:
                    # continue DFS of new ancestors introduced by the fusion
                    return bool(combined_names & node.ancestors) or any(
                        found_path(self.name_to_fused_node[n])
                        for n in node.ancestors - combined_ancestors
                    )
            return False

        # as above - use slightly faster, unordered set
        combined_names = (
            node1.get_operation_names()._dict.keys()
            | node2.get_operation_names()._dict.keys()
        )
        combined_ancestors = (
            node1.ancestors._dict.keys() | node2.ancestors._dict.keys()
        ) - combined_names
        cycle = any(found_path(self.name_to_fused_node[n]) for n in combined_ancestors)
        if cycle:
            WhyNoFuse(node1, node2)("will create cycle")
        return cycle

    def can_fusion_increase_peak_memory(
        self, node1: BaseSchedulerNode, node2: BaseSchedulerNode
    ) -> bool:
        """
        Return true if fusing the two nodes can potentially increasing peak memory.

        The implementation is more like a heuristic since we don't really know if we are at peak
        or not when trying to fuse these two ndoes. The order of nodes may change later which makes the
        peak memory estimation hard.

        Here is how we decide the LOWER BOUND of extra memory allocation if we fuse these 2 nodes:
        1. find all buffers read by each node with a single user. These buffers are supposed to
           be reused if we don't fuses these 2 nodes
        2. find the intersection of these buffers for the two node and sum the total buffer size.
           If we don't fuse these two nodes, we can at lease avoid this much memory allocation.
           Note that the extra memory allocation is not necessarily causing peak memory increase.
           This is just a heuristic.

        We return true only if the saving for fusion can not trade off the extra memory allocation.
        """

        from .codegen.wrapper import buffer_reuse_key

        def _find_single_user_inputs(
            node: BaseSchedulerNode,
        ) -> list[ir.Buffer]:
            output = []
            for rd in node.read_writes.reads:
                buf = self.name_to_buf.get(rd.name)
                if buf and len(buf.users) == 1 and buf.node.has_tensor_output():
                    output.append(buf.node)
            return output

        # Check inputs that can be potentially reused
        lhs_dep_nodes = _find_single_user_inputs(node1)
        rhs_dep_nodes = _find_single_user_inputs(node2)

        lhs_reuse_keys = OrderedSet(buffer_reuse_key(buf) for buf in lhs_dep_nodes)
        rhs_reuse_keys = OrderedSet(buffer_reuse_key(buf) for buf in rhs_dep_nodes)

        common_reuse_keys = lhs_reuse_keys.intersection(rhs_reuse_keys)

        memory_overhead = 0
        for key in common_reuse_keys:
            try:
                memory_overhead += int(key[2])
            except ValueError:
                # not an interger. Fallback is to fuse
                return False

        bw_saving = self.score_fusion_memory(node1, node2)

        # The factor 32 here is quite arbitrary.
        if V.graph.sizevars.statically_known_gt(memory_overhead, 32 * bw_saving):
            return True
        return False

    def are_long_distant_nodes(
        self, node1: BaseSchedulerNode, node2: BaseSchedulerNode
    ) -> bool:
        """
        This function prevents fusion for nodes that can increase memory
        footprint. This problem is more common in horizontal fusion, where nodes
        that are far apart in the original order get fused, lengthening the live
        intervals of tensors. This is very evident in models with activation
        checkpointing, where the recomputed nodes from different checkpointed
        regions get fused and significantly increase the memory footprint.

        The current attempt is a quick, possibly hacky, heuristic to prevent the
        fusion of nodes that are far away in the original order.

        A better but difficult to implement heurisitic would be to use live
        intervals of the buffers, find region of peak pressure in the original
        program and prevent fusion that crosses that peak region. We might need
        special care or good approximation in this implementation, as fusion of
        node changes live intervals, and re-computing live intervals and peak
        memory after each fusion can introduce large compilation overhead.
        """
        proximity_score = max(
            abs(node1.min_order - node2.max_order),
            abs(node2.min_order - node1.max_order),
        )
        return proximity_score > 64

    def decide_fusion_fail_reason(
        self,
        node1: BaseSchedulerNode,
        node2: BaseSchedulerNode,
        common_buf_names: Union[tuple[str], OrderedSet[str]],
    ) -> str:
        """
        Try to decide reasons why fusion fail due to no shared memory even though
        there are common buffers.
        """
        reasons = {}
        node1_name2dep = {dep.name: dep for dep in node1.read_writes.reads_and_writes()}
        node2_name2dep = {dep.name: dep for dep in node2.read_writes.reads_and_writes()}

        for buf_name in common_buf_names:
            buf = V.graph.get_buffer(buf_name)
            lhs_dep = node1_name2dep[buf_name]
            rhs_dep = node2_name2dep[buf_name]

            if not isinstance(lhs_dep, MemoryDep) or not isinstance(rhs_dep, MemoryDep):
                reasons[buf_name] = (
                    f"not MemoryDep: {type(lhs_dep)} v.s. {type(rhs_dep)}"
                )
                continue

            if lhs_dep.get_numel() != rhs_dep.get_numel():
                reasons[buf_name] = (
                    f"different numel: {lhs_dep.get_numel()} v.s. {rhs_dep.get_numel()}"
                )
                continue

            # same numel but different MemoryDep.size. Should be broadcasting
            if sympy_product(lhs_dep.size) != sympy_product(rhs_dep.size):
                reasons[buf_name] = "broadcast"
                continue

            lhs_off = lhs_dep.get_offset()
            rhs_off = rhs_dep.get_offset()
            if lhs_off != rhs_off:
                # One example is in transformer, we use a concatenated linear layer
                # to project Q/K/V and then split the result. The 3 splits will
                # point to the same buffer with different offsets.
                reasons[buf_name] = f"different offset: {lhs_off} v.s. {rhs_off}"
                continue

            if (
                lhs_dep.normalize_with_stride_order()
                == rhs_dep.normalize_with_stride_order()
            ):
                reasons[buf_name] = f"Mismatch loop orders: {lhs_dep} v.s. {rhs_dep}"
                continue

            # Add more rules here
            layout_str = ""
            if not isinstance(buf, ir.TorchBindObject):
                layout_str = f"Layout: {buf.layout}"
            reasons[buf_name] = (
                f"Unknown reason: {lhs_dep} v.s. {rhs_dep}. {layout_str}"
            )

        return str(reasons)

    def shared_data_after_reordering_loop(
        self, node1: BaseSchedulerNode, node2: BaseSchedulerNode
    ) -> int:
        """
        Right now just greedily reorder the loop of node1 to be compatible with node2,
        but ideally we should have some heuristics to reorder the loop for node2
        to be compatibile with node1 if that's more efficient.
        """

        # TODO Don't do loop reordering for CPU for now.
        # Should debug more why it does not work for CPU codegen
        if not config.loop_ordering_after_fusion or any(
            n.is_cpu() for n in [node1, node2]
        ):
            return 0

        node1_buffer_names = node1.read_writes.buffer_names()
        node2_buffer_names = node2.read_writes.buffer_names()
        # Fast path: no common buffers.
        common_buffer_names = node1_buffer_names & node2_buffer_names
        if not common_buffer_names:
            return 0

        node1_name2dep = {dep.name: dep for dep in node1.read_writes.reads_and_writes()}
        node2_name2dep = {dep.name: dep for dep in node2.read_writes.reads_and_writes()}

        # Find the commons buffers that has different loop orders
        candidates = []
        for buffer_name in common_buffer_names:
            lhs_dep = node1_name2dep[buffer_name]
            rhs_dep = node2_name2dep[buffer_name]
            if (
                lhs_dep.normalize_with_stride_order()
                == rhs_dep.normalize_with_stride_order()
            ):
                candidates.append(
                    (
                        V.graph.sizevars.size_hint(lhs_dep.get_numel(), fallback=0),
                        lhs_dep,
                        rhs_dep,
                    )
                )

        if len(candidates) == 0:
            return 0

        # Pick the largest buffer to guide the loop reordering
        _numel, lhs_dep, rhs_dep = max(candidates, key=lambda x: x[0])

        if not isinstance(lhs_dep, MemoryDep) or not isinstance(rhs_dep, MemoryDep):
            return 0

        if lhs_dep.num_vars != rhs_dep.num_vars:
            # this can happen due to we don't merge loops.
            # We can not do loop reordering in this case right now
            # Simply returning true if the two Deps are the same after
            # normalization (merging loops)
            if lhs_dep.normalize() == rhs_dep.normalize():
                return self.dep_size_hint(lhs_dep)
            return 0

        # Only reorder loops for pointwise for now
        if not node1.is_reduction():
            node1.reorder_loops_by_dep_pair(lhs_dep, rhs_dep)
        elif not node2.is_reduction():
            node2.reorder_loops_by_dep_pair(rhs_dep, lhs_dep)
        else:
            loop_ordering_log.debug(
                "Don't reorder loops since both nodes are reductions: %s v.s. %s",
                node1.get_name(),
                node2.get_name(),
            )

        return self.score_fusion_memory(node1, node2)

    def unfusable_node(self, node: BaseSchedulerNode) -> bool:
        """
        Is this node unfusable under any conditions.
        """
        return (
            isinstance(node, (ExternKernelSchedulerNode, NopKernelSchedulerNode))
            and not node.is_template()
            and not is_output_of_multi_outputs_template(node.node)
        )

    def check_prologue_fusion_heuristics_fusable(
        self,
        prologue_node: BaseSchedulerNode,
        template_node: BaseSchedulerNode,
        why: WhyNoFuse,
    ) -> bool:
        """
        Heuristics to avoid benchmarking predictably slow prologue fusions
        """
        # user opt into more aggressive prologue fusion, dont use heuristics
        if prologue_node.get_operation_names() <= V.graph.invoke_quant_ops:
            return True

        read_bytes = prologue_node.get_read_buffer_sizes()
        write_bytes = prologue_node.get_write_buffer_sizes()

        # Initially, only do fusions which will result in fewer memory accesses inside of the template to avoid
        # potential bad cache behavior and shared memory use.
        # we also want to avoid benchmarking reliably unprofitable fusions like downcasts from fp32 -> fp16 inside kernel.
        # allowing gathers by allowing increasing write_bytes by small factor
        # TODO - make configurable per input, for insance, bias can fuse fp32 -> fp16 profitably

        BYTES_THRESHOLD_MULTIPLIER = 1.1
        if read_bytes > (write_bytes * BYTES_THRESHOLD_MULTIPLIER):
            why("prologue fusion will not increase amount of bytes read in kernel")
            return False

        # we want to avoid attempting to fuse predictably unprofitable prologues
        # such as increasing the unaligned reads or writes.
        # TODO - would be nice to generalize this, however, we would need more explicit
        # knowledge of memory access patterns in the TritonTemplate in order to know
        # the stride order to check alignment.
        origins = tuple(
            e.target
            for n in prologue_node.get_nodes()
            if n.node is not None
            for e in n.node.get_origins()
            if e.op == "call_function"
        )
        if origins == (torch.ops.aten.constant_pad_nd.default,):
            why(
                "prologue fusion will not increase attempt to fuse in padding bc it increases unaligned reads"
            )
            return False

        def low_prec_fp(dtype: torch.dtype) -> bool:
            return dtype.itemsize <= 2 and dtype.is_floating_point

        if (
            low_prec_fp(template_node.get_template_node_or_throw().dtype)
            and not prologue_node.can_codegen_in_low_precision()
        ):
            why(
                "prologue fusion that must be upcast to fp32 not profitable for low precision templates"
            )
            return False

        return True

    def can_fuse(self, node1: BaseSchedulerNode, node2: BaseSchedulerNode) -> bool:
        """
        Determine if it is possible to combine node1 and node2 into a
        single fused node.
        """

        if node1 is node2:
            return False

        why = WhyNoFuse(node1, node2)

        if node1.is_template() and self.get_backend(
            node1.get_device()
        ).can_fuse_multi_outputs_template(node1, node2):
            return True

        if isinstance(node1, GroupedSchedulerNode) or isinstance(
            node2, GroupedSchedulerNode
        ):
            why("grouped node must not be fused with other nodes")
            return False
        if (
            isinstance(node1, (ExternKernelSchedulerNode, NopKernelSchedulerNode))
            and not node1.is_template()
        ):
            why("node1 is extern or nop")
            return False
        if (
            isinstance(node2, (ExternKernelSchedulerNode, NopKernelSchedulerNode))
            and not node2.is_template()
        ):
            why("node2 is extern or nop")
            return False

        if node2.get_operation_names() & node1.ancestors:
            why("node1 must go before node2")
            return False

        if node2.is_template():
            if not config.prologue_fusion:
                why("prologue fusion turned off")
                return False

            if node1.is_reduction() or node1.is_template():
                why("prologue fusion only supported for pointwise nodes")
                return False

            template = node2.get_template_node_or_throw()
            if not isinstance(template, ir.TritonTemplateBuffer):
                why("prologue fusion only supported for TritonTemplates")
                return False

            allowed_prologue_inps = template.get_allowed_prologue_inps()

            unsupported_prologue_args = (
                OrderedSet(inp.get_name() for inp in template.inputs)
                - allowed_prologue_inps
            )

            if node1.get_buffer_names() & unsupported_prologue_args:
                why("prologue fusion not implemented for kernel for these inputs")
                return False

            if node1.has_aliasing_or_mutation() or node1.has_aliasing_or_mutation():
                why("template prologue can only fuse functional pointwise nodes")
                return False

            prologue_nodes = node1.get_nodes()
            for node in prologue_nodes[:-1]:
                node_outs = node.get_outputs()
                for out in node_outs:
                    if not all(user.node in prologue_nodes for user in out.users):
                        why("template prologue can only fuse nodes with a single use")
                        return False

            template_snodes = (
                [node2]
                if not isinstance(node2, FusedSchedulerNode)
                else [n for n in node2.snodes if n.is_template()]
            )
            assert len(template_snodes) == 1
            template_snode = template_snodes[0]

            if not (
                len(prologue_nodes[-1].outputs) == 1
                and len(prologue_nodes[-1].outputs[0].users) == 1
                and prologue_nodes[-1].outputs[0].users[0].node is template_snode
            ):
                why(
                    "template prologue can only fuse nodes with a single use into template"
                )
                return False

            if not self.check_prologue_fusion_heuristics_fusable(node1, node2, why):
                return False

        if node1.is_template() and (
            node2.has_aliasing_or_mutation()
            or node2.is_reduction()
            or not config.epilogue_fusion
        ):
            why("template epilogue not satisfied")
            return False

        if (node1.get_buffer_names() & V.graph.no_fuse_buffer_names) or (
            node2.get_buffer_names() & V.graph.no_fuse_buffer_names
        ):
            why("fusion for buffer explicit disabled")
            return False

        device = node1.get_device()
        device2 = node2.get_device()
        if device != device2:
            why("device mismatch (%s vs %s)", device, device2)
            return False
        del device2

        shared_data_score = self.score_fusion_memory(node1, node2)
        if (
            shared_data_score < config.score_fusion_memory_threshold
            and config.loop_ordering_after_fusion
        ):
            shared_data_score = self.shared_data_after_reordering_loop(node1, node2)

        if loop_ordering_log.isEnabledFor(logging.DEBUG):
            loop_ordering_log.debug(
                "%s and %s has %s shared data",
                node1.get_name(),
                node2.get_name(),
                shared_data_score,
            )

        if not V.choices.can_fuse(self, node1, node2, shared_data_score):
            return False

        if node1.get_operation_names() & node2.ancestors:
            # node2 depends on node1 outputs
            return (
                self.can_fuse_vertical(node1, node2)
                and V.choices.can_fuse_vertical(self, node1, node2, shared_data_score)
                and self.get_backend(device).can_fuse_vertical(node1, node2)
            )
        else:  # nodes don't depend on each other, but may have common reads
            return V.choices.can_fuse_horizontal(
                self, node1, node2, shared_data_score
            ) and self.get_backend(device).can_fuse_horizontal(node1, node2)

    def can_fuse_vertical(
        self, node1: BaseSchedulerNode, node2: BaseSchedulerNode
    ) -> bool:
        """
        Check if it is legal to fuse a consumer (node2) into a producer (node1).

        We can fuse them if all the reads of node2 either match
        corresponding writes in node1, or are written by nodes that can
        be scheduled before the fusion of node1 and node2.
        """
        node1_buf_names = node1.get_buffer_names()
        why = WhyNoFuse(node1, node2)
        remaining_deps_by_name: dict[str, list[Dep]] = defaultdict(list)

        for dep in node2.unmet_dependencies:
            name = self.mutation_renames.get(dep.name, dep.name)
            if isinstance(dep, WeakDep) and self.fusable_weak_dep(dep, node1, node2):
                continue
            remaining_deps_by_name[name].append(dep)

        for cd in node1.read_writes.writes:
            if not isinstance(cd, MemoryDep):
                continue
            remaining = remaining_deps_by_name.get(
                self.mutation_renames.get(cd.name, cd.name)
            )
            if remaining:
                for rd in remaining:
                    if self.fusable_read_and_write(rd, cd):
                        remaining.remove(rd)

        remaining_deps = OrderedSet(
            dep.name
            for dep in itertools.chain.from_iterable(remaining_deps_by_name.values())
        )

        if remaining_deps & node1_buf_names:
            # MemoryDeps didn't match and read different locations of the same buffer.
            # Examples here include:
            #   - MemoryDep("foo", x) != MemoryDep("foo", x + 1)
            #   - MemoryDep("foo", x) != StarDep("foo")
            why("memory deps did not match")
            return False

        node1_op_names = node1.get_operation_names()
        for name in remaining_deps:
            op_name = self.name_to_buf[name].defining_op_name()
            if node1_op_names & self.name_to_fused_node[op_name].ancestors:
                why("intermediate nodes between node1 & node2")
                return False

        return True

    def fusable_weak_dep(
        self, weak_dep: WeakDep, node1: BaseSchedulerNode, node2: BaseSchedulerNode
    ) -> bool:
        if weak_dep.name not in node1.get_buffer_names():
            return False

        # A weak dep can be fused if and only if the fused operation acts inplace
        # on the buffer being mutated. i.e. the same index is being read then mutated
        mutating_writes = [
            write
            for write in node2.read_writes.writes
            if write.name == weak_dep.mutating_buf
        ]
        if len(mutating_writes) != 1:
            return False
        write = mutating_writes[0]
        assert isinstance(write, MemoryDep)

        if free_symbol_is_type(write.index, SymT.TMP):
            return False

        real_name = self.mutation_real_name[weak_dep.mutating_buf]
        relevant_reads = [
            read for read in node1.read_writes.reads if read.name == real_name
        ]
        return all(
            isinstance(read, MemoryDep)
            and not free_symbol_is_type(read.index, SymT.TMP)
            and read.index == write.index
            and read.size == write.size
            for read in relevant_reads
        )

    # StarDep doesn't match MemoryDep, different indices don't match
    # However, broadcasting sometimes strips dimensions, and if that's the case
    # we still can match unmet dep
    # if there's indirect indexing, don't match it
    def fusable_read_and_write(self, read: Dep, write: MemoryDep) -> bool:
        if isinstance(read, MemoryDep):
            read_name = self.mutation_renames.get(read.name, read.name)

            if (
                read_name != write.name
                or free_symbol_is_type(read.index, SymT.TMP)
                or free_symbol_is_type(write.index, SymT.TMP)
            ):
                return False

            if config.loop_ordering_after_fusion and read.num_vars != write.num_vars:
                # Need merge loops if we do loop ordering after fusion since
                # we have not merged the loops yet when creating the scheduler
                # nodes.
                read = read.normalize()
                write = write.normalize()

            return (
                read.index == write.index
                and len(read.size) >= len(write.size)
                and read.size[: len(write.size)] == write.size
            )
        elif isinstance(read, StarDep):
            read_name = self.mutation_renames.get(read.name, read.name)
            write_name = self.mutation_renames.get(write.name, write.name)
            if (
                read.mode == write.mode
                and write.mode is not None
                and read_name == write_name
            ):
                return True
        return False

    def dep_size_hint(self, dep: Dep) -> int:
        res = 0
        if dep not in self.__dep_size_hint_cache:
            try:
                if not dep.has_unbacked_symbols():
                    res = dep.numbytes_hint()
            except KeyError:
                # In at least one test (test/inductor/test_torchbind.py) we
                # create a StarDep that doesn't exist in the graph and calling
                # `has_unbacked_symbols()` throws an error.
                pass
            self.__dep_size_hint_cache[dep] = res
        else:
            res = self.__dep_size_hint_cache[dep]
        return res

    def score_fusion_memory(
        self, node1: BaseSchedulerNode, node2: BaseSchedulerNode
    ) -> int:
        """
        The first term in our fusion score that estimates number of saved
        memory operations.
        """
        node1_dep_len = len(node1.read_writes.reads) + len(node1.read_writes.writes)
        node2_dep_len = len(node1.read_writes.reads) + len(node2.read_writes.writes)

        # optimization: iter over smaller set
        if min(node1_dep_len, node2_dep_len) * 4 < max(node1_dep_len, node2_dep_len):
            if node1_dep_len > node2_dep_len:
                tmp = node1
                node1 = node2
                node2 = tmp

            deps = [
                dep
                for dep in node1.read_writes.reads | node1.read_writes.writes
                if dep in node2.read_writes.reads or dep in node2.read_writes.writes
            ]

            return sum(self.dep_size_hint(dep) for dep in deps)

        common_memory_deps = (node1.read_writes.reads | node1.read_writes.writes) & (
            node2.read_writes.reads | node2.read_writes.writes
        )
        return sum(self.dep_size_hint(dep) for dep in common_memory_deps)

    def get_possible_fusions_with_highest_priority(
        self, possible_fusions: list[tuple[BaseSchedulerNode, BaseSchedulerNode]]
    ) -> list[tuple[BaseSchedulerNode, BaseSchedulerNode]]:
        # Group the possible fusions based on their priority from the backend.
        # Only return the group of possible fusions with highest priority.
        if len(possible_fusions) == 0:
            return possible_fusions
        possible_fusions_group_by_priority: dict[
            int, list[tuple[BaseSchedulerNode, BaseSchedulerNode]]
        ] = {}

        for node1, node2 in possible_fusions:
            assert node1.get_device() == node2.get_device()
            device = node1.get_device()
            fusion_pair_priority = int(
                self.get_backend(device).get_fusion_pair_priority(node1, node2)
            )
            if fusion_pair_priority not in possible_fusions_group_by_priority:
                possible_fusions_group_by_priority[fusion_pair_priority] = [
                    (node1, node2),
                ]
            else:
                possible_fusions_group_by_priority[fusion_pair_priority].append(
                    (node1, node2)
                )
        # return the possible fusions with highest priority
        possible_fusions_with_highest_priority = min(
            possible_fusions_group_by_priority.items(), key=operator.itemgetter(0)
        )[1]
        assert len(possible_fusions_with_highest_priority) > 0
        return possible_fusions_with_highest_priority

    def score_fusion_key(
        self, nodes: tuple[BaseSchedulerNode, BaseSchedulerNode]
    ) -> Any:
        """
        Shim for list.sort(key=...)
        """
        return V.choices.score_fusion(self, *nodes)

    def compute_last_usage(self) -> None:
        """
        Populate node.last_usage recursively (also for the nodes within a FusedSchedulerNode)
        """

        future_used_buffers = OrderedSet(V.graph.get_output_names())

        for node in reversed(self.nodes):
            node.set_last_usage(future_used_buffers, self.mutation_real_name)
            future_used_buffers.update(node.last_usage)

    def free_buffers(self) -> None:
        """Free any buffers that are no longer needed"""
        for name in sorted(
            self.buffer_names_to_free
            - V.graph.removed_buffers
            - V.graph.wrapper_code.freed  # type: ignore[has-type]
        ):
            if name in self.name_to_buf:
                buf = self.name_to_buf[name]
                if buf.can_free():
                    V.graph.wrapper_code.codegen_free(buf.node)
            elif name in V.graph.graph_inputs:
                inp = V.graph.graph_inputs[name]
                if isinstance(inp, ir.TorchBindObject):
                    V.graph.wrapper_code.codegen_free(inp)
                else:
                    storage = inp.data
                    assert (
                        isinstance(storage, ir.StorageBox) and storage.is_input_buffer()
                    )
                    V.graph.wrapper_code.codegen_free(storage.data)

        self.buffer_names_to_free.clear()

    def flush(self) -> None:
        for backend in self.backends.values():
            backend.flush()
        self.free_buffers()

    def codegen_extern_call(self, scheduler_node: ExternKernelSchedulerNode) -> None:
        assert isinstance(scheduler_node, ExternKernelSchedulerNode)
        # 'decide_inplace_update' stores the inplace update decisions in
        # the current kernel from where 'allocate' retrieve those decisions.
        # We have to make sure there is a non-NULL kernel handler to store
        # those inplace update decisions.
        counters["inductor"]["extern_calls"] += 1
        with V.set_kernel_handler(Kernel(increase_kernel_count=False)):
            scheduler_node.decide_inplace_update()
            scheduler_node.mark_run()
        node = scheduler_node.node
        assert isinstance(node, ir.ExternKernel), f"{type(node)=}"
        node.codegen(V.graph.wrapper_code)
        self.free_buffers()

    def create_backend(self, device: torch.device) -> BaseScheduling:
        assert not is_gpu(device.type) or device.index is not None, (
            f"{device} should have been normalized in lowering"
        )
        V.graph.add_device_info(device)

        device_scheduling = get_scheduling_for_device(device.type)
        if device_scheduling is None:
            raise RuntimeError(f"Unsupported device type: {device.type}")

        if not has_triton():
            if (
                device.type == "cuda"
                and (device_props := torch.cuda.get_device_properties(device)).major < 7
            ):
                raise GPUTooOldForTriton(device_props, inspect.currentframe())
            elif is_gpu(device.type) and not device.type == "mps":
                raise TritonMissing(inspect.currentframe())

        return device_scheduling(self)

    def get_backend(self, device: Optional[torch.device]) -> BaseScheduling:
        assert device is not None
        if device not in self.backends:
            self.backends[device] = self.create_backend(device)
        return self.backends[device]

    def enter_context(self, node: BaseSchedulerNode) -> None:
        def get_order(n: torch.fx.Node) -> int:
            if n not in self.origin_to_index:
                self.origin_to_index.update({n: i for i, n in enumerate(n.graph.nodes)})
            return self.origin_to_index[n]

        # Use a dict to have ordering
        origins = {
            (get_order(e), e): None
            for n in node.get_nodes()
            if n.node is not None
            for e in n.node.get_origins()
        }
        origins = list(origins.keys())
        if origins:
            _, last = max(origins, key=operator.itemgetter(0))
            V.graph.wrapper_code.enter_context(last)

    def can_buffer_be_removed_through_fusion(
        self, name: str, fused_node_names: OrderedSet[str]
    ) -> bool:
        try:
            users = self.name_to_buf[name].users
        except KeyError:
            return False
        return (
            all(user.is_weak or user.get_name() in fused_node_names for user in users)
            and name not in self.mutation_renames
            and name not in self.mutation_real_name
        )

    def should_partition(self, node: BaseSchedulerNode) -> bool:
        """Return True if we should partition the inductor graph on this node"""
        if isinstance(node, FusedSchedulerNode):
            return any(self.should_partition(snode) for snode in node.snodes)

        if not node.is_gpu():
            return True

        if node.node is None:
            return True

        if isinstance(node.node, ir.DeviceCopy):
            return True

        if isinstance(node.node, ir.Conditional):
            return True

        if getattr(node.node, "unbacked_bindings", None):
            return True

<<<<<<< HEAD
        if is_non_cudagraphable_custom_op(node.node):
            return True

=======
>>>>>>> 875c15ce
        return False

    def get_name_to_nodes(
        self,
    ) -> dict[str, Union[ir.IRNode, ir.TorchBindObject, sympy.Expr]]:
        """
        Return a mapping from name strings to the corresponding graph inputs or
        base scheduler node outputs.
        """
        name_to_node: dict[str, Union[ir.IRNode, ir.TorchBindObject, sympy.Expr]] = {}
        name_to_node.update(V.graph.graph_inputs)

        for node in self.nodes:
            for name, scheduler_buffer in node.outputs_by_name.items():
                name_to_node[name] = scheduler_buffer.node

        return name_to_node

    def compute_graph_partition_maps(
        self,
        signatures: list[GraphPartitionSignature],
    ) -> None:
        """
        computes a mapping from partition input/output indices to graph input/output
        indices for each partition.
        """
        name_to_graph_input_index = {
            name: idx for idx, name in enumerate(V.graph.graph_inputs)
        }
        name_to_graph_output_index = {
            name: idx for idx, name in enumerate(V.graph.get_output_names())
        }

        V.graph.partition_maps = []
        for partition_id, signature in enumerate(signatures):
            if signature.skip_cudagraph:
                # Note: [Graph Partition Map for CUDAGraph]
                # number of partition map should be the same as the number of generated
                # partition functions. This assumption will be used when cudagraphify
                # each partition function.
                continue

            input_mapping = []
            for name in signature.input_nodes:
                input_mapping.append(name_to_graph_input_index.get(name))

            output_mapping = []
            for node in signature.output_nodes:
                output_mapping.append(name_to_graph_output_index.get(node.get_name()))

            V.graph.partition_maps.append(
                GraphPartitionMap(
                    partition_id,
                    input_mapping,
                    output_mapping,
                    signature.constant_names,
                )
            )

    def get_graph_partition_symbol_inputs(
        self,
        partition: PartitionType,
        input_nodes: dict[str, Union[ir.IRNode, ir.TorchBindObject, sympy.Expr]],
    ) -> OrderedSet[sympy.Symbol]:
        """
        Returns all symbol inputs which are required to be in scope to successfully
        perform codegen for this graph partition, including:
        - free symbols used in partition nodes
        - free symbols in partition input/node shapes, strides, and offsets. This is needed
          for recording cudagraphs for tensors with dynamic shapes.
        """

        def get_layout_symints(node: ir.IRNode) -> OrderedSet[sympy.Symbol]:
            free_symbol_uses: OrderedSet[sympy.Symbol] = OrderedSet()
            layout = node.maybe_get_layout()
            if isinstance(layout, ir.Layout):
                free_symbol_uses.update(
                    free_symbols(layout.size)
                    | free_symbols(layout.stride)
                    | free_symbols(layout.offset)
                )
<<<<<<< HEAD
            if isinstance(layout, ir.MutationLayoutSHOULDREMOVE):
                # symint may be used as index in layout.target
                free_symbol_uses.update(get_layout_symints(layout.target))
=======
                if isinstance(layout, ir.MutationLayoutSHOULDREMOVE):
                    # symint may be used as index in layout.target
                    free_symbol_uses.update(get_layout_symints(layout.target))
            else:
                assert layout is None, (
                    f"Expect layout to be None but found layout={layout}"
                )
>>>>>>> 875c15ce
            return free_symbol_uses

        def get_scheduler_node_symbol_uses(
            node: BaseSchedulerNode,
        ) -> OrderedSet[sympy.Symbol]:
            """
            Gets symbols used in node.
            """
            if isinstance(node, FusedSchedulerNode):
                return OrderedSet().union(
                    *(get_scheduler_node_symbol_uses(snode) for snode in node.snodes)
                )
            assert node.node is not None
            free_symbol_uses = node.node.get_free_symbol_uses()
            free_symbol_uses.update(
                *(get_layout_symints(ir_node) for ir_node in node.node.get_outputs())
            )
            return free_symbol_uses

        def get_input_node_symbols(
            node: Union[ir.IRNode, sympy.Expr, ir.TorchBindObject],
        ) -> OrderedSet[sympy.Symbol]:
            """
            Gets symbols used in input node shapes, strides, and offsets.
            """
            if isinstance(node, ir.TorchBindObject):
<<<<<<< HEAD
                return OrderedSet()
            elif isinstance(node, ir.IRNode):
                return get_layout_symints(node)
            elif isinstance(node, sympy.Expr):
                return OrderedSet(node)
            else:
=======
                # TorchBindObject does not involve dynamic shapes yet
                return OrderedSet()
            elif isinstance(node, ir.IRNode):
                return get_layout_symints(node)
            else:
                # node cannot be sympy.Expr since node comes from read_writes and
                # read_writes does not contain sympy.Expr
>>>>>>> 875c15ce
                raise NotImplementedError(f"Unsupported input node type: {type(node)}")

        def filter_symbols(
            symbols: OrderedSet[sympy.Symbol],
        ) -> OrderedSet[sympy.Symbol]:
            """
            Filters a set of symbols that are required for codegen. Skip symbols
            that are always internal to kernels, such as SymT.TMP, SymT.INDEX,
            and SymT.R0_INDEX.
            """
            return OrderedSet(
                s
                for s in symbols
                if symbol_is_type(
                    s,
                    (
                        SymT.SIZE,
                        SymT.FLOAT,
                        SymT.UNBACKED_INT,
                        SymT.UNBACKED_FLOAT,
                        SymT.PRECOMPUTED_SIZE,
<<<<<<< HEAD
                        SymT.XBLOCK,
                        SymT.YBLOCK,
                        SymT.ZBLOCK,
=======
>>>>>>> 875c15ce
                    ),
                )
            )

        candidate_symbols: OrderedSet[sympy.Symbol] = OrderedSet().union(
            *(get_scheduler_node_symbol_uses(node) for node in partition)
        )
        candidate_symbols.union(
            *(get_input_node_symbols(node) for _, node in input_nodes.items())
        )

        return filter_symbols(candidate_symbols)

    def get_graph_partition_signature(
        self, partitions: list[PartitionType], skip_cudagraphs: list[bool]
    ) -> list[GraphPartitionSignature]:
        """
        Gets signature for each graph partition, including input nodes, output nodes, and
        whether deallocating an input within graph partition.
        """
        signatures = []

        unmet_output_names = OrderedSet(V.graph.get_output_names())
        name_to_node = self.get_name_to_nodes()

        for partition, skip_cudagraph in zip(
            reversed(partitions), reversed(skip_cudagraphs)
        ):
            output_names: OrderedSet[str] = OrderedSet()

            for node in partition:
                output_names.update(node.outputs_by_name.keys())

            returned_output_names = output_names.intersection(unmet_output_names)

            # all reads/writes are partition inputs except those generated
            # within the partition and tensor constants
            read_writes = dependencies.ReadWrites.merge_list(
                [node.read_writes for node in partition]
            )
            partition_input_names = (
                OrderedSet([x.name for x in read_writes.reads | read_writes.writes])
                - output_names
            )

            buffer_names_to_free: OrderedSet[str] = OrderedSet()
            for node in partition:
                buffer_names_to_free.update(node.last_usage)

            input_nodes = {
                name: name_to_node[name]
                for name in partition_input_names
                if name in name_to_node
            }
            input_deallocation = {
                name: True if name in buffer_names_to_free else False
                for name in partition_input_names
                if name in name_to_node
            }

            # if an input tensor is not freed in the partition function, it should
            # also be returned as an output. This brings benefits to cudagraph
            # since the returned output tensor is a cudagraph managed tensor with
            # a static tensor address.
            extra_output_names = [
                name
                for name in partition_input_names
                if name in name_to_node and name not in buffer_names_to_free
            ]

            returned_output_names.update(extra_output_names)

            output_nodes = [name_to_node[name] for name in returned_output_names]

            constant_names = [
                name for name in partition_input_names if name in V.graph.constants
            ]

            symbol_inputs = self.get_graph_partition_symbol_inputs(
                partition, input_nodes
            )

            partition_signature = GraphPartitionSignature(
                symbol_inputs,
                input_nodes,
                output_nodes,
                input_deallocation,
                skip_cudagraph,
                constant_names,
            )

            signatures.append(partition_signature)

            unmet_output_names = partition_input_names.union(
                unmet_output_names - returned_output_names
            )

        return signatures[::-1]

    def graph_partition(
        self,
    ) -> tuple[list[PartitionType], list[GraphPartitionSignature]]:
        """
        Given a list of BaseSchedulerNodes, split into a list of
        graph partitions and compute partition input/output signatures.
        """
        partitions: list[PartitionType] = []

        skip_cudagraph = True
        cur_partition: PartitionType = []
        skip_cudagraphs = []
        for node in self.nodes:
            should_partition = self.should_partition(node)
            if cur_partition and skip_cudagraph != should_partition:
                partitions.append(cur_partition)
                skip_cudagraphs.append(skip_cudagraph)
                cur_partition = []

            skip_cudagraph = should_partition
            cur_partition.append(node)

        if cur_partition:
            partitions.append(cur_partition)
            skip_cudagraphs.append(skip_cudagraph)

        signatures = self.get_graph_partition_signature(
            partitions=partitions, skip_cudagraphs=skip_cudagraphs
        )
        self.compute_graph_partition_maps(signatures)

        return partitions, signatures

    def codegen(self) -> None:
        with dynamo_timed("Scheduler.codegen"):
            return (
                self._codegen_partitions()
                if torch._inductor.config.graph_partition
                else self._codegen(self.nodes)
            )

    def _codegen_partition_wrapper(
        self,
        partition: PartitionType,
        signature: GraphPartitionSignature,
    ) -> None:
        """Codegen a partition given its inputs/outputs"""
        parent_wrapper_code = V.graph.wrapper_code
        graph_partition_id = next(self._graph_partition_counter)

        with V.graph.set_current_wrapper_code():
            V.graph.init_wrapper_code(
                is_subgraph=True,
                subgraph_name=f"partition_{graph_partition_id}",
                parent_wrapper_code=parent_wrapper_code,
                partition_signatures=signature,
            )
            self._codegen(partition)
            partition_code, _ = V.graph.wrapper_code.generate(V.graph.is_inference)

        V.graph.wrapper_code.define_subgraph_launcher_fn(partition_code.value)

        V.graph.wrapper_code.codegen_partition_call(graph_partition_id, signature)
        V.graph.wrapper_code.allocated.update(  # type: ignore[has-type]
            [node.get_name() for node in signature.output_nodes]
        )

    def _codegen_partitions(self) -> None:
        """
        Split nodes into partitions and codegen each partition into separate functions.
        This allows further applying different optimizations (e.g., cudagraph) to
        each function.
        """
        partitions, signatures = self.graph_partition()

        for partition, signature in zip(partitions, signatures):
            assert len(partition) >= 1, (
                f"Each partition must have at least one node but found {len(partition)}"
            )

            if signature.skip_cudagraph:
                self._codegen(partition)
            else:
                self._codegen_partition_wrapper(partition, signature)

        num_partitions = next(self._graph_partition_counter)
        V.graph.wrapper_code.set_all_partition_names(num_partitions)

        # See [Note: Graph Partition Map for CUDAGraph]
        if num_partitions > 0:
            assert V.graph.partition_maps is not None
            assert num_partitions == len(V.graph.partition_maps), (
                f"Expect {num_partitions} partition maps but got {len(V.graph.partition_maps)}"
            )

    def _codegen(self, nodes: list[BaseSchedulerNode]) -> None:
        if config.check_stack_no_cycles_TESTING_ONLY:
            import torch._dynamo.convert_frame

            stack = traceback.extract_stack()
            seen: OrderedSet[tuple[str, int | None]] = OrderedSet()
            for frame in reversed(stack):
                # This is where maybe_cprofile is
                if (
                    frame.name == "_compile_inner"
                    and frame.filename == torch._dynamo.convert_frame.__file__
                ):
                    break
                key = (frame.filename, frame.lineno)
                assert key not in seen, (
                    f"Duplicate stack frame {frame.filename}:{frame.lineno}; "
                    "did you add a decorator to one of the functions in this stack "
                    "trace?  If so, try using a context manager instead."
                )
                seen.add(key)

        self.current_device = None
        for node in nodes:
            if log.isEnabledFor(logging.DEBUG):
                try:
                    log.debug(
                        "Generating code for node %s with estimated runtime %f",
                        node.get_name(),
                        node.get_estimated_runtime(),
                    )
                except Exception:
                    log.debug(
                        "Generating code for node %s with estimated runtime 0.0",
                        node.get_name(),
                    )

            self.enter_context(node)

            if device := node.get_device():
                if (
                    device != self.current_device
                    or node.is_extern()
                    or node.is_template()
                ):
                    self.flush()
                if device != self.current_device:
                    if self.current_device and device_need_guard(
                        self.current_device.type
                    ):
                        V.graph.wrapper_code.codegen_device_guard_exit()
                    self.current_device = device
                    if device_need_guard(device.type):
                        assert device.index is not None, "device should have an index"
                        V.graph.wrapper_code.codegen_device_guard_enter(device.index)

            self.buffer_names_to_free.update(node.last_usage)

            if node.is_template():
                prologue, template_node, epilogue = node.get_prologue_template_epilogue(
                    list(node.get_nodes())
                )
                self.get_backend(device).codegen_template(
                    template_node, epilogue, prologue
                )
            elif node.is_extern():
                node = typing.cast(ExternKernelSchedulerNode, node)
                self.codegen_extern_call(node)
            elif node.is_foreach():
                node = typing.cast(ForeachKernelSchedulerNode, node)
                backend_ = self.get_backend(device)
                from .codegen.cuda_combined_scheduling import CUDACombinedScheduling
                from .codegen.simd import SIMDScheduling

                if isinstance(backend_, (SIMDScheduling, CUDACombinedScheduling)):
                    backend = backend_
                else:
                    raise AssertionError(f"{type(self)=}")
                backend.codegen_combo_kernel(node)
            elif isinstance(node, (FusedSchedulerNode, SchedulerNode)):
                self.get_backend(device).codegen_node(node)
            else:
                assert isinstance(node, NopKernelSchedulerNode)
                node.mark_run()

            if config.triton.debug_sync_kernel:
                self.get_backend(device).codegen_sync()

            self.available_buffer_names.update(node.get_buffer_names())
            self.completed_operations.update(node.get_operation_names())

            if not isinstance(node, NopKernelSchedulerNode):
                device = node.get_device()
                if device is not None and self.get_backend(device).ready_to_flush():
                    self.flush()

        if self.current_device and device_need_guard(self.current_device.type):
            # exit the outermost CUDA device guard. this is
            # important for nested indentation codegen-ing.
            V.graph.wrapper_code.codegen_device_guard_exit()

        self.flush()

    def benchmark_combo_kernel(
        self, node_list: Sequence[BaseSchedulerNode]
    ) -> tuple[float, float, list[Optional[str]]]:
        """
        Benchmark fused list of nodes and return the execution time
        in milliseconds on randomly generated inputs.
        """
        device = node_list[0].get_device()
        V.graph.scheduler = self
        self.current_device = device
        assert device is not None
        backend = self.get_backend(device)
        return backend.benchmark_combo_kernel(node_list)

    def speedup_by_combo_kernel(self, nodes: list[BaseSchedulerNode]) -> bool:
        """
        If config.benchmark_fusion is False, always return True.
        Otherwise, return True if fusion can brings speedup.
        """
        if not config.benchmark_combo_kernel:
            return True

        subkernel_nodes = nodes
        device = subkernel_nodes[0].get_device()

        # don't support benchmark fusion for CPU right now.
        if device is None or device.type == "cpu":
            return True

        from triton.compiler.errors import CompilationError

        ms1, path1_list = 0.0, []
        for i, snode in enumerate(subkernel_nodes):
            node_list = snode.get_nodes()
            # We can not accurately benchmark kernel using atomic_add
            # due to how we generate random integer inputs.
            if self._any_atomic_add(node_list):
                fusion_log.debug(
                    "ComboKernel: benchmarking may not accurate due to atomic_add"
                )

            try:
                ms, path = self.benchmark_fused_nodes(node_list)
                if math.isinf(ms):
                    fusion_log.debug(
                        "ComboKernel benchmark: register spilling of %d-th subkernel",
                        i,
                    )
                    return False
            except CompilationError as e:
                # workaround triton issue: https://github.com/openai/triton/issues/2151
                if "Loop-carried variable" in str(e):
                    fusion_log.debug(
                        "ComboKernel benchmark: return True because of loop-carried variable"
                    )
                    return True  # allow fusion
                else:
                    raise
            ms1 += ms
            path1_list.append(path)

        try:
            ms2, ms2_clone, _path2_list = self.benchmark_combo_kernel(subkernel_nodes)
        except CompilationError as e:
            # workaround triton issue: https://github.com/openai/triton/issues/2151
            if "Loop-carried variable" in str(e):
                fusion_log.debug(
                    "ComboKernel benchmark: return True because of loop-carried variable"
                )
                return True  # allow fusion
            else:
                raise

        # small kernels are very likely to have speedup but hard to benchmark. So we skip benchmarking.
        small_kernel = ms2 - ms2_clone < 0.3 or ms1 < 0.3
        if fusion_log.isEnabledFor(logging.DEBUG):
            if ms1 > ms2 or small_kernel:
                fusion_log.debug(
                    "can fuse (benchmark): fusing causes %sx speedup",
                    green_text(f"{ms1 / ms2:.3f}"),
                )
            else:
                fusion_log.debug(
                    "cannot fuse (benchmark): fusing causes %sx slowdown",
                    red_text(f"{ms1 / ms2:.3f}"),
                )
        # ms1 returned by benchmark_fused_nodes discounted clone time
        return ms2 - ms2_clone < ms1 or small_kernel

    def get_buffer_layout(self, buf_name: str) -> ir.Layout:
        buf = self.name_to_buf[buf_name]
        assert buf.node is not None
        return buf.node.get_layout()

    def update_zero_dim_cpu_tensor(self) -> None:
        for node in self.nodes:
            if node.is_gpu():
                for read in node.read_writes.reads:
                    buffer = V.graph.name_to_buffer.get(read.name)
                    if (
                        buffer
                        and get_device_type(buffer) == "cpu"
                        and not isinstance(buffer.layout, MultiOutputLayout)
                        and buffer.get_size() == []
                    ):
                        V.graph.zero_dim_cpu_tensor_list.add(read.name)


class BaseScheduling:
    def __init__(self, scheduler: Optional[Scheduler]):
        super().__init__()
        self.scheduler = scheduler

    def free_buffers_in_scheduler(self) -> None:
        if self.scheduler:
            self.scheduler.free_buffers()

    def get_backend_features(self, device: torch.device) -> OrderedSet[BackendFeature]:
        """Return a set of .codegen.common.BackendFeature()"""
        return OrderedSet()

    def can_fuse_vertical(
        self, node1: BaseSchedulerNode, node2: BaseSchedulerNode
    ) -> bool:
        """
        Check whether node1 and node2 can be vertically fused or not.
        """
        raise NotImplementedError

    def can_fuse_horizontal(
        self, node1: BaseSchedulerNode, node2: BaseSchedulerNode
    ) -> bool:
        """
        Check whether node1 and node2 can be horizontally fused or not.
        """
        raise NotImplementedError

    def can_fuse_multi_outputs_template(
        self, node1: BaseSchedulerNode, node2: BaseSchedulerNode
    ) -> bool:
        """
        A Multi-Output Template (referenced in #144012) is a template node
        with MultiOutputLayout, and its output buffers are instances of MultiOutput.
        In this context, we verify whether node1 represents the Multi-Output Template
        and node2 corresponds to one of its outputs. If so, we further check if
        backend supports this fusion.
        """
        return False

    def fuse(
        self, node1: BaseSchedulerNode, node2: BaseSchedulerNode
    ) -> FusedSchedulerNode:
        """
        Fuse two nodes
        """
        if node1.is_foreach() or node2.is_foreach():
            return ForeachKernelSchedulerNode.fuse(node1, node2)
        else:
            return FusedSchedulerNode.fuse(node1, node2)

    def group_fn(
        self, sizes: Sequence[Sequence[sympy.Expr]]
    ) -> tuple[tuple[sympy.Expr, ...], ...]:
        """
        Process the iteration sizes in case a transformation needs to be applied.
        """
        raise NotImplementedError

    def codegen_template(
        self,
        template_node: BaseSchedulerNode,
        epilogue_nodes: Sequence[BaseSchedulerNode],
        prologue_nodes: Sequence[BaseSchedulerNode],
    ) -> Optional[str]:
        """
        Given a template node, generate a kernel.

        This function is only available for triton now. If the third-party backend behaves as a sub-class
        of TritonScheduling, it can override it or reuse it.
        """
        raise NotImplementedError

    def generate_kernel_code_from_nodes(
        self, nodes: Sequence[BaseSchedulerNode], benchmark_kernel: bool
    ) -> str:
        """
        Generate a kernel given a list of pre-fused nodes.
        """
        raise NotImplementedError

    def codegen_node(self, node: Union[FusedSchedulerNode, SchedulerNode]) -> None:
        """
        Generate a kernel given a list of pre-fused nodes.
        """
        raise NotImplementedError

    def codegen_sync(self) -> None:
        """
        Generate synchronization code for the kernel. This method depends on the hardware characteristics.
        """
        raise NotImplementedError

    def ready_to_flush(self) -> bool:
        """
        Check whether the backend is requesting the scheduler to flush the generated kernel.
        If not supported, please return False.
        """
        return False

    def flush(self) -> None:
        """
        Flush the generated kernel and python wrapper code to the source code file.
        """
        raise NotImplementedError

    def benchmark_fused_nodes(
        self, nodes: Sequence[BaseSchedulerNode]
    ) -> tuple[float, str]:
        """
        Benchmark fused list of nodes and return the execution time
        in milliseconds on randomly generated inputs.
        """
        raise NotImplementedError

    def benchmark_codegened_module(self, module: ModuleType) -> tuple[float, str]:
        """
        Benchmark a compiled module and return the execution time
        in milliseconds on randomly generated inputs.
        """
        raise NotImplementedError

    def get_fusion_pair_priority(
        self, node1: BaseSchedulerNode, node2: BaseSchedulerNode
    ) -> int:
        """
        Return an unsigned integer which represents the priority of this fusion pair.
        The smaller is with higher priority.
        """
        return 0

    def benchmark_combo_kernel(
        self, node_list: Sequence[BaseSchedulerNode]
    ) -> tuple[float, float, list[Optional[str]]]:
        """
        Benchmark the list of nodes to combine and return the execution time
        and memory copy time in milliseconds on randomly generated inputs.
        """
        raise NotImplementedError<|MERGE_RESOLUTION|>--- conflicted
+++ resolved
@@ -3981,12 +3981,9 @@
         if getattr(node.node, "unbacked_bindings", None):
             return True
 
-<<<<<<< HEAD
         if is_non_cudagraphable_custom_op(node.node):
             return True
 
-=======
->>>>>>> 875c15ce
         return False
 
     def get_name_to_nodes(
@@ -4068,11 +4065,6 @@
                     | free_symbols(layout.stride)
                     | free_symbols(layout.offset)
                 )
-<<<<<<< HEAD
-            if isinstance(layout, ir.MutationLayoutSHOULDREMOVE):
-                # symint may be used as index in layout.target
-                free_symbol_uses.update(get_layout_symints(layout.target))
-=======
                 if isinstance(layout, ir.MutationLayoutSHOULDREMOVE):
                     # symint may be used as index in layout.target
                     free_symbol_uses.update(get_layout_symints(layout.target))
@@ -4080,7 +4072,6 @@
                 assert layout is None, (
                     f"Expect layout to be None but found layout={layout}"
                 )
->>>>>>> 875c15ce
             return free_symbol_uses
 
         def get_scheduler_node_symbol_uses(
@@ -4107,14 +4098,6 @@
             Gets symbols used in input node shapes, strides, and offsets.
             """
             if isinstance(node, ir.TorchBindObject):
-<<<<<<< HEAD
-                return OrderedSet()
-            elif isinstance(node, ir.IRNode):
-                return get_layout_symints(node)
-            elif isinstance(node, sympy.Expr):
-                return OrderedSet(node)
-            else:
-=======
                 # TorchBindObject does not involve dynamic shapes yet
                 return OrderedSet()
             elif isinstance(node, ir.IRNode):
@@ -4122,7 +4105,6 @@
             else:
                 # node cannot be sympy.Expr since node comes from read_writes and
                 # read_writes does not contain sympy.Expr
->>>>>>> 875c15ce
                 raise NotImplementedError(f"Unsupported input node type: {type(node)}")
 
         def filter_symbols(
@@ -4144,12 +4126,6 @@
                         SymT.UNBACKED_INT,
                         SymT.UNBACKED_FLOAT,
                         SymT.PRECOMPUTED_SIZE,
-<<<<<<< HEAD
-                        SymT.XBLOCK,
-                        SymT.YBLOCK,
-                        SymT.ZBLOCK,
-=======
->>>>>>> 875c15ce
                     ),
                 )
             )
