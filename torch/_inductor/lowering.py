# mypy: allow-untyped-defs
from __future__ import annotations

import contextlib
import dataclasses
import functools
import itertools
import logging
import math
import operator
import os
import textwrap
import warnings
from collections import defaultdict
from collections.abc import Iterable, Sequence
from typing import Any, Callable, cast, Optional, TYPE_CHECKING, TypeVar, Union
from typing_extensions import ParamSpec
from unittest.mock import patch

import sympy

import torch
import torch.ao.quantization.fx._decomposed
import torch.fx
import torch.utils._pytree as pytree
from torch._dynamo.utils import counters
from torch._higher_order_ops.associative_scan import associative_scan_op
from torch._higher_order_ops.triton_kernel_wrap import triton_kernel_wrapper_mutation
from torch._prims_common import (
    canonicalize_dim,
    canonicalize_dims,
    check,
    dtype_to_type,
    elementwise_dtypes,
    ELEMENTWISE_TYPE_PROMOTION_KIND,
    get_computation_dtype,
    is_boolean_dtype,
    is_float_dtype,
    is_integer_dtype,
    Number,
)
from torch.fx.experimental.sym_node import magic_methods, method_to_operator
from torch.utils._ordered_set import OrderedSet
from torch.utils._sympy.functions import (
    CeilDiv,
    FloorDiv,
    Identity,
    IntTrueDiv,
    ModularIndexing,
)

from .._dynamo.utils import import_submodule
from . import config, inductor_prims, ir, test_operators  # NOQA: F401
from .decomposition import decompositions, get_decompositions
from .ir import (
    DtypeView,
    ExpandView,
    IndexingConstant,
    IRNode,
    is_triton,
    OnlineSoftmaxReduction,
    ops_wrapper,
    PermuteView,
    Pointwise,
    Reduction,
    SqueezeView,
    TensorBox,
    validate_ir,
    View,
)
from .utils import (
    ceildiv,
    decode_device,
    is_dynamic,
    is_gpu,
    is_pointwise_use,
    is_view,
    needs_fallback_due_to_atomic_add_limitations,
    pad_listlike,
    register_op_dtype_propagation_rules,
    sympy_product,
    use_scatter_fallback,
)
from .virtualized import ops, V


if TYPE_CHECKING:
    from .ops_handler import ReductionType


_T = TypeVar("_T")
_P = ParamSpec("_P")

# TODO(jansel): we should implement decomps or lowerings for these
# https://github.com/pytorch/torchdynamo/issues/327
FALLBACK_ALLOW_LIST = OrderedSet(
    [
        "torchvision::roi_align",
        "aten::index_add",
    ]
)

log = logging.getLogger(__name__)
lowerings: dict[Union[Callable[..., Any], str], Callable[..., Any]] = {}
# Use maybe_layout_constraints to access this dict, we lazily register tag-based layout constraints
_maybe_layout_constraints: dict[
    torch._ops.OpOverload, Optional[Callable[..., Any]]
] = {}
fallbacks = OrderedSet[torch._ops.OpOverload]()
aten = torch.ops.aten
tr_c10d = torch.ops.tr_c10d
prims = torch.ops.prims
needs_realized_inputs = OrderedSet[torch._ops.OpOverload]()
foreach_ops = OrderedSet[torch._ops.OpOverload](
    [torch._higher_order_ops._foreach_map]  # type: ignore[list-item]
)
# TODO(rec): torch._higher_order_ops._foreach_map is not an OpOverload
# so why is it in foreach_ops?
inplace_foreach_ops = OrderedSet[torch._ops.OpOverload]()
inplaceable_foreach_ops: dict[torch._ops.OpOverload, torch._ops.OpOverload] = {}
quantized_decomposed = torch.ops.quantized_decomposed


def cur_node_has_non_foreach_users():
    for node in V.graph.current_node.users:
        for user in node.users:
            if not (user.op == "call_function" and (user.target in foreach_ops)):
                return True

    return False


# group by device, whether any of the inputs are dynamic
# note arg_pairs may or may not be a pair
# foreach_map for example just passes output buffers here
def group_foreach_args(arg_pairs: Iterable[Union[tuple[Any, Any], Any]]):
    out = defaultdict(list)
    unpack_args = False
    for i, args in enumerate(arg_pairs):
        if not isinstance(args, Iterable):
            unpack_args = True
            args = (args,)
        use_foreach = (
            not is_dynamic(*args) or config.combo_kernel_foreach_dynamic_shapes
        )
        device = None
        for t in args:
            if isinstance(t, TensorBox):
                device = t.data.get_device()
                break
        assert device is not None, "foreach op should have at least one tensor arg"
        if unpack_args:
            (args,) = args
        out[(device, use_foreach)].append((i, args))
    return out


def maybe_layout_constraints(fn: Callable[..., Any]) -> Optional[Callable[..., Any]]:
    """Get layout constraints. Returns None if there are no layout constraints."""
    if not isinstance(fn, torch._ops.OpOverload):
        # Only OpOverloads have layout constraints.
        return None
    if fn in _maybe_layout_constraints:
        return _maybe_layout_constraints[fn]
    # OpOverload with custom lowerings override tag-based layout constraints
    if fn in lowerings:
        _maybe_layout_constraints[fn] = None
        return None
    # We lazily register tag-based layout constraints.

    def handle_layout_constraint_tag(tag):
        if tag is torch._C.Tag.needs_fixed_stride_order:
            _maybe_layout_constraints[fn] = constrain_to_fx_strides
            return _maybe_layout_constraints[fn]
        elif tag is torch._C.Tag.flexible_layout:
            _maybe_layout_constraints[fn] = None
            return None
        else:
            raise AssertionError(f"Unknown layout constraint tag: {tag}")

    tag = get_layout_constraint_tag(fn)
    return handle_layout_constraint_tag(tag)


def get_layout_constraint_tag(fn):
    tags_by_priority = [
        torch._C.Tag.needs_fixed_stride_order,
        torch._C.Tag.flexible_layout,
    ]
    for tag in tags_by_priority:
        if tag in fn.tags:
            return tag
    if torch._library.utils.is_builtin(fn):
        return torch._C.Tag.flexible_layout
    return getattr(torch._C.Tag, config.custom_op_default_layout_constraint)


def assert_nyi(cond, msg):
    if not cond:
        raise NotImplementedError(f"inductor does not support {msg}")


def add_needs_realized_inputs(fn):
    if isinstance(fn, (list, set, tuple, OrderedSet)):  # noqa: set_linter
        return [add_needs_realized_inputs(x) for x in fn]
    needs_realized_inputs.add(fn)
    if isinstance(fn, torch._ops.OpOverloadPacket):
        needs_realized_inputs.update(
            getattr(fn, overload) for overload in fn.overloads()
        )


def add_layout_constraint(fn, constraint):
    if isinstance(fn, torch._ops.OpOverloadPacket):
        for overload in fn.overloads():
            _maybe_layout_constraints[getattr(fn, overload)] = constraint
    else:
        _maybe_layout_constraints[fn] = constraint


add_needs_realized_inputs(
    [
        aten.as_strided,
        aten.as_strided_copy,
        aten.avg_pool2d,
        aten.avg_pool2d_backward,
        aten.bmm,
        aten.convolution,
        aten.convolution_backward,
        aten.max_pool2d_with_indices,
        aten.max_pool3d_with_indices,
        aten.max_pool2d_with_indices_backward,
        aten.mm,
        aten.upsample_nearest2d,
        aten._upsample_nearest_exact2d,
        aten._int_mm,
    ]
)

# TODO(jansel): ezyang says we won't need this in the future, try removing it
# based on https://github.com/pytorch/pytorch/blob/9e3eb329df8f701/c10/core/ScalarType.h#L28
DTYPE_ID_LOOKUP = {
    0: torch.uint8,
    1: torch.int8,
    2: torch.int16,
    3: torch.int32,
    4: torch.int64,
    5: torch.float16,
    6: torch.float32,
    7: torch.float64,
    8: torch.complex32,
    9: torch.complex64,
    10: torch.complex32,
    11: torch.bool,
    15: torch.bfloat16,
    # TODO(jansel): add quantized types?
    #  _(c10::qint8, QInt8) /* 12 */
    # _(c10::quint8, QUInt8) /* 13 */
    # _(c10::qint32, QInt32) /* 14 */
    # _(c10::quint4x2, QUInt4x2) /* 16 */
    # _(c10::quint2x4, QUInt2x4) /* 17 */
}


def decode_dtype(dtype: int):
    if not isinstance(dtype, int):
        return dtype
    assert dtype in DTYPE_ID_LOOKUP, f"id {dtype} missing from DTYPE_ID_LOOKUP"
    dtype = DTYPE_ID_LOOKUP[dtype]
    return dtype


def is_integer_type(x):
    if isinstance(x, TensorBox):
        return is_integer_dtype(x.get_dtype()) or is_boolean_dtype(x.get_dtype())
    elif isinstance(x, sympy.Expr):
        return x.is_integer is True  # type: ignore[attr-defined]
    else:
        return isinstance(x, int)


def is_boolean_type(x):
    if isinstance(x, TensorBox):
        return is_boolean_dtype(x.get_dtype())
    else:
        return isinstance(x, bool)


def get_promoted_dtype(*args, type_promotion_kind: ELEMENTWISE_TYPE_PROMOTION_KIND):
    def construct_input(inp):
        if isinstance(inp, (Number, sympy.Basic)):
            return inp
        else:
            dim = len(inp.get_size())
            # construct a tmp tensor to feed into torch.result_type
            return torch.zeros([1] * dim, dtype=inp.get_dtype())

    inps = [construct_input(arg) for arg in args]
    _, dtype = elementwise_dtypes(*inps, type_promotion_kind=type_promotion_kind)
    return dtype


def get_overloads(aten_fn):
    if not isinstance(aten_fn, (list, tuple)):
        aten_fn = [aten_fn]
    else:
        aten_fn = list(aten_fn)

    for fn in list(aten_fn):
        if isinstance(fn, torch._ops.OpOverloadPacket):
            for overload in fn.overloads():
                other_fn = getattr(fn, overload)
                if other_fn not in lowerings:
                    aten_fn.append(other_fn)

    return aten_fn


def in_namespace(op, namespace):
    if isinstance(op, torch._ops.OpOverloadPacket):
        return namespace in op._qualified_op_name
    elif isinstance(op, torch._ops.OpOverload):
        return namespace in op.name()
    return False


def transform_args(
    args: list[Any],
    kwargs: dict[str, Any],
    broadcast: bool,
    type_promotion_kind: Optional[ELEMENTWISE_TYPE_PROMOTION_KIND],
    convert_input_to_bool: bool,
) -> tuple[list[Any], dict[str, Any]]:
    args_indices = [i for i, x in enumerate(args) if isinstance(x, TensorBox)]
    kwargs_indices = [k for k, v in kwargs.items() if isinstance(v, TensorBox)]
    # check that there's something to transform
    if not args_indices and not kwargs_indices:
        return args, kwargs

    if type_promotion_kind or convert_input_to_bool:
        if convert_input_to_bool:
            dtype = torch.bool
        else:
            # FIXME this is a crude approximation for promoting args
            promoting_args = [
                a
                for a in args
                if isinstance(a, (Number, sympy.Basic)) or hasattr(a, "dtype")
            ]
            # only consider tensor kwargs for promotion, for now
            promoting_args.extend(a for a in kwargs.values() if hasattr(a, "dtype"))
            dtype = get_promoted_dtype(
                *promoting_args,
                type_promotion_kind=type_promotion_kind,  # type: ignore[arg-type]
            )

        device = (
            args[args_indices[0]] if args_indices else kwargs[kwargs_indices[0]]
        ).get_device()

        # sometimes args are an immutable list so we can't mutate them
        def promote(arg):
            if isinstance(arg, TensorBox):
                return to_dtype(arg, dtype)
            elif isinstance(arg, ir.Constant):
                return ir.Constant(value=arg.value, dtype=dtype, device=device)
            else:
                return arg

        args = [promote(a) for a in args]
        kwargs = {k: promote(v) for k, v in kwargs.items()}

    if broadcast:
        broadcasted = broadcast_tensors(
            *list(
                itertools.chain(
                    (args[i] for i in args_indices),
                    (kwargs[k] for k in kwargs_indices),
                )
            )
        )
        size = list(broadcasted[0].get_size())

        for i, x in zip(args_indices, broadcasted[: len(args_indices)]):
            args[i] = x
        for k, x in zip(kwargs_indices, broadcasted[len(args_indices) :]):
            kwargs[k] = x

        for i in range(len(args)):
            if isinstance(args[i], ir.Constant):
                args[i] = ExpandView.create(args[i], size)
        for k in kwargs:
            if isinstance(kwargs[k], ir.Constant):
                kwargs[k] = ExpandView.create(kwargs[k], size)

    return args, kwargs


def _register_foreach_lowering(aten_fn, decomp_fn):
    """
    Add a foreach lowering to lowerings dict.

    Arguments:
        aten_fn: torch.ops.aten.* fn we are lowering
        decomp_fn: alternate implementation on our IR
        broadcast: True to apply broadcasting to tensor inputs
        type_promotion_kind: kind of type promotion applied to tensor inputs, `None` means no type promotion
        convert_input_to_bool: some logical ops require inputs are converted to bool
    """

    @functools.wraps(decomp_fn)
    def wrapped(*args, **kwargs):
        assert len(args) <= 2
        out = decomp_fn(*args, **kwargs)
        validate_ir(out)
        return out

    aten_fns = get_overloads(aten_fn)
    foreach_ops.update(aten_fns)
    lowerings.update(dict.fromkeys(aten_fns, wrapped))
    return wrapped


def _register_lowering(
    aten_fn,
    decomp_fn,
    broadcast,
    type_promotion_kind: Optional[ELEMENTWISE_TYPE_PROMOTION_KIND],
    convert_input_to_bool,
):
    """
    Add a lowering to lowerings dict

    Arguments:
        aten_fn: torch.ops.aten.* fn we are lowering
        decomp_fn: alternate implementation on our IR
        broadcast: True to apply broadcasting to tensor inputs
        type_promotion_kind: kind of type promotion applied to tensor inputs, `None` means no type promotion
        convert_input_to_bool: some logical ops require inputs are converted to bool
    """

    @functools.wraps(decomp_fn)
    def wrapped(*args, **kwargs):
        args: list[Any] = list(args)
        kwargs: dict[str, Any] = dict(kwargs)
        unpacked = False
        # TODO maybe we need to use pytrees here
        if len(args) == 1 and isinstance(args[0], (list, tuple)):
            unpacked = True
            args = list(args[0])

        if not all(
            (fn in fallbacks or in_namespace(fn, "_c10d_functional")) for fn in aten_fn
        ):
            # explicitly assert for "out=" ops for better error messages
            assert not any(x == "out" for x in kwargs.keys()), (
                "out= ops aren't yet supported"
            )

        args, kwargs = transform_args(
            args, kwargs, broadcast, type_promotion_kind, convert_input_to_bool
        )

        if unpacked:
            args = [args]

        out = decomp_fn(*args, **kwargs)
        validate_ir(out)

        return out

    aten_fn = get_overloads(aten_fn)

    lowerings.update(dict.fromkeys(aten_fn, wrapped))
    return wrapped


def register_lowering(
    aten_fn,
    broadcast=False,
    type_promotion_kind: Optional[
        ELEMENTWISE_TYPE_PROMOTION_KIND
    ] = ELEMENTWISE_TYPE_PROMOTION_KIND.DEFAULT,
    convert_input_to_bool=False,
) -> Callable[[Callable[_P, _T]], Callable[_P, _T]]:
    """
    Shim to support decorator syntax.
    """
    return functools.partial(
        _register_lowering,
        aten_fn,
        broadcast=broadcast,
        type_promotion_kind=type_promotion_kind,
        convert_input_to_bool=convert_input_to_bool,
    )


def broadcast_symbolic_shapes(a, b):
    """
    Broadcasting logic based on symbolic shapes.

    We give the shapes 0 and 1 concrete values, while all other shapes
    are symbolic sympy formulas.
    """
    output = []
    for x, y in itertools.zip_longest(reversed(a), reversed(b), fillvalue=sympy.S.One):
        if V.graph.sizevars.shape_env.evaluate_expr(
            sympy.Eq(y, 1), size_oblivious=True
        ):
            output.append(x)
        elif V.graph.sizevars.shape_env.evaluate_expr(
            sympy.Eq(x, 1), size_oblivious=True
        ):
            output.append(y)
        else:
            V.graph.sizevars.guard_equals(x, y)
            if len(sympy.expand(y).free_symbols) < len(sympy.expand(x).free_symbols):
                output.append(y)  # prefer shorter formula
            else:
                output.append(x)
    return tuple(reversed(output))


def promote_constants(inputs, override_return_dtype=None, type_promotion_kind=None):
    assert override_return_dtype is None or type_promotion_kind is None, (
        "only one of override_return_dtype or type_promotion_kind may be given"
    )

    if override_return_dtype is None and type_promotion_kind is None:
        type_promotion_kind = ELEMENTWISE_TYPE_PROMOTION_KIND.DEFAULT

    if not any(isinstance(x, (sympy.Basic, int, float)) for x in inputs):
        return inputs
    if all(isinstance(x, (int, float, sympy.Basic)) for x in inputs):
        dtype = override_return_dtype or get_promoted_dtype(
            *inputs, type_promotion_kind=type_promotion_kind
        )

        def const_func(x):
            if isinstance(x, sympy.Basic):
                return ir.IndexingConstant(
                    index=x, dtype=dtype, device=decode_device(None)
                )
            else:
                return ir.Constant(value=x, dtype=dtype, device=decode_device(None))

        return [const_func(x) for x in inputs]
    ex = next(x for x in inputs if isinstance(x, (TensorBox, ExpandView, ir.Constant)))
    out = []
    for x in inputs:
        if isinstance(x, (int, float)):
            out.append(
                ExpandView.create(
                    ir.Constant(
                        value=x, dtype=ex.get_dtype(), device=ex.get_device_or_error()
                    ),
                    list(ex.get_size()),
                )
            )
        elif isinstance(x, sympy.Basic):
            out.append(
                ExpandView.create(
                    IndexingConstant(
                        index=x, dtype=ex.get_dtype(), device=ex.get_device_or_error()
                    ),
                    list(ex.get_size()),
                )
            )
        else:
            out.append(x)

    return out


def make_pointwise(
    fn,
    override_return_dtype=None,
    override_device=None,
    override_fn_when_input_bool=None,
    override_fn_when_gpu_float64=None,
    allow_alpha=False,
    triton_fallback=None,
):
    def inner(*inputs: TensorBox, alpha=None):
        if triton_fallback is not None and any(
            isinstance(inp, IRNode) and is_triton(inp) for inp in inputs
        ):
            assert not allow_alpha  # not implemented
            return triton_fallback(*inputs)

        inputs = promote_constants(inputs, override_return_dtype)
        if allow_alpha:
            if alpha is not None and alpha != 1:
                inputs = list(inputs)
                inputs[-1] = mul(inputs[-1], alpha)
        else:
            assert alpha is None
        loaders = [x.make_loader() for x in inputs]
        ranges = inputs[0].get_size()
        dtype = override_return_dtype or inputs[0].get_dtype()
        is_gpu_device = is_gpu(decode_device(inputs[0].get_device()).type)

        for other in inputs[1:]:
            assert isinstance(other, ir.BaseConstant) or len(ranges) == len(
                other.get_size()
            ), f"ndim mismatch {fn} {ranges} {other.get_size()}"

        # in tracing, we will annotate pointwise nodes that correspond to the output of
        # a pointwise node that would have been run in eager. intermediary pointwise nodes
        # during decompositions are not annotated.
        low_pr_fp = (torch.bfloat16, torch.float16)
        emulate_precision_casts = (
            V.graph is not None
            and getattr(V.graph, "current_node", None) is not None
            and V.graph.current_node.meta is not None
            and V.graph.current_node.meta.get("low_precision_pointwise_barrier", False)
            and dtype in low_pr_fp
        )

        def inner_fn(index):
            assert len(index) == len(ranges), f"wrong ndim {index} {ranges}"
            if dtype == torch.bool and override_fn_when_input_bool is not None:
                return override_fn_when_input_bool(*[load(index) for load in loaders])
            elif (
                override_fn_when_gpu_float64
                and is_gpu_device
                and dtype == torch.float64
            ):
                return override_fn_when_gpu_float64(*[load(index) for load in loaders])
            else:
                inputs_loaded = []
                for inp_index, load in enumerate(loaders):
                    out = load(index)
                    inp_dtype = inputs[inp_index].get_dtype()
                    if emulate_precision_casts and inp_dtype in low_pr_fp:
                        downcast = ops.to_dtype(out, inp_dtype, use_compute_types=False)
                        out = ops.to_dtype(downcast, inp_dtype)
                    inputs_loaded.append(out)

                out = fn(*inputs_loaded)
                if emulate_precision_casts:
                    # fp16/bf16 kernels are computed in fp32. Casting down to fp16/bf16 here,
                    # then upcasting again, to emulate casts that eager would do.
                    downcast = ops.to_dtype(out, dtype, use_compute_types=False)
                    return ops.to_dtype(downcast, dtype)
                return out

        if not override_device:
            device = None
            for i in inputs:
                if is_gpu(i.get_device().type):
                    device = i.get_device()
                    break
            if not device:
                device = inputs[0].get_device()

        device = override_device or device

        return Pointwise.create(
            device=device,  # type: ignore[arg-type]
            dtype=dtype,
            inner_fn=inner_fn,
            ranges=ranges,
        )

    return inner


def make_foreach_pointwise(pw_fn, allow_alpha=False):
    def inner(*inputs: list[list[TensorBox]], alpha=1):
        realize_outputs = (
            len(V.graph.current_node.users) == 0
            or V.graph.current_node.target in inplace_foreach_ops
            or cur_node_has_non_foreach_users()
        )

        a_list_input = None
        for input in inputs:
            if isinstance(input, (list, tuple)):
                a_list_input = input
                break
        assert a_list_input is not None, (
            "at least one input must be a list to a foreach op"
        )

        # broadcast scalar inputs to match length of list inputs
        broadcast_inputs = []
        for input in inputs:
            if not isinstance(input, (list, tuple)):
                broadcast_inputs.append([input] * len(a_list_input))
            else:
                broadcast_inputs.append(input)

        groups = group_foreach_args(zip(*broadcast_inputs))

        outputs = [None] * len(a_list_input)
        for (device, use_foreach), group in groups.items():
            operation_list: list[str] = []
            for (
                output_ind,
                args,
            ) in group:
                if allow_alpha:
                    output = pw_fn(*args, alpha=alpha)
                else:
                    output = pw_fn(*args)

                outputs[output_ind] = output

                if (
                    V.graph.has_feature(device, BackendFeature.FOREACH)
                    and use_foreach
                    and realize_outputs
                ):
                    output.realize()
                    operation_list.append(output.get_operation_name())

            if operation_list:
                V.graph.register_operation_list(operation_list)

        assert all(x is not None for x in outputs)
        return outputs

    return inner


def to_dtype(x: TensorBox, dtype: torch.dtype, copy=False):
    src_dtype = x.get_dtype()
    if src_dtype == dtype:
        return clone(x) if copy else x

    def _to_dtype(x):
        return ops.to_dtype(x, dtype, src_dtype=src_dtype)

    return make_pointwise(_to_dtype, override_return_dtype=dtype)(x)


@register_lowering(torch._higher_order_ops._foreach_map, type_promotion_kind=None)
def _foreach_map(subgraph, *args, **kwargs):
    """
    This lowers an invocation of foreach_map
    The way this works is that an arbitrary N-arg func is provided by the user, looped over by the
    polyfill with the same semantics as a foreach op (a loop applying an n-ary function to n args)
    and then traced into a subgraph by dynamo.
    This code allows us to inline the subgraph into the main graph lowering using the PontwiseSubgraphLowering.
    The graph outputs represent the vertically fused sequence of ops, and then register_operation_list
    below registers the buffers as horizontally fuseable in the scheduler.
    """
    from .subgraph_lowering import PointwiseSubgraphLowering

    inputs = args

    gm = subgraph.graph_module
    pw_subgraph = PointwiseSubgraphLowering(gm, root_graph_lowering=V.graph)
    with V.set_graph_handler(pw_subgraph):  # type: ignore[arg-type]
        pw_subgraph.run(*inputs)

    sub_outputs = pw_subgraph.graph_outputs
    # group outputs by device and register as foreach
    assert sub_outputs  # mypy lol
    groups = group_foreach_args(sub_outputs)

    outputs = [None] * len(sub_outputs)
    for (device, use_foreach), group in groups.items():
        operation_list: list[str] = []
        for (
            output_ind,
            output,
        ) in group:
            outputs[output_ind] = output

            if V.graph.has_feature(device, BackendFeature.FOREACH) and use_foreach:
                output.realize()
                operation_list.append(output.get_operation_name())

        if operation_list:
            V.graph.register_operation_list(operation_list)

    assert all(x is not None for x in outputs)
    return outputs


@register_lowering(prims.convert_element_type, type_promotion_kind=None)
def _convert_element_type(x: TensorBox, dtype: torch.dtype):
    if dtype.is_complex or x.get_dtype().is_complex:
        if x.get_size():
            # Decompose since aa aten fallback is more friendly for c++ codegen.
            # This decomposition doesn't work for empty tensor, which needs more investigation.
            dst = empty_like(x, dtype=dtype)
            ir.InplaceCopyFallback.create(dst, x)
            return dst
        else:
            return fallback_handler(
                prims.convert_element_type.default, add_to_fallback_set=False
            )(x, dtype)
    return to_dtype(x, dtype, copy=True)


def to_dtype_bitcast(x: TensorBox, dtype: torch.dtype, *, copy=False):
    x_dtype = x.get_dtype()
    if x_dtype == dtype:
        return clone(x) if copy else x

    def _get_primitive_bitwidth(dtype):
        if dtype.is_floating_point:
            return torch.finfo(dtype).bits
        else:
            return torch.iinfo(dtype).bits

    src_bits = _get_primitive_bitwidth(x_dtype)
    dst_bits = _get_primitive_bitwidth(dtype)
    if src_bits != dst_bits:
        # fallback to aten eager implementation for differing bitwidths
        return fallback_handler(aten.view.dtype)(x, dtype)
    else:
        return TensorBox(DtypeView.create(x, dtype))


@register_lowering(aten.view.dtype, type_promotion_kind=None)
def _view_dtype(x: TensorBox, dtype: torch.dtype):
    if dtype.is_complex or x.get_dtype().is_complex:
        return TensorBox.create(
            ir.ComplexView.create(torch.ops.aten.view.dtype, x, dtype)
        )
    return to_dtype_bitcast(x, dtype)


def to_device(x: TensorBox, device: torch.device, *, copy=False, non_blocking=False):
    device = decode_device(device)
    if x.get_device() == device:
        return clone(x) if copy else x
    return TensorBox.create(ir.DeviceCopy.create(x, device, non_blocking))


@register_lowering(prims.device_put, type_promotion_kind=None)
def _device_put(x: TensorBox, device: torch.device, non_blocking=False):
    return to_device(x, device, copy=True, non_blocking=non_blocking)


def register_pointwise(
    aten_fn,
    name=None,
    broadcast=True,
    type_promotion_kind=ELEMENTWISE_TYPE_PROMOTION_KIND.DEFAULT,
    convert_input_to_bool=False,
    override_return_dtype=None,
    override_fn_when_input_bool=None,
    allow_alpha=False,
    use_libdevice_for_f64=False,
    triton_fallback=None,
):
    """A pointwise function that maps ops.{name} to inputs"""
    name = name or aten_fn.__name__
    fn = ops_wrapper(name)
    if use_libdevice_for_f64:
        fn_libdevice = ops_wrapper("libdevice_" + name)
        register_op_dtype_propagation_rules(
            "libdevice_" + name, type_promotion_kind, override_return_dtype
        )

    register_op_dtype_propagation_rules(
        name, type_promotion_kind, override_return_dtype
    )

    if override_fn_when_input_bool is not None:
        override_fn_when_input_bool = ops_wrapper(override_fn_when_input_bool)

    fn = make_pointwise(
        fn,
        override_return_dtype=override_return_dtype,
        override_fn_when_input_bool=override_fn_when_input_bool,
        override_fn_when_gpu_float64=fn_libdevice if use_libdevice_for_f64 else None,  # type: ignore[possibly-undefined]
        allow_alpha=allow_alpha,
        triton_fallback=triton_fallback,
    )
    fn = register_lowering(
        aten_fn,
        broadcast=broadcast,
        type_promotion_kind=type_promotion_kind,
        convert_input_to_bool=convert_input_to_bool,
    )(fn)

    if hasattr(prims, name):
        register_lowering(
            getattr(prims, name),
            type_promotion_kind=None,
            convert_input_to_bool=convert_input_to_bool,
        )(fn)
    return fn


def register_frexp():
    """A pointwise function that maps ops.frexp to inputs"""
    name = "frexp"
    frexp = ops_wrapper("frexp")

    def frexp0(*args, **kwargs):
        return frexp(*args, **kwargs)[0]  # type: ignore[index]

    def frexp1(*args, **kwargs):
        return frexp(*args, **kwargs)[1]  # type: ignore[index]

    pw_fns = [
        make_pointwise(frexp0),
        make_pointwise(frexp1, override_return_dtype=torch.int32),
    ]

    def fn(*args, **kwargs):
        return pw_fns[0](*args, **kwargs), pw_fns[1](*args, **kwargs)

    fn = register_lowering(
        aten.frexp,
    )(fn)

    if hasattr(prims, name):
        register_lowering(
            getattr(prims, name),
            type_promotion_kind=None,
        )(fn)
    return fn


register_frexp()


def register_foreach_pointwise(
    aten_fn,
    pointwise_lowering_fn,
    allow_alpha=False,
):
    fn = make_foreach_pointwise(pointwise_lowering_fn, allow_alpha=allow_alpha)
    fn = _register_foreach_lowering(aten_fn, fn)
    return fn


@register_lowering(aten.where, broadcast=False, type_promotion_kind=None)
def where(cond, a, b):
    def fn(*args):
        return ops.where(*args)

    if isinstance(a, (float, int)):
        a = constant_like(a)(b)
    if isinstance(b, (float, int)):
        b = constant_like(b)(a)

    args = [cond, a, b]
    dtype = get_promoted_dtype(
        args[1], args[2], type_promotion_kind=ELEMENTWISE_TYPE_PROMOTION_KIND.DEFAULT
    )
    indices = [i for i, x in enumerate(args) if isinstance(x, TensorBox)]
    for i, x in zip(indices, broadcast_tensors(*[args[i] for i in indices])):
        args[i] = x
    for i in range(len(args)):
        if isinstance(args[i], ir.Constant):
            args[i] = ExpandView.create(args[i], list(args[indices[0]].get_size()))
    return make_pointwise(fn, override_return_dtype=dtype)(
        args[0], to_dtype(args[1], dtype), to_dtype(args[2], dtype)
    )


@register_lowering(aten.broadcast_tensors, broadcast=False, type_promotion_kind=None)
def broadcast_tensors(*inputs):
    if len(inputs) == 1 and isinstance(inputs[0], (list, tuple)):
        return broadcast_tensors(*inputs[0])
    target: list[sympy.Expr] = functools.reduce(
        broadcast_symbolic_shapes, [x.get_size() for x in inputs], []
    )
    outputs = []
    for x in inputs:
        sizes = x.get_size()
        if len(sizes) != len(target) or any(
            (
                (
                    V.graph.sizevars.shape_env.evaluate_expr(
                        sympy.Eq(a, 1), size_oblivious=True
                    )
                    and not V.graph.sizevars.shape_env.evaluate_expr(
                        sympy.Eq(b, 1), size_oblivious=True
                    )
                )
                or (
                    not V.graph.sizevars.shape_env.evaluate_expr(
                        sympy.Eq(a, 1), size_oblivious=True
                    )
                    and V.graph.sizevars.shape_env.evaluate_expr(
                        sympy.Eq(b, 1), size_oblivious=True
                    )
                )
            )
            for a, b in zip(sizes, target)
        ):
            x = expand(x, target)
        outputs.append(x)
    return outputs


@register_lowering([aten.alias, aten.detach, aten.detach_, aten.lift, prims.view_of])
def nop(x):
    return x  # AOT autograd handles this for us


if hasattr(aten, "lift_fresh"):
    register_lowering(aten.lift_fresh)(nop)


@register_lowering(aten.squeeze, type_promotion_kind=None)
def squeeze(x, dim=None):
    assert isinstance(x, TensorBox)
    if dim is None:
        return TensorBox(SqueezeView.create(x.data))

    dim = (
        V.graph.sizevars.evaluate_static_shape(dim)
        if isinstance(dim, (int, sympy.Expr))
        else tuple(V.graph.sizevars.evaluate_static_shape(d) for d in dim)
    )
    dim = canonicalize_dims(len(x.get_size()), dim)  # type: ignore[call-overload]
    dims = OrderedSet((dim,) if not isinstance(dim, tuple) else dim)

    new_shape = []
    for d, s in enumerate(x.get_size()):
        if not (
            d in dims
            and V.graph.sizevars.evaluate_expr(sympy.Eq(s, 1), size_oblivious=True)
        ):
            new_shape.append(s)

    # squeeze does nothing if the size isn't 1
    return view(x, new_shape) if new_shape != x.get_size() else x


@register_lowering(aten.squeeze_copy, type_promotion_kind=None)
def squeeze_copy(x, dim=None):
    return clone(squeeze(x, dim))


@register_lowering([aten.squeeze_])
def squeeze_(x, dim=None):
    val = squeeze(x, dim)
    assert isinstance(x, TensorBox)
    assert isinstance(val, TensorBox)
    x.data = val.data
    return x


@register_lowering(aten.isinf)
def isinf(x):
    if is_integer_type(x):
        return full_like(x, False, dtype=torch.bool)
    fn = ops_wrapper("isinf")
    return make_pointwise(fn, override_return_dtype=torch.bool)(x)


@register_lowering(aten.isnan)
def isnan(x):
    if is_integer_type(x):
        return full_like(x, False, dtype=torch.bool)
    fn = ops_wrapper("isnan")
    return make_pointwise(fn, override_return_dtype=torch.bool)(x)


@register_lowering(aten.ceil)
def ceil(x):
    if is_integer_type(x):
        return clone(x)
    fn = ops_wrapper("ceil")
    return make_pointwise(fn)(x)


@register_lowering(aten.floor)
def floor(x):
    if is_integer_type(x):
        return clone(x)
    fn = ops_wrapper("floor")
    return make_pointwise(fn)(x)


@register_lowering(aten.round.default)
def round(x):
    if is_integer_type(x):
        return clone(x)
    else:
        fn = ops_wrapper("round")
        return make_pointwise(fn)(x)


@register_lowering(aten.trunc)
def trunc(x):
    if is_integer_type(x):
        return clone(x)
    fn = ops_wrapper("trunc")
    return make_pointwise(fn)(x)


@register_lowering(aten.expand, type_promotion_kind=None)
def expand(x, sizes):
    from torch.fx.experimental.symbolic_shapes import free_unbacked_symbols

    (x,) = promote_constants([x])
    if isinstance(x, ir.BaseConstant):
        return ExpandView.create(x, tuple(sizes))
    assert isinstance(x, TensorBox)
    assert isinstance(sizes, (list, tuple))
    if tuple(x.get_size()) == tuple(sizes):
        return x

    if not free_unbacked_symbols(x.get_size()):
        x_size_product = V.graph.sizevars.size_hint(sympy_product(x.get_size()))
        # TODO: It would be better to realize the input if any of its sizes
        # are unbacked, because typically the size will be non-zero.  However,
        # this cannot be done directly as below as we'll choke on the size_hint
        # here
        if x_size_product > 0 and not free_unbacked_symbols(sizes):
            # maybe realize input before broadcasting it
            x.mark_reuse(
                V.graph.sizevars.size_hint(sympy_product(sizes)) // x_size_product
            )
    return TensorBox(ExpandView.create(x.data, tuple(sizes)))


@register_lowering(prims.broadcast_in_dim, type_promotion_kind=None)
def broadcast_in_dim(a, shape, broadcast_dimensions):
    s = list(shape)
    for broadcast_dimension in broadcast_dimensions:
        s[broadcast_dimension] = -1

    v = a
    for idx, x in enumerate(s):
        if x != -1:
            v = unsqueeze(v, idx)

    return expand(v, shape)


@register_lowering(aten.expand_as, type_promotion_kind=None)
def expand_as(x, y):
    return expand(x, y.get_size())


@register_lowering(aten.repeat)
def repeat(x, repeats):
    old_size = list(x.get_size())
    if len(repeats) > len(old_size):
        old_size = [sympy.S.One] * (len(repeats) - len(old_size)) + old_size
        x = view(x, list(old_size))
    assert len(repeats) == len(x.get_size())

    new_size = list(x.get_size())

    zero_tensor = False
    for i in range(len(repeats)):
        if repeats[i] == 0:
            zero_tensor = True
        new_size[i] = new_size[i] * repeats[i]

    if zero_tensor:
        return empty(new_size, dtype=x.get_dtype(), device=x.get_device())
    if all((a == 1 or b == 1) for a, b in zip(repeats, old_size)):
        return clone(expand(x, new_size))

    x_loader: Callable[[Any], Any]

    def inner_fn(index):
        assert len(index) == len(repeats)
        index = list(index)
        for i in range(len(repeats)):
            if repeats[i] != 1:
                if old_size[i] == 1:
                    index[i] = sympy.S.Zero
                else:
                    index[i] = ModularIndexing(index[i], 1, old_size[i])
        return x_loader(index)

    old_size_product = V.graph.sizevars.size_hint(sympy_product(old_size))
    if old_size_product > 0:
        # maybe realize the input
        x.mark_reuse(
            V.graph.sizevars.size_hint(sympy_product(new_size)) // old_size_product
        )

    x_loader = x.make_loader()
    return Pointwise.create(
        device=x.get_device(),
        dtype=x.get_dtype(),
        inner_fn=inner_fn,
        ranges=list(new_size),
    )


@register_lowering(aten._unsafe_view, type_promotion_kind=None)
@register_lowering(aten.view, type_promotion_kind=None)
@register_lowering(aten.reshape, type_promotion_kind=None)
def view(x, sizes):
    assert isinstance(x, TensorBox)
    assert isinstance(sizes, (list, tuple))
    return TensorBox(View.create(x.data, sizes))


@register_lowering(aten.permute, type_promotion_kind=None)
def permute(x, dims):
    assert isinstance(x, TensorBox)
    assert isinstance(dims, (list, tuple))
    return TensorBox(PermuteView.create(x.data, tuple(dims)))


@register_lowering(aten.slice, type_promotion_kind=None)
def slice_(x, dim=0, start=0, end=2**63, step=1, clamp=True):
    assert isinstance(x, TensorBox)
    dim = _validate_dim(x, dim, 0)
    return TensorBox(ir.SliceView.create(x.data, dim, start, end, step, clamp=clamp))


@register_lowering(aten.as_strided, type_promotion_kind=None)
def as_strided(x, size, stride, storage_offset=None):
    if isinstance(x, TensorBox) and isinstance(x.data, ir.BaseView):
        # as_strided ignores views
        x = x.data.unwrap_view()
    x.realize()
    if not ir.is_storage_and_layout(x):
        raise NotImplementedError(f"unrealized as_strided({x}, ...)")
    storage, old_layout = ir.as_storage_and_layout(x)
    new_layout = ir.FixedLayout(
        old_layout.device,
        old_layout.dtype,
        [sympy.expand(s) for s in size],
        [sympy.expand(s) for s in stride],
        sympy.expand(storage_offset or 0),
    )
    return TensorBox(ir.ReinterpretView(data=storage, layout=new_layout))


@register_lowering(aten.as_strided_, type_promotion_kind=None)
def as_strided_(x, size, stride, storage_offset=None):
    assert isinstance(x, TensorBox)
    x.data = as_strided(x, size, stride, storage_offset).data
    return x


@register_lowering(aten.as_strided_copy, type_promotion_kind=None)
def as_strided_copy(x, size, stride, storage_offset=None):
    result = as_strided(x, size, stride, storage_offset)
    return clone(result)


def pointwise_cat(inputs, dim=0):
    # (inclusive, exclusive)
    inputs_ranges: list[tuple[sympy.Expr, sympy.Expr]] = []
    prev_end = 0
    for inp in inputs:
        inputs_ranges.append((prev_end, prev_end + inp.get_size()[dim]))  # type: ignore[arg-type]
        prev_end = inputs_ranges[-1][-1]  # type: ignore[assignment]

    inputs_loaders = [inp.make_loader() for inp in inputs]

    def inner_fn(idx):
        idx_dim = ops.index_expr(idx[dim], torch.int64)

        masks = []
        masked_loads = []
        for i in range(len(inputs)):
            start = (
                ops.constant(0, torch.int64)
                if i == 0
                else ops.index_expr(inputs_ranges[i][0], torch.int64)
            )
            end = ops.index_expr(inputs_ranges[i][1], torch.int64)

            start_cond = ops.ge(idx_dim, start)
            end_cond = ops.lt(idx_dim, end)
            if i == 0:
                mask = end_cond
            elif i == len(inputs) - 1:
                mask = start_cond
            else:
                mask = ops.and_(start_cond, end_cond)

            masks.append(mask)
            idx_load = list(idx)

            # if we're concatting [4], [2]
            # when we index the second tensor for 5 we want to index 5 - 4
            # Use Identity to prevent expansion of index * stride to keep expression
            # in same int bitwidth as shape
            idx_load[dim] = Identity(idx_load[dim] - inputs_ranges[i][0])

            masked_loads.append(
                ops.masked(
                    mask,
                    lambda: inputs_loaders[i](idx_load),
                    0.0,  # this value should be unused
                ),
            )

        next_val = masked_loads[-1]
        for i in range((len(inputs)) - 2, -1, -1):
            next_val = ops.where(
                masks[i],
                masked_loads[i],
                next_val,
            )
        return next_val

    new_size = list(inputs[0].get_size())
    new_size[dim] = inputs_ranges[-1][-1]

    return Pointwise.create(
        device=inputs[0].get_device(),
        dtype=inputs[0].get_dtype(),
        inner_fn=inner_fn,
        ranges=new_size,
    )


@register_lowering(quantized_decomposed.quantize_per_channel, type_promotion_kind=None)
def quantized_decomposed_quantize_per_channel(
    input: TensorBox,
    scales: TensorBox,
    zero_points: TensorBox,
    axis: int,
    quant_min: int,
    quant_max: int,
    dtype: torch.dtype,
) -> TensorBox:
    assert len(scales.get_size()) == 1, "expect scales 1 dim"
    assert len(zero_points.get_size()) == 1, "expect zero_points 1 dim"

    if input.get_dtype() == torch.bfloat16:
        input = to_dtype(input, torch.float32)
    assert input.get_dtype() == torch.float32, (
        f"Expecting input to have dtype torch.float32, but got dtype: {input.get_dtype()}"
    )
    assert axis < len(input.get_size()), (
        f"Expecting axis to be < {len(input.get_size())}"
    )

    input_loader = input.make_loader()
    scales_loader = scales.make_loader()
    zero_points_loader = zero_points.make_loader()

    def inner_fn(idx):
        channel_idx = (idx[axis],)

        input = input_loader(idx)
        scale = scales_loader(channel_idx)
        zero_point = zero_points_loader(channel_idx)
        qmin, qmax = _create_constants(quant_min, quant_max, dtype=torch.float32)

        if scales.dtype != torch.float32:
            scale = ops.to_dtype(scale, torch.float32)
        if zero_points.dtype != torch.int32:
            zero_point = ops.to_dtype(zero_point, torch.int32)
        inv_scale = ops.reciprocal(scale)
        val = ops.round(input * inv_scale) + zero_point
        clamped = ops.maximum(qmin, ops.minimum(qmax, val))
        return ops.to_dtype(clamped, dtype)

    return Pointwise.create(
        device=input.get_device(),
        dtype=dtype,
        inner_fn=inner_fn,
        ranges=input.get_size(),
    )


@register_lowering(
    quantized_decomposed.dequantize_per_channel, type_promotion_kind=None
)
def quantized_decomposed_dequantize_per_channel(
    input: TensorBox,
    scales: TensorBox,
    zero_points: TensorBox,
    axis: int,
    quant_min: int,
    quant_max: int,
    dtype: torch.dtype,
    *,
    out_dtype: Optional[torch.dtype] = None,
) -> TensorBox:
    assert len(scales.get_size()) == 1, "expect scales 1 dim"
    assert len(zero_points.get_size()) == 1, "expect zero_points 1 dim"
    assert input.get_dtype() == dtype, (
        f"Expecting input to have dtype {dtype}, but got dtype: {input.get_dtype()}"
    )
    assert axis < len(input.get_size()), (
        f"Expecting axis to be < {len(input.get_size())}"
    )

    if out_dtype is None:
        out_dtype = torch.float32

    input_loader = input.make_loader()
    scales_loader = scales.make_loader()
    zero_points_loader = zero_points.make_loader()

    def inner_fn(idx):
        channel_idx = (idx[axis],)

        input = input_loader(idx)
        scale = scales_loader(channel_idx)
        zero_point = zero_points_loader(channel_idx)

        if scales.dtype != torch.float32:
            scale = ops.to_dtype(scale, torch.float32)
        if zero_points.dtype != torch.float32:
            zero_point = ops.to_dtype(zero_point, torch.float32)
        val = ops.sub(ops.to_dtype(input, torch.float32), zero_point) * scale
        val = ops.to_dtype(val, out_dtype)
        return val

    return Pointwise.create(
        device=input.get_device(),
        dtype=out_dtype,
        inner_fn=inner_fn,
        ranges=input.get_size(),
    )


@register_lowering(
    quantized_decomposed.quantize_per_tensor.default, type_promotion_kind=None
)
def quantized_decomposed_quantize_per_tensor_default(
    input: TensorBox,
    scale: float,
    zero_point: int,
    quant_min: int,
    quant_max: int,
    dtype: torch.dtype,
) -> TensorBox:
    if input.get_dtype() == torch.bfloat16:
        input = to_dtype(input, torch.float32)
    assert input.get_dtype() == torch.float32, (
        f"Expecting input to have dtype torch.float32, but got dtype: {input.get_dtype()}"
    )

    input_loader = input.make_loader()

    def inner_fn(idx, scale, zero_point):
        input = input_loader(idx)
        inv_scale, zero_point = _create_constants(
            1.0 / scale, zero_point, dtype=torch.float32
        )
        val = ops.round(input * inv_scale) + zero_point
        qmin, qmax = _create_constants(quant_min, quant_max, dtype=torch.float32)
        clamped = ops.minimum(ops.maximum(val, qmin), qmax)
        return ops.to_dtype(clamped, dtype)

    return Pointwise.create(
        device=input.get_device(),
        dtype=dtype,
        inner_fn=functools.partial(
            inner_fn, scale=float(scale), zero_point=int(zero_point)
        ),
        ranges=input.get_size(),
    )


@register_lowering(
    quantized_decomposed.dequantize_per_tensor.default, type_promotion_kind=None
)
def quantized_decomposed_dequantize_per_tensor_default(
    input: TensorBox,
    scale: float,
    zero_point: int,
    quant_min: int,
    quant_max: int,
    dtype: torch.dtype,
    *,
    out_dtype: Optional[torch.dtype] = None,
) -> TensorBox:
    assert input.get_dtype() == dtype, (
        f"Expecting input to have dtype {dtype}, but got dtype: {input.get_dtype()}"
    )

    if out_dtype is None:
        out_dtype = torch.float32

    input_loader = input.make_loader()

    def inner_fn(idx, scale, zero_point):
        input = input_loader(idx)
        scale, zero_point = _create_constants(scale, zero_point, dtype=torch.float32)
        val = ops.sub(ops.to_dtype(input, torch.float32), zero_point) * scale
        val = ops.to_dtype(val, out_dtype)
        return val

    return Pointwise.create(
        device=input.get_device(),
        dtype=out_dtype,
        inner_fn=functools.partial(
            inner_fn, scale=float(scale), zero_point=int(zero_point)
        ),
        ranges=input.get_size(),
    )


@register_lowering(
    quantized_decomposed.quantize_per_tensor.tensor, type_promotion_kind=None
)
def quantized_decomposed_quantize_per_tensor_tensor(
    input: TensorBox,
    scale: TensorBox,
    zero_point: TensorBox,
    quant_min: int,
    quant_max: int,
    dtype: torch.dtype,
) -> TensorBox:
    if input.get_dtype() == torch.bfloat16:
        input = to_dtype(input, torch.float32)
    assert input.get_dtype() == torch.float32, (
        f"Expecting input to have dtype torch.float32, but got dtype: {input.get_dtype()}"
    )
    assert len(scale.get_size()) == 0 or (
        len(scale.get_size()) == 1 and scale.get_size()[0] == 1
    ), "expect scale as scalar tensor"
    assert len(zero_point.get_size()) == 0 or (
        len(zero_point.get_size()) == 1 and zero_point.get_size()[0] == 1
    ), "expect zero_point as scalar tensor"

    input_loader = input.make_loader()
    scale_loader = scale.make_loader()
    zero_point_loader = zero_point.make_loader()

    def inner_fn(idx):
        input = input_loader(idx)
        _scale = scale_loader((0,) if len(scale.get_size()) == 1 else ())
        _zero_point = zero_point_loader((0,) if len(scale.get_size()) == 1 else ())
        if scale.dtype != torch.float32:
            _scale = ops.to_dtype(_scale, torch.float32)
        if zero_point.dtype != torch.float32:
            _zero_point = ops.to_dtype(_zero_point, torch.float32)
        val = ops.round(input * ops.reciprocal(_scale)) + _zero_point
        qmin, qmax = _create_constants(quant_min, quant_max, dtype=torch.float32)
        clamped = ops.minimum(ops.maximum(val, qmin), qmax)
        return ops.to_dtype(clamped, dtype)

    return Pointwise.create(
        device=input.get_device(),
        dtype=dtype,
        inner_fn=inner_fn,
        ranges=input.get_size(),
    )


@register_lowering(
    quantized_decomposed.dequantize_per_tensor.tensor, type_promotion_kind=None
)
def quantized_decomposed_dequantize_per_tensor_tensor(
    input: TensorBox,
    scale: TensorBox,
    zero_point: TensorBox,
    quant_min: int,
    quant_max: int,
    dtype: torch.dtype,
    *,
    out_dtype: Optional[torch.dtype] = None,
) -> TensorBox:
    assert len(scale.get_size()) == 0 or (
        len(scale.get_size()) == 1 and scale.get_size()[0] == 1
    ), "expect scale as scalar tensor"
    assert len(zero_point.get_size()) == 0 or (
        len(zero_point.get_size()) == 1 and zero_point.get_size()[0] == 1
    ), "expect zero_point as scalar tensor"
    assert input.get_dtype() == dtype, (
        f"Expecting input to have dtype {dtype}, but got dtype: {input.get_dtype()}"
    )

    if out_dtype is None:
        out_dtype = torch.float32

    input_loader = input.make_loader()
    scale_loader = scale.make_loader()
    zero_point_loader = zero_point.make_loader()

    def inner_fn(idx):
        input = input_loader(idx)
        _scale = scale_loader((0,) if len(scale.get_size()) == 1 else ())
        _zero_point = zero_point_loader((0,) if len(scale.get_size()) == 1 else ())
        if scale.dtype != torch.float32:
            _scale = ops.to_dtype(_scale, torch.float32)
        if zero_point.dtype != torch.float32:
            _zero_point = ops.to_dtype(_zero_point, torch.float32)
        val = ops.sub(ops.to_dtype(input, torch.float32), _zero_point) * _scale
        val = ops.to_dtype(val, out_dtype)
        return val

    return Pointwise.create(
        device=input.get_device(),
        dtype=out_dtype,
        inner_fn=inner_fn,
        ranges=input.get_size(),
    )


@register_lowering(aten.cat)
def cat(inputs, dim=0):
    cpu_device = inputs[0].get_device().type == "cpu"
    if cpu_device and all(
        input.get_dtype() in [torch.int8, torch.uint8] for input in inputs
    ):
        # TODO <leslie> Remove this fallback when we support vectorization
        # code gen with uint8 data type directly.
        for input in inputs:
            input.realize()
        if all(len(input.get_size()) == 4 for input in inputs):
            inputs, _ = require_channels_last(aten.cat, *inputs)
        return fallback_handler(aten.cat.default)(inputs, dim)

    if len(inputs) == 1:
        return clone(inputs[0])

    dim = _validate_dim(inputs[0], dim, 0)
    dtype = get_promoted_dtype(
        *inputs, type_promotion_kind=ELEMENTWISE_TYPE_PROMOTION_KIND.DEFAULT
    )
    inputs = [to_dtype(inp, dtype) for inp in inputs]

    def unwrap_tensor(x: Union[TensorBox, ir.StorageBox]) -> ir.IRNode:
        if isinstance(x, TensorBox):
            if isinstance(x.data, ir.BaseView):
                return x.data.unwrap_view()
            else:
                return x.data

        if isinstance(x, ir.StorageBox):
            return x.data

        return x

    def is_reduction(t):
        return isinstance(t, ir.ComputedBuffer) and isinstance(t.data, ir.Reduction)

    def can_fuse_reduction(t):
        if isinstance(t, (TensorBox, ir.StorageBox)):
            return can_fuse_reduction(unwrap_tensor(t))
        return (
            is_reduction(t)
            or isinstance(t, ir.Pointwise)
            and any(
                can_fuse_reduction(V.graph.get_buffer(read))
                for read in t.get_read_names()
            )
        )

    # fusing reducutions into computed concat buffer can cause regressions.
    fusable_reduction = any(can_fuse_reduction(t) for t in inputs)

    def should_lower_cat_input(x) -> bool:
        # Unrealized inputs will not be storage and layouts, and we dont want to realize
        # them in case we want to fuse
        if ir.is_storage_and_layout(x):
            storage, _ = ir.as_storage_and_layout(x, freeze=False)
            return not ir.ConcatKernel.can_realize_into_without_copy(storage)

        if isinstance(x, (TensorBox, ir.StorageBox)):
            return should_lower_cat_input(unwrap_tensor(x))

        if isinstance(x, ir.Pointwise):
            return True

        return False

    if config.force_pointwise_cat:
        return pointwise_cat(inputs, dim)

    # TODO: We observed negative performance impact of pointwise_cat optimization on CPU so disabled it.
    #             We will revisit this later after enabling vectorization on index_expr.
    if cpu_device:
        return TensorBox(ir.ConcatKernel.create(inputs, dim))

    def op_count(x):
        if isinstance(x, (TensorBox, ir.StorageBox)):
            return op_count(unwrap_tensor(x))

        # this will correspond to a direct memory read
        if not isinstance(x, ir.Pointwise):
            return 0

        count = x.inner_fn_opcount().num_ops
        for read in x.get_read_names():
            count += op_count(V.graph.get_buffer(read))

        return count

    # as of inputs increase, possibility for register spilling also increases
    # past a certain threshold of inputs we only fuse if the if the input kernels
    # are simple
    # not sure if we want to expose to users via config since logic may change in future
    MAX_COMPLEX_POINTWISE_CAT = 8
    MAX_SIMPLE_OP_COUNT = 2

    def additional_pointwise_ops(op: torch._ops.OpOverload):
        return op in (aten.cat.default, aten.constant_pad_nd.default)

    if len(inputs) <= MAX_COMPLEX_POINTWISE_CAT or (
        (len(inputs) <= config.max_pointwise_cat_inputs)
        and all(op_count(t) <= MAX_SIMPLE_OP_COUNT for t in inputs)
    ):
        pointwise_uses = all(
            is_pointwise_use(use, additional_pointwise_ops)
            for use in V.current_node.users
        )
        # fuse in case we will be used in a pointwise node, and there are any inputs we
        # we can prevent materialization of.
        fuse_pointwise_use = (
            any(should_lower_cat_input(inp) for inp in inputs) and pointwise_uses
        )

        # horizontal fuse in case all inputs will require a copy kernel anyway.
        # only horizontally fuse pointwise kernels
        horizontal_fuse_cat = all(
            should_lower_cat_input(inp) for inp in inputs
        ) and not any(can_fuse_reduction(t) for t in inputs)
        if fuse_pointwise_use or (horizontal_fuse_cat and not fusable_reduction):
            return pointwise_cat(inputs, dim)

    return TensorBox(ir.ConcatKernel.create(inputs, dim))


@register_lowering(aten.diagonal, type_promotion_kind=None)
def diagonal(input, offset: int = 0, dim1: int = 0, dim2: int = 1):
    original_shape = input.get_size()
    num_dims = len(original_shape)
    dim1 = canonicalize_dim(idx=dim1, rank=num_dims)
    dim2 = canonicalize_dim(idx=dim2, rank=num_dims)

    check(
        dim1 != dim2, lambda: f"diagonal dimensions cannot be identical {dim1}, {dim2}"
    )

    offset_negative = V.graph.sizevars.evaluate_expr(sympy.Lt(offset, 0))
    if offset_negative:
        diag_size = V.graph.sizevars.evaluate_max(
            V.graph.sizevars.evaluate_min(
                original_shape[dim1] + offset, original_shape[dim2]
            ),
            0,  # type: ignore[arg-type]
        )
    else:
        diag_size = V.graph.sizevars.evaluate_max(
            V.graph.sizevars.evaluate_min(
                original_shape[dim1], original_shape[dim2] - offset
            ),
            0,  # type: ignore[arg-type]
        )

    base_idx = (0, 0)
    if offset_negative:
        base_idx = (-offset, 0)
    else:
        base_idx = (0, offset)

    sizes = [s for i, s in enumerate(original_shape) if i not in (dim1, dim2)]
    sizes.append(diag_size)

    def reindexer(idx):
        diag_idx = idx[-1]
        original_idx = [0] * len(original_shape)
        cur_dim = 0
        for d in range(num_dims):
            if d == dim1:
                original_idx[d] = diag_idx + base_idx[0]
            elif d == dim2:
                original_idx[d] = diag_idx + base_idx[1]
            else:
                original_idx[d] = idx[cur_dim]
                cur_dim += 1

        assert cur_dim == len(original_shape) - 2
        return original_idx

    return TensorBox(ir.GenericView.create(input, sizes, reindexer))


@register_lowering(aten.diagonal_copy, type_promotion_kind=None)
def diagonal_copy(input, offset: int = 0, dim1: int = 0, dim2: int = 1):
    return clone(diagonal(input, offset, dim1, dim2))


@register_lowering(aten.diagonal_scatter, type_promotion_kind=None)
def diagonal_scatter(input, src, offset: int = 0, dim1: int = 0, dim2: int = 1):
    output = clone(input)
    target = diagonal(output, offset, dim1, dim2)
    mutate_to(target, src)
    return output


@register_lowering(aten.select, type_promotion_kind=None)
def select(x, dim, idx):
    idx = View.handle_negative_index(idx, x.get_size()[dim])
    return squeeze(slice_(x, dim, idx, idx + 1), dim)


@register_lowering(aten.split, type_promotion_kind=None)
def split(x, sizes, dim=0):
    dim = _validate_dim(x, dim, 0)
    sizes_ = sizes

    # If sizes is an integer (or a SymInt), we turn it into a list of sizes
    # by computing what the actual size of each chunk should be.
    if not isinstance(sizes, (list, tuple)):
        x_size = x.get_size()[dim]
        chunks = V.graph.sizevars.evaluate_static_shape(
            FloorDiv(x_size + sizes - 1, sizes)
        )
        sizes_ = [sizes] * chunks
        # The last chunk might have a smaller size than the rest.
        sizes_[-1] = x_size - (chunks - 1) * sizes

    # From this point, we assume that the sum of the sizes of all chunks
    # equals the size of the base tensor.
    result = []
    start = 0
    for size in sizes_:
        end = start + size
        # No need for clamping here, since we compute the exact
        # start and end values.
        result.append(slice_(x, dim, start, end, clamp=False))
        start = end
    return result


@register_lowering(aten.split_with_sizes, type_promotion_kind=None)
def split_with_sizes(x, sizes, dim=0):
    return split(x, sizes, dim)


@register_lowering(aten.unbind, type_promotion_kind=None)
def unbind(x, dim=0):
    dim = _validate_dim(x, dim, 0)
    x_size = V.graph.sizevars.evaluate_static_shape(x.get_size()[dim])
    result = [select(x, dim, i) for i in range(x_size)]
    return result


@register_lowering(aten.unfold, type_promotion_kind=None)
def unfold(x, dimension, size, step):
    sizes = x.get_size()
    ndim = len(sizes)
    dim = canonicalize_dim(ndim, dimension)

    if ndim == 0:
        return slice_(unsqueeze(x, 0), end=size)

    dim_size = sizes[dim]
    sizevars = V.graph.sizevars
    sizevars.guard_leq(size, dim_size)
    sizevars.guard_lt(0, step)  # type: ignore[arg-type]

    new_dim_size = FloorDiv(dim_size - size, step) + 1
    if sizevars.size_hint(dim_size) > 0:
        x.mark_reuse(sizevars.size_hint(CeilDiv(new_dim_size * size, dim_size)))

    out_size = [*sizes[:dim], new_dim_size, *sizes[dim + 1 :], size]

    def reindexer(idx):
        dim_idx = idx[-1] + idx[dim] * step
        return (*idx[:dim], dim_idx, *idx[dim + 1 : -1])

    return TensorBox(ir.GenericView.create(x, out_size, reindexer))


@register_lowering(aten.unsqueeze, type_promotion_kind=None)
def unsqueeze(x, dim):
    dim = _validate_dim(x, dim, 1)
    new_shape = list(x.get_size())
    new_shape.insert(dim, sympy.S.One)
    return view(x, new_shape)


@register_lowering(aten.unsqueeze_, type_promotion_kind=None)
def unsqueeze_(x, dim):
    val = unsqueeze(x, dim)
    assert isinstance(x, TensorBox)
    assert isinstance(val, TensorBox)
    x.data = val.data
    return x


def _validate_dim(x, dim, offset=0):
    dim = V.graph.sizevars.shape_env.evaluate_expr(sympy.sympify(dim))
    ndim = len(x.get_size())
    if dim < 0:
        dim += ndim + offset
    assert 0 <= dim < ndim + offset
    return dim


@register_lowering(aten.glu)
def glu(x, dim=-1):
    dim = _validate_dim(x, dim, 0)
    # TODO: don't guard on static shape here
    new_len = V.graph.sizevars.evaluate_static_shape(x.get_size()[dim]) // 2
    a = slice_(x, dim, 0, new_len)
    b = slice_(x, dim, new_len, new_len * 2)
    return mul(a, sigmoid(b))


def fallback_handler(kernel, add_to_fallback_set=True):
    if add_to_fallback_set:
        fallbacks.add(kernel)

    def handler(*args, **kwargs):
        def wrap_tensors(x):
            return TensorBox.create(x) if isinstance(x, ir.IRNode) else x

        return pytree.tree_map(
            wrap_tensors, ir.FallbackKernel.create(kernel, *args, **kwargs)
        )

    # This lets us detect that a lowering is a fallback handler.
    handler._is_fallback_handler = True  # type: ignore[attr-defined]

    return handler


@functools.lru_cache(None)
def _warn_complex_not_supported():
    warnings.warn(
        "Torchinductor does not support code generation for complex operators. Performance may be worse than eager."
    )


# There are some types (CPU) which we accept as input but not as
# output.
def unsupported_input_tensor(t: torch.Tensor, parent=None, node=None):
    "Do not support reading or writing to this tensor"
    if t.is_complex():
        # Complex views are supported with IR ComplexView
        if parent and parent.target in (
            torch.ops.aten.view.dtype,
            torch.ops.prims.convert_element_type.default,
        ):
            return False
        _warn_complex_not_supported()
        return True

    if t.dtype == torch.float8_e8m0fnu:
        if not node:
            return True

        # allow bitcast, views, memory movement, but not arithmetic
        # TODO: delete once triton adds native support
        return not (
            node.target
            in (
                aten.view.dtype,
                aten.cat.default,
            )
            or is_view(node.target)
        )

    return False


def unsupported_output_tensor(t: torch.Tensor, parent=None, node=None):
    "Do not support writing tensor but can read from it"
    if unsupported_input_tensor(t, parent):
        return True
    return t.is_cpu and config.disable_cpp_codegen


def fallback_node_due_to_unsupported_type(node: torch.fx.Node, allow_cpu_inputs=True):
    # Custom fallback lowering
    if node.target is aten.view_as_complex.default:
        return False

    # We should be able to remove this special case once `disable_cpp_codegen` is killed.
    if node.target is aten.lift_fresh_copy.default:
        return False

    def check_skip_condition(node, parent, is_output):
        if not isinstance(node, torch.fx.Node):
            return False

        if "val" not in node.meta:
            return False

        for meta in pytree.tree_leaves(node.meta["val"]):
            if not isinstance(meta, torch._subclasses.FakeTensor):
                continue

            if is_output:
                if unsupported_output_tensor(meta, parent, node):
                    return True
            else:
                if unsupported_input_tensor(meta, parent, node):
                    return True

        return False

    # only skip codegen if there is a cpu output, not input
    for arg in pytree.arg_tree_leaves(*node.args, **node.kwargs):
        if check_skip_condition(arg, node, is_output=False):
            return True

    return check_skip_condition(node, node, is_output=True)


def make_fallback(op, layout_constraint=None, warn=True, override_decomp=False):
    assert op not in decompositions or override_decomp, (
        f"both a fallback and a decomp for same op: {op}"
    )
    if (
        warn
        and bool(os.getenv("CI"))
        and get_decompositions([op])
        # if fallback_random, we allow not decomposing random
        and not (
            config.fallback_random
            and op in torch._decomp.decompositions_for_rng.extra_random_decomps
        )
        and not override_decomp
    ):
        # Note: 'warn' is holdover from when this was a warning, but for ops that previously
        # set warn=False we do not want a CI error.
        # Ignore the 'suppress errors' configs in CI, as this particular warning happens on startup anyway and is not
        # likely to be triggered preferentially on one CI config over another.
        if torch._dynamo.config.suppress_errors:
            torch._dynamo.config.suppress_errors = False
            log.warning(
                "A make_fallback error occurred in suppress_errors config,"
                " and suppress_errors is being disabled to surface it."
            )
        raise AssertionError(
            f"make_fallback({op}): a decomposition exists, we should switch to it."
            " To fix this error, either add a decomposition to core_aten_decompositions (preferred)"
            " or inductor_decompositions, and delete the corresponding `make_fallback` line."
            " Get help from the inductor team if unsure, don't pick arbitrarily to unblock yourself.",
        )

    def register_fallback(op_overload):
        add_needs_realized_inputs(op_overload)
        if layout_constraint is not None:
            add_layout_constraint(op_overload, layout_constraint)
        return register_lowering(op_overload, type_promotion_kind=None)(
            fallback_handler(op_overload)
        )

    if isinstance(op, torch._ops.OpOverloadPacket):
        for ol in op.overloads():
            op_overload = getattr(op, ol)
            register_fallback(op_overload)
    elif isinstance(op, (torch._ops.OpOverload, torch._ops.HigherOrderOperator)):
        register_fallback(op)
    else:
        raise RuntimeError(f"Unsupported fallback {op} with type {type(op)}")


def philox_rand_offset(shape):
    """
    TorchInductor offset calculation differs from PyTorch eager offset
    calculation for random ops (tl.rand vs torch.rand). In future, we should
    strive for same impl for tl.rand and torch.rand.
    """
    numel = 1
    for s in shape:
        numel = numel * s
    return tensor(numel, dtype=torch.int64)


@register_lowering(torch.ops.rngprims.philox_rand, type_promotion_kind=None)
def philox_rand(size, seed, offset, stride, device, dtype):
    # stride arg is optional and will be used in future for distributed random
    # ops. Currently, its unused.
    random_pos = ir.FixedLayout(
        device,
        dtype,
        size,
        ir.FlexibleLayout.contiguous_strides(size),
    ).make_indexer()
    seed_loader = seed.make_loader()
    offset_loader = offset.make_loader()

    def inner_fn(index):
        # Both seed and offset in the philox_rand op are tensors.
        # torch seed and offsets are of type int64, but tl.rand accepts int32
        seed_index_expr = ops.to_dtype(seed_loader([]), torch.int32)
        offset_index_expr = ops.to_dtype(offset_loader([]), torch.int32)
        # Get the offset'd position
        rand_index_expr = ops.add(
            ops.index_expr(random_pos(index), torch.int32), offset_index_expr
        )
        result = ops.rand(
            seed_index_expr,
            rand_index_expr,
        )
        return ops.to_dtype(result, dtype)

    random_values_node = Pointwise.create(
        device=device,
        dtype=dtype,
        inner_fn=inner_fn,
        ranges=list(size),
    )

    offset_node = philox_rand_offset(size)
    return random_values_node, offset_node


@register_lowering(aten.native_dropout, type_promotion_kind=None)
def native_dropout(x, p, train):
    if config.fallback_random:
        return pytree.tree_map(
            TensorBox.create,
            ir.FallbackKernel.create(aten.native_dropout.default, x, p, train),
        )
    else:
        raise AssertionError("should be handled in replace_random.py")


@register_lowering(aten.bernoulli_, type_promotion_kind=None)
def bernoulli_(x, *args):
    assert config.fallback_random or x.get_device() == torch.device("cpu"), (
        "this should be handled in decomps unless config.fallback_random or the device is CPU"
    )
    x.realize()
    op_overload = (
        aten.bernoulli_.float
        if len(args) == 0 or isinstance(args[0], float)
        else aten.bernoulli_.Tensor
    )
    ir.InplaceBernoulliFallback(op_overload, x, *args)
    return x


@register_lowering(aten.bernoulli.p, type_promotion_kind=None)
def bernoulli_p(x, *args):
    assert config.fallback_random or x.get_device() == torch.device("cpu"), (
        "this should be handled in decomps unless config.fallback_random or the device is CPU"
    )
    return bernoulli_(clone(x), *args)


# This shouldn't be called in general
@register_lowering(aten._foobar)
def _foobar(_):
    raise AssertionError


@functools.lru_cache(1)
def _warn_triton_random(salt):
    log.info("using triton random, expect difference from eager")


def warn_triton_random():
    # only warn once per graph
    _warn_triton_random(V.graph.creation_time)


fallback_rand_default = fallback_handler(aten.rand.default)
fallback_rand_generator = fallback_handler(aten.rand.generator)
fallback_randn_default = fallback_handler(aten.randn.default)
fallback_randn_generator = fallback_handler(aten.randn.generator)
make_fallback(aten.randint)


@register_lowering(aten.rand)
def rand(*args, **kwargs):
    if kwargs.get("generator", None) is not None:
        return fallback_rand_generator(*args, **kwargs)
    elif config.fallback_random:
        kwargs.pop("generator", None)
        return fallback_rand_default(*args, **kwargs)
    raise AssertionError("should have been handled in replace_random.py")


@register_lowering(aten.randn)
def randn(*args, **kwargs):
    if kwargs.get("generator", None) is not None:
        return fallback_randn_generator(*args, **kwargs)
    elif config.fallback_random:
        kwargs.pop("generator", None)
        return fallback_randn_default(*args, **kwargs)
    raise AssertionError("should have been handled in replace_random.py")


@register_lowering(inductor_prims.force_stride_order, type_promotion_kind=None)
def inductor_force_stride_order(input_tensor, stride):
    stride_order = ir.get_stride_order(stride)
    return ir.ExternKernel.require_stride_order(input_tensor, stride_order)


@register_lowering(inductor_prims.seed, type_promotion_kind=None)
def inductor_seed(device: torch.device):
    raise AssertionError("should be handled in fuse_seed_creation_pass()")


@register_lowering(inductor_prims.seeds, type_promotion_kind=None)
def inductor_seeds(count, device):
    warn_triton_random()
    return TensorBox.create(ir.RandomSeeds(count, decode_device(device)))


@register_lowering(inductor_prims.lookup_seed, type_promotion_kind=None)
def inductor_lookup_seed(seeds, index):
    def inner_fn(_):
        return ops.load_seed(seeds.get_name(), index)

    return Pointwise.create(
        device=seeds.get_device(),
        dtype=seeds.get_dtype(),
        inner_fn=inner_fn,
        ranges=[],
    )


@register_lowering(inductor_prims.random, type_promotion_kind=None)
def inductor_random(size: list[int], seed: TensorBox, mode: str, *, offset: int = 0):
    assert not config.fallback_random
    assert mode in ("rand", "randn")
    size = [*size]
    dtype = torch.float32
    device = seed.get_device_or_error()
    random_pos = ir.FixedLayout(
        device, dtype, size, ir.FlexibleLayout.contiguous_strides(size), offset=offset
    ).make_indexer()
    seed_loader = seed.make_loader()

    def inner_fn(index):
        return getattr(ops, mode)(
            seed_loader([]),
            ops.index_expr(random_pos(index), torch.int32),
        )

    result = Pointwise.create(
        device=device,
        dtype=dtype,
        inner_fn=inner_fn,
        ranges=[*size],
    )
    result.realize()
    return result


@register_lowering(inductor_prims.randint, type_promotion_kind=None)
def inductor_randint(
    low: int, high: int, size: list[int], seed: TensorBox, *, offset: int = 0
):
    assert not config.fallback_random
    size = [*size]
    dtype = torch.int64
    device = seed.get_device_or_error()
    random_pos = ir.FixedLayout(
        device, dtype, size, ir.FlexibleLayout.contiguous_strides(size), offset=offset
    ).make_indexer()
    seed_loader = seed.make_loader()

    def inner_fn(index):
        return ops.randint64(
            seed_loader([]),
            ops.index_expr(random_pos(index), torch.int32),
            ops.index_expr(low, torch.int64),
            ops.index_expr(high, torch.int64),
        )

    return Pointwise.create(
        device=device,
        dtype=dtype,
        inner_fn=inner_fn,
        ranges=[*size],
    )


def _boundaries_helper(tb: TensorBox) -> tuple[str, sympy.Expr, sympy.Expr, sympy.Expr]:
    return (
        tb.get_name(),
        tb.get_size()[-1],
        tb.get_size()[0] * tb.get_stride()[0],
        tb.get_stride()[-1],
    )


def _sorter_helper(tb: TensorBox) -> tuple[str, sympy.Expr]:
    return tb.get_name(), tb.get_stride()[-1]


@register_lowering(aten.searchsorted.Tensor, type_promotion_kind=None)
def searchsorted(
    sorted_sequence: TensorBox,
    self: TensorBox,
    *,
    out_int32: bool = False,
    right: bool = False,
    side: Optional[str] = None,
    sorter: Optional[TensorBox] = None,
) -> TensorBox:
    validate_bucketize = lambda tb: V.graph.has_feature(  # noqa: E731
        tb, BackendFeature.BUCKETIZE
    )
    if (
        not validate_bucketize(sorted_sequence)
        or not validate_bucketize(self)
        or (sorter is not None and not validate_bucketize(sorter))
    ):
        return fallback_handler(aten.searchsorted.Tensor, add_to_fallback_set=False)(
            sorted_sequence,
            self,
            out_int32=out_int32,
            right=right,
            side=side,
            sorter=sorter,
        )

    # If side is present, override the value of right if needed.  This assumes that
    # validation of the two options being non-contradictory is already done by the
    # searchsorted meta-function.
    if side is not None and side == "right":
        right = True

    index_dtype = torch.int32 if out_int32 else torch.int64
    values_loader = self.make_loader()

    # The entire sorted_sequence tensor needs to be used by ops.bucketize, so we need to
    # realize it into global memory; or in other words, we can't guarantee that
    # sorted_sequence.get_name() (used below) will exist unless we call
    # sorted_sequence.realize().
    sorted_sequence.realize()

    if sorter is not None:
        sorter.realize()

    if len(sorted_sequence.get_size()) == 1:

        def inner_fn(idx):
            val = values_loader(idx)
            return ops.bucketize(
                val,
                _boundaries_helper(sorted_sequence),
                0,
                index_dtype,
                right,
                sorter=None if sorter is None else _sorter_helper(sorter),
                sorter_indices=None if sorter is None else 0,
            )

    else:

        def inner_fn(idx):
            val = values_loader(idx)

            # Get index to the beginning of the sorted sequence within a flattened
            # version of the array.
            def get_flattened_index(tb: TensorBox):
                strides = tb.get_stride()
                return ops.index_expr(
                    functools.reduce(
                        operator.add, (s * i for s, i in zip(strides[:-1], idx[:-1]))
                    ),
                    index_dtype,
                )

            return ops.bucketize(
                val,
                _boundaries_helper(sorted_sequence),
                get_flattened_index(sorted_sequence),
                index_dtype,
                right,
                sorter=None if sorter is None else _sorter_helper(sorter),
                sorter_indices=None if sorter is None else get_flattened_index(sorter),
            )

    device = self.get_device()
    return Pointwise.create(
        device=device,
        dtype=index_dtype,
        inner_fn=inner_fn,
        ranges=self.shape,
    )


@register_lowering(aten.bucketize, type_promotion_kind=None)
def bucketize(
    input: TensorBox,
    boundaries: TensorBox,
    *,
    out_int32: bool = False,
    right: bool = False,
):
    assert len(boundaries.get_size()) == 1

    if not (
        V.graph.has_feature(input, BackendFeature.BUCKETIZE)
        and V.graph.has_feature(boundaries, BackendFeature.BUCKETIZE)
    ):
        return fallback_handler(aten.bucketize.Tensor, add_to_fallback_set=False)(
            input, boundaries, out_int32=out_int32, right=right
        )

    # The entire boundaries tensor needs to be used by ops.bucketize, so we
    # need to realize it into global memory; or in other words, we can't
    # guarantee that boundaries.get_name() (used below) will exist unless
    # we call boundaries.realize().
    boundaries.realize()
    device = input.get_device()
    input_loader = input.make_loader()

    index_dtype = torch.int32 if out_int32 else torch.int64

    def inner_fn(index):
        val = input_loader(index)
        indices = ops.bucketize(
            val,
            _boundaries_helper(boundaries),
            0,
            index_dtype,
            right,
        )

        return indices

    return Pointwise.create(
        device=device,
        dtype=index_dtype,
        inner_fn=inner_fn,
        ranges=input.get_size(),
    )


def require_dense(_, *args, **kwargs):
    args, kwargs = pytree.tree_map_only(
        ir.IRNode, ir.ExternKernel.require_stride1, (args, kwargs)
    )
    return args, kwargs


def require_contiguous(_, *args, **kwargs):
    args, kwargs = pytree.tree_map_only(
        ir.IRNode, ir.ExternKernel.require_contiguous, (args, kwargs)
    )
    return args, kwargs


def require_channels_last(_, *args, **kwargs):
    args, kwargs = pytree.tree_map_only(
        ir.IRNode, ir.ExternKernel.require_channels_last, (args, kwargs)
    )
    return args, kwargs


def constrain_to_fake_tensors(args, kwargs, fake_args, fake_kwargs):
    def apply_constraint(arg, fake_arg):
        if isinstance(arg, ir.IRNode):
            meta_stride_expr = [
                s.node.expr if isinstance(s, torch.SymInt) else s
                for s in fake_arg.stride()
            ]
            return ir.ExternKernel.require_exact_strides(arg, meta_stride_expr)
        if isinstance(arg, dict):
            return {
                key: apply_constraint(arg[key], fake_arg[key]) for key in arg.keys()
            }
        elif isinstance(arg, (tuple, list)):
            return type(arg)(
                apply_constraint(a, f_a) for (a, f_a) in zip(arg, fake_arg)
            )
        return arg

    args = tuple(
        apply_constraint(arg, fake_arg) for arg, fake_arg in zip(args, fake_args)
    )
    kwargs = {k: apply_constraint(v, fake_kwargs[k]) for k, v in kwargs.items()}
    return args, kwargs


def constrain_to_fx_strides(fx_node, *args, **kwargs):
    def apply_constraint(arg, fx_arg):
        if isinstance(arg, ir.IRNode):
            stride_order = ir.get_stride_order(
                fx_arg.meta["val"].stride(), V.graph.sizevars.shape_env
            )
            return ir.ExternKernel.require_stride_order(arg, stride_order)
        if isinstance(arg, dict):
            return {key: apply_constraint(arg[key], fx_arg[key]) for key in arg.keys()}
        return arg

    args = tuple(
        apply_constraint(arg, fx_arg) for arg, fx_arg in zip(args, fx_node.args)
    )
    kwargs = {k: apply_constraint(v, fx_node.kwargs[k]) for k, v in kwargs.items()}
    return args, kwargs


def sdpa_constraint(fx_node, *args, **kwargs):
    # sdpa requires dense last dimension]

    def apply_constraint(idx, arg, fx_arg):
        if not isinstance(arg, ir.IRNode):
            return arg

        meta_val = fx_arg.meta["val"]
        meta_stride_expr = [
            s.node.expr if isinstance(s, torch.SymInt) else s for s in meta_val.stride()
        ]

        stride_order = ir.get_stride_order(meta_val.stride())

        if stride_order and stride_order[-1] != 0:
            # contiguous stride order
            stride_order = list(reversed(range(len(arg.get_size()))))

        if (
            fx_node.target
            == aten._scaled_dot_product_efficient_attention_backward.default
            and idx in (0, 5)
        ):
            assert len(stride_order) == 4
            # The 0 and 5th arguments for aten._scaled_dot_product_efficient_attention_backward.default
            # are for out and gradient_out. They have to be in
            # (3, 1, 2, 0) stride order. Otherwise the kernel will crash.
            # Check https://github.com/pytorch/pytorch/issues/138772
            stride_order = (3, 1, 2, 0)

        if not meta_val.is_cuda:
            return ir.ExternKernel.require_stride_order(arg, stride_order)

        # This is the minimum alignment required by SDPA kernels for attention_bias.
        # This value can be found in pytorch/aten/src/ATen/native/transformers/attention.cpp preprocess_mask
        ALIGNMENT = 8

        # effn_attn_fwd does requires dense last dim, not just alignment
        effn_attn_fwd_bias = (
            fx_node.target
            == torch.ops.aten._scaled_dot_product_efficient_attention.default
            and idx == 3
        )

        assert isinstance(arg, TensorBox)
        if len(arg.get_size()) not in (3, 4):
            return arg

        if ir.is_aligned_realized_tensor(arg, ALIGNMENT):
            return ir.try_match_insignificant_strides(
                ir.ExternKernel.realize_input(arg), meta_stride_expr
            )

        if (
            isinstance(arg, IRNode)
            and arg.maybe_get_stride() is not None
            and ir.is_aligned_realized_tensor(arg, ALIGNMENT)
        ):
            return ir.try_match_insignificant_strides(
                ir.ExternKernel.realize_input(arg), meta_stride_expr
            )

        if effn_attn_fwd_bias:
            out_size = list(arg.get_size())

            expanded_dims = []
            # We require a dense last dimension, but the other strides
            # can be expanded, which results in a smaller tensor
            maybe_stride = arg.maybe_get_stride()
            for i in range(len(arg.get_size()) - 1):
                if V.graph.sizevars.statically_known_equals(meta_stride_expr[i], 0) or (
                    maybe_stride is not None
                    and V.graph.sizevars.statically_known_equals(maybe_stride[i], 0)
                ):
                    expanded_dims.append(i)

            # Now, pad strides to alignment
            out_strides = [-1] * len(out_size)
            out_strides[-1] = 1
            stride = 1
            for i in range(len(out_size) - 2, -1, -1):
                if out_strides[i + 1] != 0:
                    stride = stride * out_size[i + 1]

                # the expanded dims still need to be aligned, if they are,
                # we can make them expanded by setting the stride equal to 0
                if i in expanded_dims:
                    if V.graph.sizevars.statically_known_equals(
                        out_strides[i + 1] % ALIGNMENT, 0
                    ):
                        out_strides[i] = 0
                        continue

                if not V.graph.sizevars.statically_known_equals(stride % ALIGNMENT, 0):
                    stride = ceildiv(stride, ALIGNMENT) * ALIGNMENT

                out_strides[i] = stride

            return ir.ExternKernel.require_exact_strides(arg, out_strides)

        if ir.is_aligned_realized_tensor(arg, ALIGNMENT):
            return ir.try_match_insignificant_strides(
                ir.ExternKernel.realize_input(arg), meta_stride_expr
            )

        if (
            isinstance(arg, IRNode)
            and arg.maybe_get_stride() is not None
            and ir.is_aligned_realized_tensor(arg, ALIGNMENT)
        ):
            return ir.try_match_insignificant_strides(
                ir.ExternKernel.realize_input(arg), meta_stride_expr
            )

        def is_aligned(x):
            return (V.graph.sizevars.size_hint(x.get_size()[-1]) % ALIGNMENT) == 0

        if isinstance(arg.data, ir.BaseView):
            if not is_aligned(arg):
                if is_aligned(arg.unwrap_view()):
                    return ir.try_match_insignificant_strides(
                        ir.ExternKernel.realize_input(arg), meta_stride_expr
                    )

        return ir.ExternKernel.require_stride_order(arg, stride_order)

    args = tuple(
        apply_constraint(idx, arg, fx_arg)
        for idx, (arg, fx_arg) in enumerate(zip(args, fx_node.args))
    )
    kwargs = {k: apply_constraint(-1, v, fx_node.kwargs[k]) for k, v in kwargs.items()}
    return args, kwargs


# WIP
make_fallback(aten._adaptive_avg_pool3d)  # @isuruf
make_fallback(aten.adaptive_max_pool3d)  # @isuruf


# 1) Easy
make_fallback(aten.uniform, warn=False)
make_fallback(aten.exponential.default, warn=False)  # (fails accuracy on test_torch.py)
make_fallback(aten._pdist_forward)  # Has decomp. Needs benchmarks
make_fallback(aten.soft_margin_loss_backward, warn=False)  # py_impl?


# 1.5) Easy or Impossible
make_fallback(aten._cdist_forward)  # p=2 should be feasible
make_fallback(aten._cdist_backward)

# 2) Medium
make_fallback(aten._trilinear)


# 3) Difficult
# Scans
# See the discussion at
# https://dev-discuss.pytorch.org/t/pytorch-sparse-gnn-compiler-rfc/1644/19
make_fallback(aten.segment_reduce.default)
make_fallback(aten._segment_reduce_backward.default)

# Histogram (need to implement Histogram IR)
make_fallback(aten.histc)
make_fallback(aten.histogram.bin_ct)
make_fallback(aten._histogramdd_bin_edges.default)
make_fallback(aten._histogramdd_from_bin_cts.default)

# Need templated kernel
make_fallback(aten.addbmm)
make_fallback(aten._addmm_activation, warn=False)

# Need templated kernel. Probably impossible to write efficiently
make_fallback(aten.convolution_backward, constrain_to_fx_strides)
make_fallback(aten._cudnn_rnn, require_dense)
make_fallback(aten._cudnn_rnn_backward, require_contiguous)

# Haven't checked but sound difficult / impossible
make_fallback(aten._embedding_bag, require_contiguous)
make_fallback(aten._embedding_bag_forward_only, require_contiguous)
make_fallback(aten._embedding_bag_backward)
make_fallback(aten._embedding_bag_per_sample_weights_backward)
make_fallback(aten._embedding_bag_per_sample_weights_backward)
make_fallback(aten._fused_moving_avg_obs_fq_helper)
make_fallback(aten._fused_moving_avg_obs_fq_helper_functional)


# 4) Backwards (try py_impl'ing them) when fwd is written as a decomp
make_fallback(aten.max_pool3d_with_indices_backward)
make_fallback(aten._adaptive_avg_pool2d_backward, require_dense)
make_fallback(aten._adaptive_avg_pool3d_backward)
make_fallback(aten.adaptive_max_pool2d_backward)
make_fallback(aten.adaptive_max_pool3d_backward)
make_fallback(aten.fractional_max_pool2d_backward)
make_fallback(aten.fractional_max_pool3d_backward)
make_fallback(aten.replication_pad1d_backward)
make_fallback(aten.replication_pad2d_backward)
make_fallback(aten.upsample_linear1d_backward)
make_fallback(aten.upsample_bicubic2d_backward, require_contiguous)
make_fallback(aten.upsample_trilinear3d_backward)
make_fallback(aten.grid_sampler_2d_backward, require_dense)
make_fallback(aten._pdist_backward)


# 5) Impossible (missing triton/CPU features)

# Sorting / Sorting-like
make_fallback(aten.sort)
make_fallback(aten.sort.stable)
make_fallback(aten.kthvalue)
make_fallback(aten.topk)
make_fallback(aten.mode)
make_fallback(aten.median)
make_fallback(aten.nanmedian)
make_fallback(aten.randperm)
# see: https://github.com/pytorch/pytorch/pull/121354
make_fallback(aten.resize_)
make_fallback(aten.resize_as_)

# Linalg
make_fallback(aten._linalg_det)
make_fallback(aten.linalg_householder_product)
make_fallback(aten.linalg_inv_ex)
make_fallback(aten.linalg_ldl_factor_ex)
make_fallback(aten.linalg_ldl_solve)
make_fallback(aten.linalg_lu)
make_fallback(aten.linalg_lu_factor_ex)
make_fallback(aten.linalg_lu_solve)
make_fallback(aten.linalg_matrix_exp)
make_fallback(aten.linalg_qr)
make_fallback(aten._linalg_slogdet)
make_fallback(aten._linalg_solve_ex)
make_fallback(aten.linalg_solve_triangular)
make_fallback(aten._linalg_svd)
make_fallback(aten.lu_unpack)
make_fallback(aten.ormqr)
make_fallback(aten._linalg_check_errors)
make_fallback(aten.linalg_pinv.atol_rtol_tensor)
make_fallback(aten._linalg_eigh)
make_fallback(aten.triangular_solve)
make_fallback(aten.linalg_cholesky_ex)
make_fallback(aten.cholesky_inverse)
make_fallback(aten.cholesky_solve)
make_fallback(aten.geqrf)
make_fallback(aten._fft_r2c)  # needs complex as well

# Data dependent (are these necessary?)
make_fallback(aten.nonzero.default)

# Misc
make_fallback(aten.gcd.default, warn=False)
make_fallback(aten._thnn_fused_lstm_cell, require_dense)
make_fallback(torch._prims.rng_prims.run_and_save_rng_state)
make_fallback(torch._prims.rng_prims.run_with_rng_state)
make_fallback(torch._prims.rng_prims.graphsafe_run_with_rng_state)


# Implmented / Half implemented
# Scans. Implemented for CUDA, missing CPU
make_fallback(aten.masked_scatter)
make_fallback(aten.masked_scatter_backward)

# Complex number support
make_fallback(aten.view_as_complex, require_contiguous)
make_fallback(aten.angle)  # needs complex

# Needs efficentzerotensor
make_fallback(aten._efficientzerotensor)

# Needs Sparse
make_fallback(aten._sparse_coo_tensor_with_dims_and_tensors)
make_fallback(aten.to_sparse)
make_fallback(aten._to_sparse)

# Needs dimname support
make_fallback(aten.zeros.names)

# 6) Pattern-matched
make_fallback(
    aten._scaled_dot_product_efficient_attention.default,
    sdpa_constraint,
    warn=False,
)
make_fallback(
    aten._scaled_dot_product_efficient_attention_backward.default,
    sdpa_constraint,
    warn=False,
)
make_fallback(
    aten._scaled_dot_product_flash_attention.default,
    sdpa_constraint,
    warn=False,
)
make_fallback(
    aten._scaled_dot_product_flash_attention_backward.default,
    sdpa_constraint,
    warn=False,
)
make_fallback(
    aten._scaled_dot_product_cudnn_attention.default,
    sdpa_constraint,
    warn=False,
)
make_fallback(
    aten._scaled_dot_product_cudnn_attention_backward.default,
    sdpa_constraint,
    warn=False,
)
make_fallback(
    aten._scaled_dot_product_flash_attention_for_cpu.default,
    sdpa_constraint,
    warn=False,
)
make_fallback(
    aten._scaled_dot_product_flash_attention_for_cpu_backward.default,
    sdpa_constraint,
    warn=False,
)
make_fallback(
    aten._scaled_dot_product_fused_attention_overrideable.default,
    sdpa_constraint,
    warn=False,
)
make_fallback(
    aten._scaled_dot_product_fused_attention_overrideable_backward.default,
    sdpa_constraint,
    warn=False,
)
make_fallback(aten._flash_attention_forward.default, sdpa_constraint)
make_fallback(aten._flash_attention_backward.default, sdpa_constraint)
make_fallback(aten._efficient_attention_forward.default, sdpa_constraint)
make_fallback(aten._efficient_attention_backward.default, sdpa_constraint)

# index_reduce requires fallback when use_scatter_fallback(...) returns True
make_fallback(aten.index_reduce)


# Register with type_promotion_kind None.
# For example, fp16.copy_(fp32) should **not** promote the first input's dtype.
@register_lowering(aten.copy, type_promotion_kind=None)
def copy(self, src, non_blocking=False):
    x = src
    if self.get_device() != src.get_device():
        x = to_device(x, self.get_device())
    if self.get_dtype() != src.get_dtype():
        x = to_dtype(x, self.get_dtype())

    if self.get_size() != src.get_size():
        out = expand(x, self.get_size())
        return clone(out)
    return clone(x)


@register_lowering(aten.clone)
def clone(x, *, memory_format=None):
    # TODO(jansel): memory format
    return Pointwise.create(
        device=x.get_device(),
        dtype=x.get_dtype(),
        inner_fn=x.make_loader(),
        ranges=list(x.get_size()),
    )


def clone_preserve_reinterpret_view(x):
    reinterpret_view_layouts = []
    if isinstance(x, TensorBox) and isinstance(x.data, ir.ReinterpretView):
        x = x.data  # unwrap TensorBox
        while isinstance(x, ir.ReinterpretView):
            reinterpret_view_layouts.append(x.get_layout())
            x = x.data
        x = TensorBox(x)

    x = clone(x)

    if reinterpret_view_layouts:
        x = x.data  # unwrap TensorBox
        for layout in reinterpret_view_layouts[::-1]:
            x = ir.ReinterpretView(data=x, layout=layout)
        x = TensorBox(x)

    return x


if hasattr(aten, "lift_fresh_copy"):
    register_lowering(aten.lift_fresh_copy)(clone)


@register_lowering(prims.iota)
def iota(
    length,
    *,
    start,
    step,
    dtype,
    device,
    requires_grad,
):
    def fn(index):
        return ops.index_expr(step * index[0] + start, dtype=dtype)

    return Pointwise.create(
        device=decode_device(device),
        dtype=dtype,
        inner_fn=fn,
        ranges=[length],
    )


@register_lowering(aten.select_scatter, type_promotion_kind=None)
def select_scatter(x, src, dim: int, index: int):
    assert x.get_dtype() == src.get_dtype()
    x_loader = x.make_loader()
    dim = _validate_dim(x, dim, 0)
    if V.graph.sizevars.evaluate_expr(sympy.Lt(index, 0)):
        index = index + x.get_size()[dim]
    V.graph.sizevars.guard_leq(0, index)  # type: ignore[arg-type]
    V.graph.sizevars.guard_lt(index, x.get_size()[dim])  # type: ignore[arg-type]
    src = expand(unsqueeze(src, dim), x.get_size())
    src_loader = src.make_loader()

    def inner_fn(idx):
        return ops.where(
            ops.eq(
                ops.index_expr(idx[dim], torch.int32),
                ops.index_expr(index, torch.int32),
            ),
            src_loader(idx),
            x_loader(idx),
        )

    return Pointwise.create(
        device=x.get_device(),
        dtype=x.get_dtype(),
        inner_fn=inner_fn,
        ranges=list(x.get_size()),
    )


@register_lowering(aten.slice_scatter, type_promotion_kind=None)
def slice_scatter(x, src, dim=0, start=None, end=None, step=1):
    assert x.get_dtype() == src.get_dtype()
    x_loader = x.make_loader()
    dim = _validate_dim(x, dim, 0)
    dim_size = x.get_size()[dim]

    start, end = ir.SliceView.normalize_start_end(x, dim, start, end)

    src_size = list(x.get_size())
    src_size[dim] = FloorDiv(end - start + (step - 1), step)
    src = expand(src, src_size)
    src_loader = src.make_loader()

    def inner_fn(idx):
        if start == 0 and end == dim_size and step == 1:
            # selecting every element is the same as just src.clone()
            return src_loader(idx)

        idx_dim = ops.index_expr(idx[dim], torch.int64)
        src_idx = list(idx)
        src_idx[dim] = FloorDiv(idx[dim] - start, step)

        mask = []
        if start != 0:
            mask.append(
                ops.ge(
                    idx_dim,
                    ops.index_expr(sympy.expand(start), torch.int64),
                )
            )
        if end != dim_size:
            mask.append(
                ops.lt(
                    idx_dim,
                    ops.index_expr(sympy.expand(end), torch.int64),
                )
            )
        if step != 1:
            mask.append(
                ops.eq(
                    ops.index_expr(
                        ModularIndexing(idx[dim] - start, 1, step), torch.int64
                    ),
                    ops.constant(0, torch.int64),
                )
            )
        assert mask
        mask = functools.reduce(ops.and_, mask)
        src_val = ops.masked(
            mask,
            lambda: src_loader(src_idx),
            0 if is_integer_type(x) else 0.0,
        )
        return ops.where(
            mask,
            src_val,
            x_loader(idx),
        )

    return Pointwise.create(
        device=x.get_device(),
        dtype=x.get_dtype(),
        inner_fn=inner_fn,
        ranges=list(x.get_size()),
    )


def _unwrap(x):
    if isinstance(x, (list, tuple)) and len(x) > 0:
        return _unwrap(x[0])
    return x


@register_lowering([torch.tensor, aten.scalar_tensor])
def tensor(data, *, dtype=None, device=None, layout=None, pin_memory=False):
    assert_nyi(layout in (None, torch.strided), f"layout={layout}")
    assert_nyi(not pin_memory, "pin_memory")
    if isinstance(_unwrap(data), int):
        dtype = dtype or torch.int64
    else:
        dtype = dtype or torch.get_default_dtype()

    ranges: list[sympy.Expr] = []

    if isinstance(data, sympy.Basic):

        def inner_fn(index):
            return ops.index_expr(data, dtype)

    elif isinstance(data, (float, int)):

        def inner_fn(index):
            return ops.constant(data, dtype)

    elif len(data) == 0 or isinstance(data[0], (float, int)) and len(data) <= 8:
        # inline small tensors
        ranges.append(sympy.Integer(len(data)))

        def inner_fn(index):
            def binary_search(start, end):
                assert start < end
                if end - start == 1:
                    return ops.constant(data[start], dtype)
                mid = (end - start) // 2 + start
                return ops.where(
                    ops.lt(
                        ops.index_expr(index[0], torch.int64),
                        ops.constant(mid, torch.int64),
                    ),
                    binary_search(start, mid),
                    binary_search(mid, end),
                )

            if len(data) == 0:
                return ops.constant(0, dtype)
            return binary_search(0, len(data))

    else:
        return V.graph.add_tensor_constant(
            torch.tensor(data, dtype=dtype, device=device)
        )

    return Pointwise.create(
        device=decode_device(device),
        dtype=dtype,
        inner_fn=inner_fn,
        ranges=ranges,
    )


@register_lowering(torch.as_tensor)
def as_tensor(data, dtype=None, device=None):
    if isinstance(data, TensorBox):
        if dtype is not None:
            data = to_dtype(data, dtype)
        if device is not None:
            data = to_device(data, device)
        return data
    return tensor(data, dtype=dtype, device=device)


@register_lowering(torch.LongTensor)
def long_tensor(data):
    return tensor(data, dtype=torch.int64)


@register_lowering(aten._local_scalar_dense)
def _local_scalar_dense(data):
    from torch.fx.experimental.symbolic_shapes import resolve_unbacked_bindings

    # This is interesting!  Most lowerings return tensors, so you can just
    # return the buffer you allocated and it will get used (or not used, if
    # it's dead.)  But _local_scalar_dense (aka item) returns an int,
    # not a Tensor, so you would have a type mismatch if you return a buffer;
    # we are obligated to return a sympy expression instead.  However,
    # we need to actually codegen the .item() call somehow.  We do this
    # by registering a faux buffer for the DynamicScalar IR node, which is
    # solely responsible for generating this .item().  The buffer is
    # not used for anything (notice we discard it); at codegen time,
    # the "buffer" just gets assigned None.
    unbacked_bindings = resolve_unbacked_bindings(
        V.graph.sizevars.shape_env, V.graph.current_node.meta["unbacked_bindings"]
    )
    assert unbacked_bindings is not None
    assert len(unbacked_bindings) == 1, unbacked_bindings
    # NB: Have to be very careful here.  V.graph.current_node.meta["val"]
    # seemingly also contains a symbol which you want to do binding for,
    # but it actually isn't.  In particular, if we have later performed
    # a deferred runtime assert saying that u0 == s0, you will actually
    # see s0 from expr!  This is bad because we need to actually generate
    # the assert that says u0 == s0, so we need to know where to get u0
    # from (this call).  In particular, we must use unbacked_bindings, which
    # is guaranteed to have the original, unreplaced symbol in question.
    #
    # NB2: Another thing we have to be very careful about are symbol bindings
    # that require nontrivial refinement, e.g., when you have a binding site
    # x: Sym(u0 * 4) = y.item().  Here, the code generation must do a division
    # in order to appropriately bind u0.  This is communicated via the keypath
    # in unbacked_bindings, and we need to hold onto it in order to generate
    # code appropriately for this case.
    binding_sym, keypath = next(iter(unbacked_bindings.items()))
    buffer = ir.DynamicScalar(binding_sym, keypath, data)
    buffer.name = V.graph.register_buffer(buffer)
    V.graph.register_operation(buffer)
    # NB: the replaced expr is OK to use directly downstream, we want
    # simplifications in this case!
    val = V.graph.current_node.meta["val"]
    if isinstance(val, (torch.SymInt, torch.SymFloat, torch.SymBool)):
        return val.node.expr
    else:
        return sympy.sympify(val)


@register_lowering(aten._assert_scalar)
def _assert_scalar(data, msg):
    # NB: These will be handled at codegen time
    # Not sure if we are guaranteed to be able to serve out truth from the
    # deferred_runtime_asserts, TODO: try this assert out
    # assert bool(data.scalar), data
    return None


@register_lowering(aten._assert_tensor_metadata)
def _assert_tensor_metadata(
    a, size=None, stride=None, dtype=None, *, device=None, layout=None
):
    return None


def _full(fill_value, device, dtype, size):
    value = fill_value
    if not isinstance(fill_value, (int, float)) and hasattr(value, "value"):
        value = value.value

    if isinstance(value, (int, float)):

        def inner_fn(index):
            return ops.constant(value, dtype)

    elif isinstance(value, sympy.Basic):

        def inner_fn(index):
            return ops.index_expr(value, dtype)

    else:
        assert len(value.get_size()) == 0
        value_loader = value.make_loader()

        def inner_fn(index):
            return value_loader([])

    return Pointwise.create(
        device=device,
        dtype=dtype,
        inner_fn=inner_fn,
        ranges=list(size),
    )


@register_lowering(aten.full_like, type_promotion_kind=None)
def full_like(x, fill_value, **kwargs):
    return create_tensor_like(tensor_constructor(fill_value))(x, **kwargs)


def tensor_constructor(fill_value):
    # torch.zeros, torch.ones, etc
    def inner(
        *size,
        names=None,
        dtype=None,
        device=None,
        layout=None,
        pin_memory=False,
        memory_format=None,
    ):
        assert_nyi(names is None, "named tensors")
        assert_nyi(layout in (None, torch.strided), f"layout={layout}")
        assert_nyi(not pin_memory, "pin_memory")
        device = decode_device(device)
        dtype = dtype or torch.get_default_dtype()
        if len(size) == 1 and isinstance(size[0], (list, tuple, torch.Size)):
            size = tuple(size[0])
        # See https://github.com/pytorch/pytorch/issues/118102
        # All sizes at lowering time should be sympy.Symbol, not SymInt!
        for s in size:
            assert not isinstance(s, torch.SymInt)
        size = [sympy.expand(s) for s in size]
        return _full(fill_value, device, dtype, size)

    return inner


@register_lowering([torch.empty, aten.empty])
def empty(
    *size,
    names=None,
    dtype=None,
    layout=None,
    device=None,
    pin_memory=None,
    memory_format=None,
):
    assert_nyi(names is None, "named tensors")
    device = decode_device(device)
    if len(size) == 1 and isinstance(size[0], (list, tuple, torch.Size)):
        size = tuple(size[0])
    return empty_strided(
        size, None, dtype=dtype, layout=layout, device=device, pin_memory=pin_memory
    )


def create_tensor_like(creation_fn):
    """
    Shim to convert X_like(...) into X(...).  For example zeros_like() into zeros().
    """

    def _constant_like(
        x, *, dtype=None, device=None, layout=None, pin_memory=False, memory_format=None
    ):
        assert_nyi(not pin_memory, "pin_memory")
        assert_nyi(layout in (None, torch.strided), f"layout={layout}")
        if dtype is None:
            dtype = x.get_dtype()
        else:
            dtype = decode_dtype(dtype)
        device = device or x.get_device()
        size = list(x.get_size())
        return creation_fn(
            size, dtype=dtype, device=device, layout=layout, pin_memory=pin_memory
        )

    return _constant_like


def constant_like(fill_value):
    return create_tensor_like(tensor_constructor(fill_value))


empty_like = register_lowering(aten.empty_like)(create_tensor_like(empty))
ones_like = create_tensor_like(tensor_constructor(1))
zeros_like = create_tensor_like(tensor_constructor(0))


def new_constant(fill_value):
    def _new_constant(
        x, size, *, dtype=None, layout=None, device=None, pin_memory=None
    ):
        assert isinstance(size, (list, tuple))
        assert_nyi(not pin_memory, "pin_memory")
        assert_nyi(layout in (None, torch.strided), f"layout={layout}")
        dtype = decode_dtype(dtype) or x.get_dtype()
        device = device or x.get_device()
        size = [sympy.Integer(s) for s in size]
        return _full(fill_value, decode_device(device), dtype, size)

    return _new_constant


@register_lowering(aten.new_empty)
def new_empty(x, size, *, dtype=None, layout=None, device=None, pin_memory=None):
    if dtype is None:
        dtype = x.get_dtype()
    if device is None:
        device = x.get_device()
    return empty_strided(
        size,
        None,
        dtype=dtype,
        layout=layout,
        device=decode_device(device),
        pin_memory=pin_memory,
    )


@register_lowering(aten.empty_strided)
def empty_strided(
    size, stride, *, dtype=None, layout=None, device=None, pin_memory=None
):
    assert isinstance(size, (list, tuple))
    assert isinstance(stride, (list, tuple, type(None)))
    assert_nyi(not pin_memory, "pin_memory")
    assert_nyi(layout in (None, torch.strided), f"layout={layout}")
    dtype = decode_dtype(dtype) or torch.get_default_dtype()
    device = device or torch.tensor(0.0).device
    device = decode_device(device)
    pointwise = _full(fill_value=0, device=device, dtype=dtype, size=size)
    pointwise.realize()
    buffer = pointwise.data.data
    # explicitly set ranges to zeros in order to make a NopKernelSchedulerNode
    buffer.data = dataclasses.replace(buffer.data, ranges=[0] * len(size))
    assert isinstance(buffer, ir.ComputedBuffer)
    size = [sympy.expand(s) for s in size]
    stride = (
        [sympy.expand(s) for s in stride]
        if stride
        else ir.FlexibleLayout.contiguous_strides(size)
    )
    buffer.layout = ir.FixedLayout(
        device=device,
        dtype=dtype,
        size=size,
        stride=stride,
    )
    return pointwise


@register_lowering(aten.new_empty_strided)
def new_empty_strided(
    x, size, stride, *, dtype=None, layout=None, device=None, pin_memory=None
):
    if dtype is None:
        dtype = x.get_dtype()
    if device is None:
        device = x.get_device()
    return empty_strided(
        size,
        stride,
        dtype=dtype,
        layout=layout,
        device=decode_device(device),
        pin_memory=pin_memory,
    )


@register_lowering(prims.copy_strided.default)
def copy_strided(x, stride):
    stride = [V.graph.sizevars.size_hint(s) for s in stride]
    stride_order = sorted(range(len(stride)), key=stride.__getitem__)
    return ir.ExternKernel.require_stride_order(x, stride_order)


@register_lowering([torch.full, aten.full])
def full(size, fill_value, **kwargs):
    assert kwargs.get("dtype") is not None, "dtype should be handled by decomposition"
    return tensor_constructor(fill_value)(size, **kwargs)


@register_lowering(aten.gather, type_promotion_kind=None)
def gather(x, dim, index, sparse_grad=False):
    # sparse_grad doesn't affect forward computation,
    # and backward tracing is taken care of by AOT Autograd
    assert isinstance(x, TensorBox)
    if index.get_numel() == 0:
        # Empty index case. Return an empty array with the same shape
        return new_empty(x, index.get_size())

    assert index.get_dtype() == torch.int64
    size = x.get_size()
    offset = len(size) == 0
    dim = _validate_dim(x, dim, offset)

    if offset:
        x = expand(x, [1])
        size = [1]

    x_loader = x.make_loader()
    index_loader = index.make_loader()

    def fn(idx):
        idx = list(idx)
        gather_idx = ops.indirect_indexing(index_loader(idx), size[dim])
        if len(idx) == 0:
            idx = [gather_idx]
        else:
            idx[dim] = gather_idx
        return x_loader(idx)

    return Pointwise.create(
        device=x.get_device(),
        dtype=x.get_dtype(),
        inner_fn=fn,
        ranges=index.get_size(),
    )


@register_lowering(aten.embedding, type_promotion_kind=None)
def embedding(weight, indices, padding_idx=-1, scale_grad_by_freq=False, sparse=False):
    assert not sparse
    assert isinstance(weight, TensorBox)
    assert isinstance(indices, TensorBox)
    assert "int" in str(indices.get_dtype())

    weight_loader = weight.make_loader()
    indices_loader = indices.make_loader()
    indices_ndim = len(indices.get_size())
    weight_size = weight.get_size()
    new_size = [*indices.get_size(), *weight_size[1:]]

    def fn(idx):
        assert len(idx) == len(new_size), f"{idx} != {new_size}"
        var_index = indices_loader(idx[:indices_ndim])
        weight_idx = [ops.indirect_indexing(var_index, weight_size[0])] + [
            *idx[indices_ndim:]
        ]
        return weight_loader(weight_idx)

    return Pointwise.create(
        device=weight.get_device(),
        dtype=weight.get_dtype(),
        inner_fn=fn,
        ranges=new_size,
    )


def check_and_broadcast_indices(indices, device):
    assert all(
        i.get_dtype() in (torch.int64, torch.int32, torch.bool, torch.uint8)
        for i in indices
        if i is not None
    ), (
        f"indices must be int64, byte or bool. Got {[i.get_dtype() for i in indices if i is not None]}"
    )
    if any(
        i.get_dtype() in (torch.bool, torch.uint8) for i in indices if i is not None
    ):
        raise NotImplementedError("Fallback for bool indices")

    valid_idxs = [i for i, x in enumerate(indices) if isinstance(x, TensorBox)]
    assert len(valid_idxs) > 0, "requires at least 1 non-None index"
    new_indices = [None] * len(indices)
    for i, x in zip(valid_idxs, broadcast_tensors(*[indices[i] for i in valid_idxs])):
        # Eager allows indices to be CPU tensor when running on CUDA
        # FIXME: Calling to_device(x, device) should work but
        # test_advancedindex_mixed_cpu_devices still fails
        if x.get_device() != device:
            raise NotImplementedError("Fallback when indices is on a different device")
        new_indices[i] = x
    return new_indices, valid_idxs


def index_output_size_and_inner_fn(
    x_size,
    indices,
    tensor_indices,
    tensor_size,
    indices_loaders,
    indexed_size,
    x_loader,
    check,
    wrap_neg=True,
):
    # Note that behavior of indexing differs when there are non consecutive
    # tensors. In this case, the tensor index is pulled to the beginning.
    #
    # Suppose a = torch.arange(3 * 4 * 5 * 6 * 7).view(3, 4, 5, 6, 7)
    #         x = torch.tensor[1,2]
    # Then, a[:,x,:,x,:] will have shape 2,3,5,7 as due to x,:,x then 2 will
    # be pulled to the front.
    non_consecutive_tensors = False
    for previous, current in zip(tensor_indices, tensor_indices[1:]):
        if current - previous != 1:
            non_consecutive_tensors = True

    output_size = [x_size[i] for i, val in enumerate(indices) if val is None]
    output_size = [*output_size, *x_size[len(output_size) + len(tensor_indices) :]]

    first_tensor_index = tensor_indices[0]
    if non_consecutive_tensors:
        output_size = tensor_size + output_size
    else:
        output_size = (
            output_size[:first_tensor_index]
            + tensor_size
            + output_size[first_tensor_index:]
        )

    def fn(idx):
        assert len(idx) == len(output_size)
        assert len(indices_loaders) == len(indexed_size)

        rank = len(tensor_size)
        new_index = []
        first_tensor_index = tensor_indices[0]
        start_offset = 0 if non_consecutive_tensors else first_tensor_index
        next_idx = 0
        for i in range(tensor_indices[-1] + 1):
            if i == start_offset:
                next_idx += rank
            if indices[i] is None:
                assert next_idx < len(idx)
                new_index.append(idx[next_idx])
                next_idx += 1
            else:
                loader = indices_loaders[i]
                assert loader is not None
                size = indexed_size[i]
                new_index.append(
                    ops.indirect_indexing(
                        loader(idx[start_offset : start_offset + rank]),
                        size,
                        check=check,
                        wrap_neg=wrap_neg,
                    )
                )
        new_index = [
            *new_index,
            *idx[next_idx:],
        ]
        return new_index if x_loader is None else x_loader(new_index)

    return output_size, fn


def index_impl(x, indices, check):
    output_size, inner_fn, _ = index_impl_helper(x, indices, check)

    return Pointwise.create(
        device=x.get_device(),
        dtype=x.get_dtype(),
        inner_fn=inner_fn,
        ranges=output_size,
    )


def index_impl_helper(x, indices, check, wrap_neg=True):
    assert isinstance(indices, (list, tuple))
    x_loader = x.make_loader()
    indices, tensor_indices = check_and_broadcast_indices(indices, x.get_device())
    assert len(tensor_indices) > 0, "Must have at least one valid idx"

    indices_loaders = [i.make_loader() if i is not None else None for i in indices]
    # no guards on output size, all the guards are set in broadcast_tensors

    # We can use the first one since they are all required to be the same size
    tensor_size = list(indices[tensor_indices[0]].get_size())

    x_size = x.get_size()

    indexed_size = [x_size[i] for i in range(len(indices)) if indices[i] is not None]
    if check and 0 in indexed_size and 0 not in tensor_size:
        raise IndexError("index is out of bounds for dimension with size 0")

    indexed_size = [x_size[i] for i in range(len(indices))]
    output_size, index_inner_fn = index_output_size_and_inner_fn(
        x_size,
        indices,
        tensor_indices,
        tensor_size,
        indices_loaders,
        indexed_size,
        None,
        check=check,
        wrap_neg=wrap_neg,
    )

    def inner_fn(idx):
        return x_loader(index_inner_fn(idx))

    return output_size, inner_fn, index_inner_fn


@register_lowering(aten.index, type_promotion_kind=None)
def index(x, indices):
    try:
        return index_impl(x, indices, check=True)
    except NotImplementedError:
        # Fallback to ATen for boolean indexing
        x.realize()
        return fallback_handler(aten.index.Tensor, add_to_fallback_set=False)(
            x, indices
        )


@register_lowering(aten._unsafe_index, type_promotion_kind=None)
def _unsafe_index(x, indices):
    return index_impl(x, indices, check=False)


# All the indexing decompositions are written in terms of index, index_put, and index_put_
# We cannot have this lowering as a decomposition as it introduces
# mutation in the graph, which is bad for Aot Autograd. Aot Autograd runs dead
# code elimination and common subexpression elimination optimizations, which
# assume graphs to be side-effect free. More details at
# https://github.com/pytorch/torchdynamo/issues/1235
# and
# https://github.com/pytorch/torchdynamo/issues/1863
@register_lowering(aten.index_put)
def index_put(x, indices, values, accumulate=False):
    return index_put_impl_(
        clone(x), indices, values, accumulate, check=True, may_realize=False
    )


@register_lowering(aten._unsafe_index_put)
def _unsafe_index_put(x, indices, values, accumulate=False):
    return index_put_impl_(
        clone(x), indices, values, accumulate, check=False, may_realize=False
    )


def index_put_as_masked_fill(self, indices, value, accumulate):
    if value.get_device() != self.get_device():
        value = to_device(value, self.get_device())
    if accumulate:
        value = add(self, value)
    return mutate_to(self, where(indices[0], value, self))


def index_put_fallback(self, indices, values, accumulate):
    deterministic = torch.are_deterministic_algorithms_enabled()
    if is_triton(values) and (accumulate or deterministic):
        msg = (
            "index put with accumulate."
            if not deterministic
            else "deterministic index put."
        )
        if stack_trace := V.graph.current_node.meta.get("stack_trace", None):
            msg = f"{msg} Found from : \n {stack_trace}"
        V.graph.disable_cudagraphs_reason = msg

    ir.IndexPutFallback(V.graph.current_node.target, self, indices, values, accumulate)
    return self


@register_lowering(aten.index_put_, type_promotion_kind=None)
def index_put_(self, indices, values, accumulate=False):
    return index_put_impl_(
        self, indices, values, accumulate, check=True, may_realize=True
    )


@register_lowering(inductor_prims._unsafe_index_put_, type_promotion_kind=None)
def _unsafe_index_put_(self, indices, values, accumulate=False):
    return index_put_impl_(
        self, indices, values, accumulate, check=False, may_realize=True
    )


def index_put_impl_(self, indices, values, accumulate, check, may_realize=False):
    if may_realize:

        def try_get_name(x):
            if isinstance(x, ir.TensorBox):
                x = x.data
            if isinstance(x, ir.BaseView):
                x = x.unwrap_view()
            if isinstance(x, ir.StorageBox):
                x = x.data
            return x.get_name() if isinstance(x, ir.Buffer) else None

        def indice_slice_from_randperm(indice):
            # Refer to: https://github.com/pytorch/pytorch/pull/139366#discussion_r1825424660
            # For this specific pattern, indices is unique as coming from torch.randperm.
            # However, as the content of the indices is unknown, we have to check this specific pattern.
            if isinstance(indice, TensorBox) and isinstance(indice.data, ir.BaseView):
                indice = indice.data.unwrap_view()
                return (
                    isinstance(indice, ir.StorageBox)
                    and isinstance(indice.data, ir.ExternKernel)
                    and getattr(indice.data, "fx_node", None)
                    and indice.data.fx_node.target == torch.ops.aten.randperm.default
                )
            return False

        if try_get_name(self) in values.get_read_names() and not all(
            indice_slice_from_randperm(indice) for indice in indices
        ):
            # Fix issue: https://github.com/pytorch/pytorch/issues/138908
            # When self and values have memory overlapping, indices may
            # contain duplicate values, potentially causing incorrect results since
            # the load of `values` might contain modified value from the store of `self`.
            # To address this, store values in a temporary buffer in such cases.
            values.realize()

    # Dispatch to masked fill for single boolean index with single value
    if (
        values.get_numel() == 1
        and len(indices) == 1
        and indices[0].get_dtype() in (torch.bool, torch.uint8)
    ):
        mask = indices[0]
        for _ in range(len(mask.get_size()), len(self.get_size())):
            mask = unsqueeze(mask, -1)
        return index_put_as_masked_fill(self, [mask], values, accumulate)

    # Fallback in torch deterministic mode
    if torch.are_deterministic_algorithms_enabled():
        return index_put_fallback(self, indices, values, accumulate)

    # Fallback if there is a boolean index
    for index in indices:
        if index is not None and index.get_dtype() in (torch.bool, torch.uint8):
            return index_put_fallback(self, indices, values, accumulate)

    x_size = self.get_size()
    x_ndim = len(x_size)

    if accumulate and needs_fallback_due_to_atomic_add_limitations(self.get_dtype()):
        # self is an scalar Tensor
        if x_ndim == 0:
            self = view(self, [1])
        self = index_put_fallback(self, indices, values, accumulate)
        if x_ndim == 0:
            self = view(self, [])
        return self

    values = to_dtype(values, self.get_dtype())

    try:
        # Note that code will only get here when dtype is uint32
        indices, tensor_indices = check_and_broadcast_indices(
            indices, self.get_device()
        )
    except NotImplementedError:
        return index_put_fallback(self, indices, values, accumulate)

    indices_loaders = [i.make_loader() if i is not None else None for i in indices]

    assert isinstance(self, TensorBox)
    self.realize()

    # self is an scalar Tensor
    if x_ndim == 0:
        self = view(self, [1])

    # We can use the first one since they are all required to be the same size
    tensor_size = list(indices[tensor_indices[0]].get_size())
    indexed_size = [x_size[i] for i in range(len(indices))]

    expected_vals_size, inner_fn = index_output_size_and_inner_fn(
        x_size,
        indices,
        tensor_indices,
        tensor_size,
        indices_loaders,
        indexed_size,
        None,
        check=check,
    )

    values = expand(values, expected_vals_size)
    # all guards are set above during broadcast_tensors and expand

    scatter = ir.Scatter(
        device=self.get_device(),
        dtype=self.get_dtype(),
        inner_fn=values.make_loader(),
        ranges=expected_vals_size,  # iter_ranges,
        output_indexer=inner_fn,
        scatter_mode="atomic_add" if accumulate else None,
    )
    buffer = ir.ComputedBuffer(
        name=None,
        layout=ir.MutationLayoutSHOULDREMOVE(self),
        data=scatter,
    )
    buffer.name = V.graph.register_buffer(buffer)
    V.graph.register_operation(buffer)

    if x_ndim == 0:
        self = view(self, [])
    return self


fallback__unsafe_masked_index = fallback_handler(
    aten._unsafe_masked_index.default, add_to_fallback_set=False
)

fallback__unsafe_masked_index_put_accumulate = fallback_handler(
    aten._unsafe_masked_index_put_accumulate.default, add_to_fallback_set=False
)


@register_lowering(aten._unsafe_masked_index, type_promotion_kind=None)
def _unsafe_masked_index(self, mask, indices, fill):
    ranges, _, _unsafe_index_fn = index_impl_helper(
        self, indices, check=False, wrap_neg=False
    )
    mask_loader = mask.make_loader()
    self_loader = self.make_loader()

    def inner_fn(idx):
        if mask.dtype != torch.bool:
            mask_val = ops.to_dtype(mask_loader(idx), torch.bool)
        else:
            mask_val = mask_loader(idx)
        return ops.masked(mask_val, lambda: self_loader(_unsafe_index_fn(idx)), fill)

    return Pointwise.create(
        device=self.get_device(),
        dtype=self.get_dtype(),
        inner_fn=inner_fn,
        ranges=ranges,
    )


@register_lowering(aten._unsafe_masked_index_put_accumulate, type_promotion_kind=None)
def _unsafe_masked_index_put_accumulate(x, mask, indices, values):
    masked_value = where(mask, values, 0)
    shape = x.get_size()
    clamped_indices = [
        clamp(indices[i], -shape[i], shape[i] - 1) if indices[i] else None
        for i in range(len(indices))
    ]
    # TODO: use a masked store for this. currently only triton
    # supports masked stores and cpp backend does not.
    return _unsafe_index_put(x, clamped_indices, masked_value, accumulate=True)


@make_pointwise
def clamp(a, min, max):
    return ops.maximum(min, ops.minimum(max, a))


@register_lowering(aten.as_strided_scatter, type_promotion_kind=None)
def as_strided_scatter(self, src, size, stride, storage_offset=None):
    output = clone(self)
    output_view = as_strided(output, size, stride, storage_offset)
    copy_(output_view, src)
    return output


@register_lowering(aten.scatter, type_promotion_kind=None)
def scatter(x, dim: int, index, src, **kwargs):
    return scatter_(clone(x), dim, index, src, **kwargs)


def scatter_fallback(
    op_overload: torch._ops.OpOverload,
    self,
    dim: int,
    index,
    src,
    *,
    reduce: Optional[str] = None,
    include_self: bool = True,
):
    src_is_tensor = isinstance(src, TensorBox)
    if use_scatter_fallback(
        op_overload,
        reduce,
        self.get_dtype(),
        cast(torch.dtype, src.get_dtype() if src_is_tensor else type(src)),
        src.get_device().type if src_is_tensor else "not impl",
        src_is_tensor,
    ):
        ir.ScatterFallback(
            op_overload,
            self,
            dim,
            index,
            src,
            reduce=reduce,
            include_self=include_self,
        )
        return self

    return None


@register_lowering(aten.scatter_, type_promotion_kind=None)
def scatter_(self, dim: int, index, src, *, reduce: Optional[str] = None):
    assert reduce in (None, "add", "multiply")
    if reduce is None:
        op_overload = getattr(aten.scatter_, V.graph.current_node.target._overloadname)  # type: ignore[union-attr]
        fallback_result = scatter_fallback(
            op_overload, self, dim, index, src, reduce=reduce
        )
        if fallback_result is not None:
            return fallback_result

    if reduce == "add":
        reduce = "sum"
    elif reduce == "multiply":
        reduce = "prod"
    return scatter_reduce_(self, dim, index, src, reduce)


@register_lowering(aten.scatter_add, type_promotion_kind=None)
def scatter_add(x, dim: int, index, src):
    return scatter_add_(clone(x), dim, index, src)


@register_lowering(aten.scatter_add_, type_promotion_kind=None)
def scatter_add_(x, dim: int, index, src):
    return scatter_reduce_(x, dim, index, src, "sum")


@register_lowering(aten.scatter_reduce, type_promotion_kind=None)
def scatter_reduce(x, dim: int, index, src, reduction_type, **kwargs):
    return scatter_reduce_(clone(x), dim, index, src, reduction_type, **kwargs)


@register_lowering(aten.scatter_reduce_, type_promotion_kind=None)
def scatter_reduce_(self, dim: int, index, src, reduce, *, include_self: bool = True):
    assert reduce in (None, "sum", "prod", "mean", "amax", "amin")
    assert (
        len(aten.scatter_reduce_.overloads()) == 1
        and "two" in aten.scatter_reduce_.overloads()
    ), "aten.scatter_reduce_.two is not the unique overload of aten.scatter_reduce_"

    if isinstance(src, Number):
        src = full_like(self, src)

    fallback_result = scatter_fallback(
        aten.scatter_reduce_.two,
        self,
        dim,
        index,
        src,
        reduce=reduce,
        include_self=include_self,
    )

    if fallback_result:
        return fallback_result

    assert isinstance(self, TensorBox)
    assert "int" in str(index.get_dtype())

    ndim = len(self.get_size())
    if ndim == 0:
        self = view(self, [1])

    if isinstance(src, TensorBox) and len(src.get_size()) == 0:
        src = view(src, [1])

    if isinstance(index, TensorBox) and len(index.get_size()) == 0:
        index = view(index, [1])

    if index.get_numel() == 0:
        return self

    dim = _validate_dim(self, dim)

    self.realize()
    index_loader = index.make_loader()
    src_loader = src.make_loader() if isinstance(src, TensorBox) else None

    def output_indexer(idx):
        # self is captured from the end of the function, so it may have 0 dim
        shape = self.get_size()
        ndim = len(shape)
        indirect_idx = list(idx)
        indirect_idx[dim] = ops.indirect_indexing(
            index_loader(idx), 1 if ndim == 0 else shape[dim], wrap_neg=False
        )
        return indirect_idx

    def fn(idx):
        if src_loader:
            return src_loader(idx)
        else:
            # src is a scalar
            return ops.constant(src, self.get_dtype())

    def backend_reduce_str(reduce):
        if reduce == "sum":
            return "atomic_add"
        else:
            # TODO: Need to support more reduction type
            assert reduce is None
            return None

    if not include_self:
        # zero out the corresponding elements first
        zero_out = ir.Scatter(
            device=self.get_device(),
            dtype=self.get_dtype(),
            inner_fn=lambda index: ops.constant(0, self.get_dtype()),
            ranges=index.get_size(),
            output_indexer=output_indexer,
            scatter_mode=None,
        )
        buffer = ir.ComputedBuffer(
            name=None,
            layout=ir.MutationLayoutSHOULDREMOVE(self),
            data=zero_out,
        )
        buffer.name = V.graph.register_buffer(buffer)
        V.graph.register_operation(buffer)

    # self[index[i][j][k]][j][k] += src[i][j][k]  # if dim == 0
    # self[i][index[i][j][k]][k] += src[i][j][k]  # if dim == 1
    # self[i][j][index[i][j][k]] += src[i][j][k]  # if dim == 2
    scatter = ir.Scatter(
        device=self.get_device(),
        dtype=self.get_dtype(),
        inner_fn=fn,
        ranges=index.get_size(),
        output_indexer=output_indexer,
        scatter_mode=backend_reduce_str(reduce),
    )
    buffer = ir.ComputedBuffer(
        name=None,
        layout=ir.MutationLayoutSHOULDREMOVE(self),
        data=scatter,
    )
    buffer.name = V.graph.register_buffer(buffer)
    V.graph.register_operation(buffer)

    if ndim == 0:
        self = view(self, [])
    return self


def upsample_nearestnd(
    x,
    output_size,
    scales_x: tuple[Optional[float], ...],
    n: int = 2,
    exact: bool = False,
):
    x.realize_hint()  # elements are reused
    x_loader = x.make_loader()
    i_sizes = x.get_size()[-n:]
    batch = x.get_size()[:-n]
    i_sizes = [V.graph.sizevars.evaluate_static_shape(i) for i in i_sizes]

    assert len(scales_x) == n
    o_sizes = output_size

    inv_scales = [i / o for i, o in zip(i_sizes, o_sizes)]
    for i, scale in enumerate(scales_x):
        if scale is not None:
            inv_scales[i] = 1.0 / scale

    def scale_fn(x, scale, size):
        # Nearest Exact: input_index = round(scale * (output_index + 0.5) - 0.5)
        #                            = floor(scale * (output_index + 0.5))
        # Nearest: input_index = floor(scale * output_index)
        x = ops.index_expr(x, torch.float32)
        if exact:
            x = ops.add(x, ops.constant(0.5, torch.float32))
        x = ops.mul(x, ops.constant(scale, torch.float32))
        x = ops.to_dtype(x, torch.int32)
        return ops.indirect_indexing(x, size, check=False)

    def fn(idx):
        x = idx[-n:]
        b = idx[:-n]
        return x_loader(
            [*b, *[scale_fn(i, s, size) for i, s, size in zip(x, inv_scales, i_sizes)]]
        )

    return Pointwise.create(
        device=x.get_device(),
        dtype=x.get_dtype(),
        inner_fn=fn,
        ranges=[*batch, *o_sizes],
    )


@register_lowering(aten.upsample_nearest1d.default)
def upsample_nearest1d(x, output_size, scales: Optional[float] = None):
    return upsample_nearestnd(x, output_size, (scales,), n=1)


@register_lowering(aten._upsample_nearest_exact1d.default)
def _upsample_nearest_exact1d(x, output_size, scales: Optional[float] = None):
    return upsample_nearestnd(x, output_size, (scales,), n=1, exact=True)


@register_lowering(aten.upsample_nearest2d.default)
def upsample_nearest2d(
    x, output_size, scales_h: Optional[float] = None, scales_w: Optional[float] = None
):
    return upsample_nearestnd(x, output_size, (scales_h, scales_w), n=2)


@register_lowering(aten._upsample_nearest_exact2d.default)
def _upsample_nearest_exact2d(
    x, output_size, scales_h: Optional[float] = None, scales_w: Optional[float] = None
):
    return upsample_nearestnd(x, output_size, (scales_h, scales_w), n=2, exact=True)


@register_lowering(aten.upsample_nearest3d.default)
def upsample_nearest3d(
    x,
    output_size,
    scales_d: Optional[float] = None,
    scales_h: Optional[float] = None,
    scales_w: Optional[float] = None,
):
    return upsample_nearestnd(x, output_size, (scales_d, scales_h, scales_w), n=3)


@register_lowering(aten._upsample_nearest_exact3d.default)
def _upsample_nearest_exact3d(
    x,
    output_size,
    scales_d: Optional[float] = None,
    scales_h: Optional[float] = None,
    scales_w: Optional[float] = None,
):
    return upsample_nearestnd(
        x, output_size, (scales_d, scales_h, scales_w), n=3, exact=True
    )


def _create_constants(*args, dtype):
    return tuple(ops.constant(a, dtype) for a in args)


@register_lowering(prims.rev.default)
def rev(x, dims):
    # note - dims pre-canonicalized
    x_loader = x.make_loader()
    sizes = x.get_size()

    def loader(idx):
        idx = list(idx)
        assert len(idx) == len(sizes)
        for dim in dims:
            idx[dim] = (sizes[dim] - 1) - idx[dim]

        return x_loader(idx)

    return Pointwise.create(
        device=x.get_device(),
        dtype=x.get_dtype(),
        inner_fn=loader,
        ranges=sizes,
    )


def inplace_constant_pad_nd(
    x: TensorBox, padding: Sequence[int], fill_value: float
) -> Optional[TensorBox]:
    """
    This optimization changes the semantics of padding from 'clone'
    style to 'view' style.

    Thanks to functionalization, this change can still maintain numerical
    correctness.
    """

    def _padding_can_be_fused():
        """
        Conservatively check if padding can be fused with downstream op.
        1. if the downstream op is a sum, then there is little benefit to
           do inplace padding
        2. if the downstream op is a matmul, doing inplace padding can
           save membw.
        """
        current_node = V.graph.current_node
        if current_node is None:
            return True  # be conservative
        users = tuple(current_node.users)
        if len(users) == 1 and users[0].target in (
            aten.mm.default,
            aten.addmm.default,
        ):
            return False

        return True  # be conservative

    if _padding_can_be_fused():
        return None

    # Only handle 2D case for now
    if len(padding) != 4 or len(x.get_size()) != 2:
        return None

    # No harm to realize since we already know that
    # the op can not be fused into the single user.
    # It need to be realized later anyways.
    x.realize()

    # If x is a view (e.g. a SliceView), realizing it just realizing the
    # underlying storage. x itself is still a view.
    if (
        not isinstance(x, ir.TensorBox)
        or not isinstance(x.data, ir.StorageBox)
        or not (
            isinstance(x.data.data, ir.ComputedBuffer)
            or (
                config.can_inplace_pad_graph_input
                and isinstance(x.data.data, ir.InputBuffer)
            )
        )
        or not x.data.data.name
    ):
        return None
    x.freeze_layout()

    _, layout = ir.as_storage_and_layout(x)
    strides = layout.stride
    if strides[1] != 1:
        return None

    if padding[0] != 0 or padding[2] != 0 or padding[3] != 0:
        return None

    npad = padding[1]
    if npad == 0:
        return None

    stride0 = strides[0]
    rowsize = layout.size[1]

    if stride0 < rowsize + npad:
        return None

    bufname = x.data.data.name
    padded_size = [layout.size[0], layout.size[1] + npad]
    V.graph.buffer_to_padded_size[bufname] = padded_size
    resized_x = as_strided(
        x,
        padded_size,
        layout.stride,
        layout.offset,
    )

    sliced_x = slice_(resized_x, dim=1, start=rowsize, end=rowsize + npad)
    fill_(sliced_x, fill_value)

    counters["inductor"]["inplace_padding"] += 1
    return resized_x


@register_lowering(aten.constant_pad_nd, type_promotion_kind=None)
def constant_pad_nd(x, padding, fill_value=0):
    assert (len(padding) % 2) == 0
    if all(p == 0 for p in padding):
        return clone(x)

    if config.inplace_padding:
        out = inplace_constant_pad_nd(x, padding, fill_value)
        if out:
            return out
            # fall through if can not inplace the padding

    sizes = x.get_size()

    bounds = list(reversed(list(zip(padding[::2], padding[1::2]))))
    n = len(sizes) - len(bounds)

    # if padding is a complicated expression, hoist it
    bounds_precomp: list[tuple[sympy.Symbol, Any]] = []
    for l, h in bounds:
        bounds_precomp.append((V.graph.sizevars.lookup_precomputed_size(l), h))  # type: ignore[arg-type]

    output_size = list(sizes[:n])
    mask_sizes = []
    for (low, high), size in zip(bounds, sizes[n:]):
        mask_sizes.append(size)
        output_size.append(sympy.expand(size + low + high))
    assert len(output_size) == len(sizes)
    fill_value = dtype_to_type(x.get_dtype())(fill_value)

    def mask(index):
        mask = []
        for idx, (low, high), length in zip(index[n:], bounds, mask_sizes):
            if low != 0:
                mask.append(range_mask_low(idx, 0))
            if high != 0:
                mask.append(range_mask_high(idx, length))
        mask = functools.reduce(ops.and_, mask)
        return ops.masked(mask, lambda: x_loader(index), fill_value)

    def offset_fn(index):
        new_index = list(index[:n])
        for idx, (low, _high) in zip(index[n:], bounds_precomp):
            new_index.append(idx - low)
        assert len(new_index) == len(index)
        return mask(new_index)

    x_loader = x.make_loader()
    return Pointwise.create(
        device=x.get_device(),
        dtype=x.get_dtype(),
        inner_fn=offset_fn,
        ranges=output_size,
    )


def range_mask_low(i: sympy.Expr, low: Union[sympy.Expr, int]):
    return ops.ge(
        ops.index_expr(i, torch.int64),
        ops.index_expr(sympy.Integer(low), torch.int64),
    )


def range_mask_high(i: sympy.Expr, high: sympy.Expr):
    return ops.lt(
        ops.index_expr(i, torch.int64),
        ops.index_expr(high, torch.int64),
    )


def range_mask(i: sympy.Expr, high: sympy.Expr, low: sympy.Expr):
    return ops.and_(
        range_mask_low(i, low),
        range_mask_high(i, high),
    )


def constant_boundary_condition(
    x, fill_value, padding=None, pad_fill_value=1.0, dim=None
):
    h = x.get_size()[-dim:]
    x_loader = x.make_loader()
    padding_h = padding or [0] * dim

    def load(index):
        prefix = index[:-dim]
        ih = index[-dim:]

        mask = functools.reduce(
            ops.and_,
            [range_mask(ih[i], h[i] + padding_h[i], -padding_h[i]) for i in range(dim)],
        )
        return (
            ops.masked(
                mask,
                lambda: constant_boundary_condition(x, pad_fill_value, dim=dim)(
                    [*prefix, *ih]
                ),
                fill_value,
            )
            if padding
            else ops.masked(mask, lambda: x_loader([*prefix, *ih]), fill_value)
        )

    return load


def pooling_size(x, i, kernel_size, stride, padding, ceil_mode, *, dilation=None):
    if dilation is None:
        dilation = [1] * len(padding)

    x_out = FloorDiv(
        x + 2 * padding[i] - dilation[i] * (kernel_size[i] - 1) + (stride[i] - 1),
        stride[i],
    )

    if ceil_mode:
        x_alt = FloorDiv(
            x
            + 2 * padding[i]
            - dilation[i] * (kernel_size[i] - 1)
            + 2 * (stride[i] - 1),
            stride[i],
        )
        if V.graph.sizevars.size_hint((x_alt - 1) * stride[i] - x - padding[i]) >= 0:
            # Sliding windows must start within the input or left padding
            x_alt -= 1  # type: ignore[assignment]
            V.graph.sizevars.guard_leq(0, x_alt * stride[i] - x - padding[i])  # type: ignore[arg-type]
        if V.graph.sizevars.size_hint(x_out - x_alt) == 0:
            # ceil mode is actually a no-op, lets guard on that
            V.graph.sizevars.guard_equals(x_out, x_alt)
            ceil_mode = False
        else:
            x_out = x_alt
    return x_out, ceil_mode


def should_fallback_max_pool_with_indices(kernel_size, *, n_dim):
    kernel_size = pad_listlike(kernel_size, n_dim)
    window_size = functools.reduce(operator.mul, kernel_size)
    return window_size > 25


def max_pool_checks(
    x, kernel_size, stride, padding, dilation, n_dim, *, assert_fallback=None
):
    if padding == 0:
        padding = [0] * n_dim
    if dilation == 1:
        dilation = [1] * n_dim
    if not stride:
        stride = kernel_size

    kernel_size = pad_listlike(kernel_size, n_dim)
    stride = pad_listlike(stride, n_dim)
    padding = pad_listlike(padding, n_dim)
    dilation = pad_listlike(dilation, n_dim)

    assert isinstance(x, TensorBox)
    assert len(kernel_size) == n_dim
    assert len(stride) == n_dim
    assert len(padding) == n_dim
    assert len(dilation) == n_dim
    assert len(x.get_size()) in (n_dim + 1, n_dim + 2)

    use_fallback = should_fallback_max_pool_with_indices(kernel_size, n_dim=n_dim)
    if assert_fallback is not None:
        assert use_fallback == assert_fallback

    return kernel_size, stride, padding, dilation, use_fallback


def _max_pool_with_offsets(
    x,
    kernel_size,
    stride,
    padding,
    dilation,
    ceil_mode,
    *,
    n_dim,
):
    x.realize_hint()
    batch = x.shape[:-n_dim]
    dhw = x.shape[-n_dim:]

    dhw_out, ceil_mode = zip(
        *[
            pooling_size(
                dhw[d], d, kernel_size, stride, padding, ceil_mode, dilation=dilation
            )
            for d in range(n_dim)
        ]
    )

    dtype = x.dtype
    min_value = (
        False
        if dtype is torch.bool
        else (float("-inf") if dtype.is_floating_point else torch.iinfo(dtype).min)
    )

    new_size = list(batch) + list(dhw_out)
    if any(padding) or any(ceil_mode) or any(d > 1 for d in dilation):
        x_loader = constant_boundary_condition(x, min_value, dim=n_dim)
    else:
        x_loader = x.make_loader()

    def fn_inner(idx, reduction_idx):
        prefix = idx[:-n_dim]
        bh = idx[-n_dim:]
        ih = [
<<<<<<< HEAD
            bh[i] * stride[i] + reduction_idx[i] * dilation[i] - padding[i]
            for i in range(n_dim)
=======
            (bh[i] * stride[i]) + (reduction_idx[i] * dilation[i]) - padding[i]
            for i in range(dim)
>>>>>>> 48323855
        ]
        return x_loader([*prefix, *ih])

    result = Reduction.create(
        reduction_type="max",
        input_node=x,
        device=x.get_device(),
        dst_dtype=dtype,
        src_dtype=dtype,
        inner_fn=fn_inner,
        ranges=new_size,
        reduction_ranges=kernel_size,
    )
    offsets = Reduction.create(
        reduction_type="argmax",
        input_node=x,
        device=x.get_device(),
        dst_dtype=torch.int64,
        src_dtype=dtype,
        inner_fn=fn_inner,
        ranges=new_size,
        reduction_ranges=kernel_size,
    )
    if isinstance(result.data.data, Reduction):  # type: ignore[attr-defined]
        # Only realize if reduction isn't unrolled
        result.realize()
    if isinstance(offsets.data.data, Reduction):  # type: ignore[attr-defined]
        # Only realize if reduction isn't unrolled
        offsets.realize()

    return result, offsets


@register_lowering(prims._low_memory_max_pool_with_offsets, type_promotion_kind=None)
def _low_memory_max_pool_with_offsets(
    x,
    kernel_size,
    stride,
    padding,
    dilation,
    ceil_mode=False,
):
    n_dim = len(kernel_size)

    # assert we are not on a fallback path, the inductor decomp should have guaranteed this
    kernel_size, stride, padding, dilation, _ = max_pool_checks(
        x,
        kernel_size,
        stride,
        padding,
        dilation,
        n_dim,
        assert_fallback=False,
    )

    with config.patch(unroll_reductions_threshold=25):
        result, offsets = _max_pool_with_offsets(
            x,
            kernel_size,
            stride,
            padding,
            dilation,
            ceil_mode,
            n_dim=n_dim,
        )
        return result, to_dtype(offsets, torch.int8)


def _pool_offsets_to_indices(offsets, kernel_size, input_size, increments_to_index):
    n_dim = len(kernel_size)
    offsets_loader = offsets.make_loader()
<<<<<<< HEAD
    window_size = sympy.sympify(functools.reduce(operator.mul, kernel_size))
=======

    def increments_to_index(h_inc, w_inc, bh, bw):
        w_in = ops.index_expr(input_width, torch.int64)
        hbase = ops.index_expr(bh * stride[0] - padding[0], torch.int64)
        wbase = ops.index_expr(bw * stride[1] - padding[1], torch.int64)
        ih = hbase + h_inc * ops.constant(dilation[0], torch.int64)
        iw = wbase + w_inc * ops.constant(dilation[1], torch.int64)
        return ih * w_in + iw
>>>>>>> 48323855

    def offsets_to_indices(idx):
        offset = offsets_loader(idx)
        offset_sympy = ops.indirect_indexing(offset, window_size)
        reduction_idx = inductor_prims._flattened_index_to_nd(offset_sympy, kernel_size)
        idhw = increments_to_index(idx, reduction_idx)
        return ops.index_expr(
            inductor_prims._flatten_index(idhw, input_size[-n_dim:]), torch.int64
        )

    indices = Pointwise.create(
        device=offsets.get_device(),
        dtype=torch.int64,
        inner_fn=offsets_to_indices,
        ranges=offsets.get_size(),
    )
    return indices


@register_lowering(
    prims._low_memory_max_pool_offsets_to_indices, type_promotion_kind=None
)
def _low_memory_max_pool_offsets_to_indices(
    offsets, kernel_size, input_size, stride, padding, dilation
):
    # TODO: Generalize to other max pooling flavors
    n_dim = len(kernel_size)

    def increments_to_index(idx, reduction_idx):
        bh = idx[-n_dim:]
        return [
            bh[i] * stride[i] + reduction_idx[i] * dilation[i] - padding[i]
            for i in range(n_dim)
        ]

    return _pool_offsets_to_indices(
        offsets, kernel_size, input_size, increments_to_index
    )


def _max_pool_with_indices(
    x,
    kernel_size,
    stride,
    padding,
    dilation,
    ceil_mode,
    n_dim,
):
    kernel_size, stride, padding, dilation, _ = max_pool_checks(
        x, kernel_size, stride, padding, dilation, n_dim=n_dim
    )

    out, offsets = _max_pool_with_offsets(
        x, kernel_size, stride, padding, dilation, ceil_mode, n_dim=n_dim
    )

    indices = _low_memory_max_pool_offsets_to_indices(
        offsets,
        kernel_size,
        x.shape[-n_dim:],
        stride,
        padding,
        dilation,
    )

    return out, indices


# Fallback when we do not decompose to the low-memory path.
@register_lowering(aten.max_pool2d_with_indices, type_promotion_kind=None)
def max_pool2d_with_indices(
    x,
    kernel_size,
    stride=None,
    padding=0,
    dilation=1,
    ceil_mode=False,
):
    return _max_pool_with_indices(
        x, kernel_size, stride, padding, dilation, ceil_mode, n_dim=2
    )


# Fallback when we do not decompose to the low-memory path.
@register_lowering(aten.max_pool3d_with_indices, type_promotion_kind=None)
def max_pool3d_with_indices(
    x,
    kernel_size,
    stride=None,
    padding=0,
    dilation=1,
    ceil_mode=False,
):
    return _max_pool_with_indices(
        x, kernel_size, stride, padding, dilation, ceil_mode, n_dim=3
    )


fallback_max_pool2d_with_indices_backward = fallback_handler(
    aten.max_pool2d_with_indices_backward.default,
    add_to_fallback_set=False,
)


@register_lowering(aten.max_pool2d_with_indices_backward, type_promotion_kind=None)
def max_pool2d_with_indices_backward(
    grad_output, x, kernel_size, stride, padding, dilation, ceil_mode, indices
):
    if padding == 0:
        padding = [0, 0]
    if dilation == 1:
        dilation = [1, 1]
    if not stride:
        stride = kernel_size

    assert isinstance(x, TensorBox)
    assert len(kernel_size) == 2
    assert len(stride) == 2
    assert len(padding) == 2
    assert len(dilation) == 2
    assert len(x.get_size()) in (3, 4)

    # we will read this many times, so make sure it is computed
    grad_output.realize_hint()
    gO_stride = grad_output.maybe_get_stride()
    x_stride: Optional[Sequence[Any]]
    if isinstance(x, TensorBox) and isinstance(x.data.data, Pointwise):  # type: ignore[attr-defined]
        data = x.data.data  # type: ignore[attr-defined]
        x_buffer = ir.ComputedBuffer(
            name=None,
            layout=ir.FlexibleLayout(
                device=data.get_device(),
                dtype=data.get_dtype(),
                size=data.get_size(),
            ),
            data=data,
        )
        x_buffer.decide_layout()
        x_stride = x_buffer.get_stride()
    else:
        x_stride = x.maybe_get_stride()

    is_channels_last = (x_stride is not None and x_stride[1] == 1) or (
        gO_stride is not None and gO_stride[1] == 1
    )
    if any(d != 1 for d in dilation):
        # dilation NYI
        return fallback_max_pool2d_with_indices_backward(
            grad_output, x, kernel_size, stride, padding, dilation, ceil_mode, indices
        )

    *_batch, _height, width = x.get_size()
    *_, pooled_height, pooled_width = grad_output.get_size()

    indices_loader = indices.make_loader()
    grad_loader = grad_output.make_loader()
    new_size = list(x.get_size())

    h_window_size = max(
        max(h // stride[0] - max(0, (h - kernel_size[0]) // stride[0]), 1)
        for h in range(kernel_size[0] * 2)
    )
    w_window_size = max(
        max(w // stride[1] - max(0, (w - kernel_size[1]) // stride[1]), 1)
        for w in range(kernel_size[1] * 2)
    )

    window_size = h_window_size * w_window_size

    if window_size > 25:
        # Kernel size too big. Results in hard-to-optimize Triton code. Use fallback.
        return fallback_max_pool2d_with_indices_backward(
            grad_output, x, kernel_size, stride, padding, dilation, ceil_mode, indices
        )

    indices_size = indices.get_size()

    def fn(idx):
        *prefix, h, w = idx
        index_test = ops.index_expr(h * width + w, torch.int32)
        h = h + padding[0]
        w = w + padding[1]
        phstart = ops.index_expr(
            FloorDiv(h - kernel_size[0] + stride[0], stride[0]), torch.int32
        )
        pwstart = ops.index_expr(
            FloorDiv(w - kernel_size[1] + stride[1], stride[1]), torch.int32
        )
        phend = ops.index_expr(FloorDiv(h, stride[0]) + 1, torch.int32)
        pwend = ops.index_expr(FloorDiv(w, stride[1]) + 1, torch.int32)

        phstart = ops.maximum(phstart, ops.constant(0, torch.int32))
        pwstart = ops.maximum(pwstart, ops.constant(0, torch.int32))
        phend = ops.minimum(phend, ops.index_expr(pooled_height, torch.int32))
        pwend = ops.minimum(pwend, ops.index_expr(pooled_width, torch.int32))

        gradient = None
        for ph_ in range(h_window_size):
            for pw_ in range(w_window_size):
                ph = ops.add(phstart, ops.constant(ph_, torch.int32))
                pw = ops.add(pwstart, ops.constant(pw_, torch.int32))
                grad_index = [
                    *prefix,
                    ops.indirect_indexing(
                        ops.minimum(ph, ops.sub(phend, ops.constant(1, torch.int32))),
                        indices_size[-2],
                        check=False,
                    ),
                    ops.indirect_indexing(
                        ops.minimum(pw, ops.sub(pwend, ops.constant(1, torch.int32))),
                        indices_size[-1],
                        check=False,
                    ),
                ]

                index_actual = indices_loader(grad_index)
                grad_part = grad_loader(grad_index)
                check = ops.eq(index_actual, index_test)

                if gradient is None:
                    # don't need mask for 0, 0
                    gradient = ops.where(
                        check, grad_part, ops.constant(0.0, torch.float32)
                    )
                else:
                    mask = ops.and_(
                        ops.and_(
                            ops.lt(ph, phend),
                            ops.lt(pw, pwend),
                        ),
                        check,
                    )
                    gradient = ops.where(mask, ops.add(gradient, grad_part), gradient)
        assert gradient is not None
        return gradient

    out = Pointwise.create(
        device=grad_output.get_device(),
        dtype=grad_output.get_dtype(),
        inner_fn=fn,
        ranges=new_size,
    )
    if is_channels_last:
        return ir.ExternKernel.require_channels_last(out)
    else:
        return out


def pad_adaptive_loader(x, pad_val=0.0):
    x_loader = x.make_loader()

    def load(prefix, increments, start_indices, end_indices):
        ih, iw = increments
        h_start_index, w_start_index = start_indices
        h_end_index, w_end_index = end_indices

        mask = ops.and_(
            ops.lt(
                ops.index_expr(h_start_index + ih, torch.int64),
                ops.index_expr(h_end_index, torch.int64),
            ),
            ops.lt(
                ops.index_expr(w_start_index + iw, torch.int64),
                ops.index_expr(w_end_index, torch.int64),
            ),
        )

        return ops.masked(
            mask,
            lambda: x_loader([*prefix, h_start_index + ih, w_start_index + iw]),
            pad_val,
        )

    return load


def compute_indices_adaptive_pooling(start_index, end_index, h_in, w_in, h_out, w_out):
    h_start_index = functools.partial(start_index, out_dim=h_out, inp_dim=h_in)
    h_end_index = functools.partial(end_index, out_dim=h_out, inp_dim=h_in)

    w_start_index = functools.partial(start_index, out_dim=w_out, inp_dim=w_in)
    w_end_index = functools.partial(end_index, out_dim=w_out, inp_dim=w_in)

    return h_start_index, h_end_index, w_start_index, w_end_index


def _adaptive_pooling_fn(
    start_index, end_index, kernel_maxes, in_sizes, out_sizes, pooling_fn
):
    h_in, w_in = in_sizes
    h_out, w_out = out_sizes

    (
        h_start_index_fn,
        h_end_index_fn,
        w_start_index_fn,
        w_end_index_fn,
    ) = compute_indices_adaptive_pooling(
        start_index, end_index, h_in, w_in, h_out, w_out
    )

    def fn(idx, loader):
        *prefix, bh, bw = idx

        h_start_index = h_start_index_fn(bh)
        h_end_index = h_end_index_fn(bh)

        w_start_index = w_start_index_fn(bw)
        w_end_index = w_end_index_fn(bw)

        result = None
        for ih, iw in itertools.product(range(kernel_maxes[0]), range(kernel_maxes[1])):
            val = loader(
                prefix,
                [ih, iw],
                [h_start_index, w_start_index],
                [h_end_index, w_end_index],
            )
            if result is None:
                result = val
            else:
                result = pooling_fn(val, result)
        return result

    return fn


def _adaptive_pooling_fn_with_idx(
    start_index, end_index, kernel_maxes, in_sizes, out_sizes, pooling_fn
):
    h_in, w_in = in_sizes
    h_out, w_out = out_sizes

    (
        h_start_index_fn,
        h_end_index_fn,
        w_start_index_fn,
        w_end_index_fn,
    ) = compute_indices_adaptive_pooling(
        start_index, end_index, h_in, w_in, h_out, w_out
    )

    def fn(idx, loader):
        *prefix, bh, bw = idx

        h_start_index = h_start_index_fn(bh)
        h_end_index = h_end_index_fn(bh)

        w_start_index = w_start_index_fn(bw)
        w_end_index = w_end_index_fn(bw)

        maxval = None
        maxindex = None
        for ih, iw in itertools.product(range(kernel_maxes[0]), range(kernel_maxes[1])):
            val = loader(
                prefix,
                [ih, iw],
                [h_start_index, w_start_index],
                [h_end_index, w_end_index],
            )

            index = ops.index_expr(
                (h_start_index + ih) * w_in + w_start_index + iw, torch.int64
            )

            if maxindex is None:
                maxindex = index
            else:
                maxindex = ops.where(ops.gt(val, maxval), index, maxindex)

            if maxval is None:
                maxval = val
            else:
                maxval = pooling_fn(val, maxval)

        return maxindex

    return fn


fallback_adaptive_avg_pool2d = fallback_handler(
    aten._adaptive_avg_pool2d.default, add_to_fallback_set=False
)


@register_lowering(aten._adaptive_avg_pool2d)
def _adaptive_avg_pool2d(x, output_size):
    if x.get_dtype() == torch.int64:
        # not supported in eager
        raise RuntimeError("'adaptive_avg_pool2d' not implemented for 'Long'")
    assert isinstance(x, TensorBox)
    assert len(output_size) == 2
    x.realize_hint()

    *batch, h_in, w_in = x.get_size()

    h_in = V.graph.sizevars.evaluate_static_shape(h_in)
    w_in = V.graph.sizevars.evaluate_static_shape(w_in)

    h_out, w_out = output_size

    # no-op if the same input and output
    if h_in == h_out and w_in == w_out:
        return clone(x)

    if h_out == 0 or w_out == 0:
        o_size = [*batch, h_out, w_out]
        return empty(o_size, dtype=x.get_dtype(), device=x.get_device())
    if h_in % h_out == 0 and w_in % w_out == 0:
        kernel_size = [h_in // h_out, w_in // w_out]
        return avg_pool2d(x, kernel_size)

    h_kernel_max = ceildiv((h_in + h_out - 1), h_out)
    w_kernel_max = ceildiv((w_in + w_out - 1), w_out)

    new_size = list(batch) + [h_out, w_out]
    dtype = x.get_dtype()

    window_size = h_kernel_max * w_kernel_max
    if window_size > 25:
        # Kernel size too big. Results in hard-to-optimize Triton code. Use fallback.
        return fallback_adaptive_avg_pool2d(x, output_size)

    def start_index(index, out_dim, inp_dim):
        return FloorDiv((index * inp_dim), out_dim)

    def end_index(index, out_dim, inp_dim):
        return FloorDiv((index + 1) * inp_dim + out_dim - 1, out_dim)

    fn_sum = _adaptive_pooling_fn(
        start_index=start_index,
        end_index=end_index,
        kernel_maxes=[h_kernel_max, w_kernel_max],
        in_sizes=[h_in, w_in],
        out_sizes=[h_out, w_out],
        pooling_fn=ops.add,
    )

    ones_loader = pad_adaptive_loader(ones_like(x))

    def fn(idx):
        return ops.truediv(
            fn_sum(idx, pad_adaptive_loader(x)), fn_sum(idx, ones_loader)
        )

    rv = Pointwise.create(
        device=x.get_device(),
        dtype=dtype,
        inner_fn=fn,
        ranges=new_size,
    )
    # TODO: should we force these to be realized?
    return rv


fallback_adaptive_max_pool2d = fallback_handler(
    aten.adaptive_max_pool2d.default, add_to_fallback_set=False
)


@register_lowering(aten.adaptive_max_pool2d)
def adaptive_max_pool2d(x, output_size):
    if x.get_dtype() == torch.int64:
        # not supported in eager
        raise RuntimeError("adaptive_max_pool2d not implemented for Long")
    assert isinstance(x, TensorBox)
    assert len(output_size) == 2
    x.realize_hint()

    *batch, h_in, w_in = x.get_size()

    h_in = V.graph.sizevars.evaluate_static_shape(h_in)
    w_in = V.graph.sizevars.evaluate_static_shape(w_in)

    h_out, w_out = output_size

    if h_out == 0 or w_out == 0:
        o_size = [*batch, h_out, w_out]
        return empty(o_size, dtype=x.get_dtype(), device=x.get_device()), empty(
            o_size, dtype=torch.int64, device=x.get_device()
        )

    if h_in % h_out == 0 and w_in % w_out == 0:
        # This is handled by a decomposition
        raise ValueError

    h_kernel_max = ceildiv((h_in + h_out - 1), h_out)
    w_kernel_max = ceildiv((w_in + w_out - 1), w_out)

    new_size = list(batch) + [h_out, w_out]
    dtype = x.get_dtype()

    window_size = h_kernel_max * w_kernel_max
    if window_size > 25:
        # Kernel size too big. Results in hard-to-optimize Triton code. Use fallback.
        return fallback_adaptive_max_pool2d(x, output_size)

    def start_index(index, out_dim, inp_dim):
        return FloorDiv((index * inp_dim), out_dim)

    def end_index(index, out_dim, inp_dim):
        return FloorDiv((index + 1) * inp_dim + out_dim - 1, out_dim)

    inner_func_max_val = _adaptive_pooling_fn(
        start_index=start_index,
        end_index=end_index,
        kernel_maxes=[h_kernel_max, w_kernel_max],
        in_sizes=[h_in, w_in],
        out_sizes=[h_out, w_out],
        pooling_fn=ops.maximum,
    )

    inner_func_max_idx = _adaptive_pooling_fn_with_idx(
        start_index=start_index,
        end_index=end_index,
        kernel_maxes=[h_kernel_max, w_kernel_max],
        in_sizes=[h_in, w_in],
        out_sizes=[h_out, w_out],
        pooling_fn=ops.maximum,
    )

    def inner_fn_max_val(idx):
        return inner_func_max_val(idx, pad_adaptive_loader(x, float("-inf")))

    def inner_fn_max_idx(idx):
        return inner_func_max_idx(idx, pad_adaptive_loader(x, float("-inf")))

    rv = Pointwise.create(
        device=x.get_device(),
        dtype=dtype,
        inner_fn=inner_fn_max_val,
        ranges=new_size,
    )
    ri = Pointwise.create(
        device=x.get_device(),
        dtype=torch.int64,
        inner_fn=inner_fn_max_idx,
        ranges=new_size,
    )
    return rv, ri


def _fractional_pooling_offsets(samples, in_sz, out_sz, kernel_sz, dim, ndims):
    out_sz = out_sz[dim]
    in_sz = in_sz[dim]
    kernel_sz = kernel_sz[dim]
    alpha = IntTrueDiv(in_sz - kernel_sz, out_sz - 1)
    samples_loader = samples.make_loader()

    def load(prefix, i):
        sample = samples_loader([*prefix, ndims - 1 - dim])
        i_expr = ops.index_expr(i, samples.get_dtype())
        alpha_expr = ops.index_expr(alpha, samples.get_dtype())
        seq_i = ops.trunc((i_expr + sample) * alpha_expr) - ops.trunc(
            sample * alpha_expr
        )
        seq_i = ops.to_dtype(seq_i, torch.int64)

        mask = ops.lt(
            i_expr,
            ops.index_expr(out_sz - 1, torch.int64),
        )
        return ops.indirect_indexing(
            ops.where(mask, seq_i, ops.index_expr(in_sz - kernel_sz, torch.int64)),
            sympy.sympify(in_sz),
        )

    return load


@register_lowering(aten.fractional_max_pool2d)
def fractional_max_pool2d(x, kernel_size, output_size, random_samples):
    return _fractional_max_pool(x, kernel_size, output_size, random_samples, n_dim=2)


@register_lowering(aten.fractional_max_pool3d)
def fractional_max_pool3d(x, kernel_size, output_size, random_samples):
    return _fractional_max_pool(x, kernel_size, output_size, random_samples, n_dim=3)


def _fractional_max_pool(x, kernel_size, output_size, random_samples, n_dim):
    x.realize_hint()
    batch, inp_dhw = x.shape[:-n_dim], x.shape[-n_dim:]

    with config.patch(unroll_reductions_threshold=25):
        dhw_index_fn = [
            _fractional_pooling_offsets(
                samples=random_samples,
                in_sz=inp_dhw,
                out_sz=output_size,
                kernel_sz=kernel_size,
                ndims=n_dim,
                dim=d,
            )
            for d in range(n_dim)
        ]

        x_loader = x.make_loader()

        def fn_inner(idx, reduction_idx):
            prefix = idx[:-n_dim]
            return x_loader([*prefix, *increments_to_index(idx, reduction_idx)])

        def increments_to_index(idx, reduction_idx):
            prefix = idx[:-n_dim]
            bdhw = idx[-n_dim:]
            return [
                dhw_index_fn[d](prefix, bdhw[d]) + reduction_idx[d] for d in range(n_dim)
            ]

        new_size = list(batch) + list(output_size)
        dtype = x.get_dtype()
        result = Reduction.create(
            reduction_type="max",
            input_node=x,
            device=x.get_device(),
            dst_dtype=dtype,
            src_dtype=dtype,
            inner_fn=fn_inner,
            ranges=new_size,
            reduction_ranges=kernel_size,
        )
        offsets = Reduction.create(
            reduction_type="argmax",
            input_node=x,
            device=x.get_device(),
            dst_dtype=torch.int64,
            src_dtype=dtype,
            inner_fn=fn_inner,
            ranges=new_size,
            reduction_ranges=kernel_size,
        )
        if isinstance(result.data.data, Reduction):  # type: ignore[attr-defined]
            # Only realize if reduction isn't unrolled
            result.realize()
        if isinstance(offsets.data.data, Reduction):  # type: ignore[attr-defined]
            # Only realize if reduction isn't unrolled
            offsets.realize()

        indices = _pool_offsets_to_indices(
            offsets, kernel_size, x.shape, increments_to_index
        )
        return result, indices


@register_lowering(aten.upsample_nearest2d_backward.default)
def upsample_nearest2d_backward(
    x, output_size=None, input_size=None, scales_h=None, scales_w=None
):
    x.realize_hint()

    *_batch, inp_h, inp_w = x.get_size()
    inp_h = V.graph.sizevars.evaluate_static_shape(inp_h)
    inp_w = V.graph.sizevars.evaluate_static_shape(inp_w)

    *_batch, out_h, out_w = input_size

    if inp_h % out_h == 0 and inp_w % out_w == 0:
        return avg_pool2d(x, [inp_h // out_h, inp_w // out_w], divisor_override=1)

    h_kernel_max = ceildiv(inp_h, out_h)
    w_kernel_max = ceildiv(inp_w, out_w)

    def start_index(index, out_dim, inp_dim):
        return CeilDiv(index * inp_dim, sympy.sympify(out_dim))

    def end_index(index, out_dim, inp_dim):
        return start_index((index + 1), out_dim, inp_dim)

    fn_sum = _adaptive_pooling_fn(
        start_index=start_index,
        end_index=end_index,
        kernel_maxes=[h_kernel_max, w_kernel_max],
        in_sizes=[inp_h, inp_w],
        out_sizes=[out_h, out_w],
        pooling_fn=ops.add,
    )

    def fn(idx):
        return fn_sum(idx, pad_adaptive_loader(x))

    rv = Pointwise.create(
        device=x.get_device(),
        dtype=x.get_dtype(),
        inner_fn=fn,
        ranges=list(input_size),
    )

    return rv


fallback_avg_pool2d = fallback_handler(
    aten.avg_pool2d.default, add_to_fallback_set=False
)
fallback_avg_pool3d = fallback_handler(
    aten.avg_pool3d.default, add_to_fallback_set=False
)


@register_lowering(aten.avg_pool2d, type_promotion_kind=None)
def avg_pool2d(
    x,
    kernel_size,
    stride=(),
    padding=0,
    ceil_mode=False,
    count_include_pad=True,
    divisor_override=None,
):
    return _avg_poolnd(
        x,
        kernel_size,
        stride,
        padding,
        ceil_mode,
        count_include_pad,
        divisor_override,
        dim=2,
    )


@register_lowering(aten.avg_pool3d, type_promotion_kind=None)
def avg_pool3d(
    x,
    kernel_size,
    stride=(),
    padding=0,
    ceil_mode=False,
    count_include_pad=True,
    divisor_override=None,
):
    return _avg_poolnd(
        x,
        kernel_size,
        stride,
        padding,
        ceil_mode,
        count_include_pad,
        divisor_override,
        dim=3,
    )


def _avg_poolnd(
    x,
    kernel_size,
    stride,
    padding,
    ceil_mode,
    count_include_pad,
    divisor_override,
    dim,
):
    if not stride:
        stride = kernel_size
    if not padding:
        padding = [0] * dim
    kernel_size = pad_listlike(kernel_size, dim)
    stride = pad_listlike(stride, dim)
    padding = pad_listlike(padding, dim)

    assert isinstance(x, TensorBox)
    assert len(kernel_size) == dim
    assert len(stride) == dim
    assert len(padding) == dim
    assert len(x.get_size()) in (dim + 1, dim + 2)

    x.realize_hint()
    batch = x.get_size()[:-dim]
    h = x.get_size()[-dim:]

    h_out, ceil_modes = zip(
        *[
            pooling_size(h[i], i, kernel_size, stride, padding, ceil_mode)
            for i in range(dim)
        ]
    )

    if any(padding) or any(ceil_modes):
        x_loader = constant_boundary_condition(x, 0.0, dim=dim)
        had_padding = True
    else:
        x_loader = x.make_loader()
        had_padding = False

    new_size = list(batch) + list(h_out)
    dtype = x.get_dtype()

    window_size = functools.reduce(operator.mul, kernel_size)
    if window_size > 25:
        # Kernel size too big. Results in hard-to-optimize Triton code. Use fallback.
        if dim == 2:
            fallback = fallback_avg_pool2d
        elif dim == 3:
            fallback = fallback_avg_pool3d
        else:
            raise ValueError(f"Unknown dim: {dim}")

        return fallback(
            x,
            kernel_size,
            stride,
            padding,
            ceil_mode,
            count_include_pad,
            divisor_override,
        )

    def fn_sum(idx, loader):
        prefix = idx[:-dim]
        b = idx[-dim:]
        total = None
        for ih in itertools.product(*[range(kernel_size[i]) for i in range(dim)]):
            inp = [b[i] * stride[i] + ih[i] - padding[i] for i in range(dim)]
            val = loader([*prefix, *inp])
            if total is None:
                total = val
            else:
                total = ops.add(val, total)
        return total

    if not had_padding or divisor_override:
        divisor = divisor_override if divisor_override else window_size
        if dtype.is_floating_point:
            scale = 1 / divisor

            def fn(idx):
                return ops.mul(fn_sum(idx, x_loader), ops.constant(scale, dtype))

        else:

            def fn(idx):
                # C style integer division as done in native/cpu/AvgPoolKernel.cpp
                return ops.truncdiv(fn_sum(idx, x_loader), ops.constant(divisor, dtype))

    else:

        def fn(idx):
            bh = idx[-dim:]

            divide_factors = []
            for i in range(dim):
                hstart = bh[i] * stride[i] - padding[i]
                hend = sympy.Min(hstart + kernel_size[i], h[i] + padding[i])
                if not count_include_pad:
                    hstart = sympy.Max(hstart, 0)
                    hend = sympy.Min(hend, h[i])
                factor = ops.index_expr(hend - hstart, torch.int32)
                divide_factors.append(factor)
            divide_factor = functools.reduce(ops.mul, divide_factors)
            if dtype.is_floating_point:
                return ops.truediv(fn_sum(idx, x_loader), divide_factor)
            # C style integer division as done in native/cpu/AvgPoolKernel.cpp
            return ops.truncdiv(fn_sum(idx, x_loader), divide_factor)

    rv = Pointwise.create(
        device=x.get_device(),
        dtype=dtype,
        inner_fn=fn,
        ranges=new_size,
    )
    # TODO(jansel): should we force these to be realized?
    return rv


fallback_avg_pool2d_backward = fallback_handler(
    aten.avg_pool2d_backward.default, add_to_fallback_set=False
)


@register_lowering(aten.avg_pool2d_backward, type_promotion_kind=None)
def avg_pool2d_backward(
    grad_output,
    x,
    kernel_size,
    stride,
    padding,
    ceil_mode,
    count_include_pad,
    divisor_override=None,
):
    assert divisor_override is None or divisor_override != 0, "divisor must be not zero"
    if not stride:
        stride = kernel_size
    if not padding:
        padding = [0, 0]

    assert isinstance(grad_output, TensorBox)
    assert isinstance(x, TensorBox)
    assert len(kernel_size) == 2
    assert len(stride) == 2
    assert len(padding) == 2
    assert len(x.get_size()) in (3, 4)

    grad_output.realize_hint()  # we will read this many times, so make sure it is computed

    *_, height, width = x.get_size()

    _h_out, ceil_mode1 = pooling_size(
        height, 0, kernel_size, stride, padding, ceil_mode
    )
    _w_out, ceil_mode2 = pooling_size(width, 1, kernel_size, stride, padding, ceil_mode)

    grad_loader = grad_output.make_loader()

    had_padding = padding[0] or padding[1] or ceil_mode1 or ceil_mode2

    *_, pooled_height, pooled_width = grad_output.get_size()
    new_size = list(x.get_size())
    dtype = x.get_dtype()

    h_window_size = max(
        max(h // stride[0] - max(0, (h - kernel_size[0]) // stride[0]), 1)
        for h in range(kernel_size[0] * 2)
    )
    w_window_size = max(
        max(w // stride[1] - max(0, (w - kernel_size[1]) // stride[1]), 1)
        for w in range(kernel_size[1] * 2)
    )

    window_size = h_window_size * w_window_size
    if window_size > 25:
        # Kernel size too big. Results in hard-to-optimize Triton code. Use fallback.
        return fallback_avg_pool2d_backward(
            grad_output,
            x,
            kernel_size,
            stride,
            padding,
            ceil_mode,
            count_include_pad,
            divisor_override,
        )

    def compute_pool_size_without_padding(ph, pw):
        """
        This computes the scaling factor that we will divide an element
        by when `count_include_pad=False`
        """
        stride_h = ops.constant(stride[0], torch.int32)
        stride_w = ops.constant(stride[1], torch.int32)
        pad_h = ops.constant(padding[0], torch.int32)
        pad_w = ops.constant(padding[1], torch.int32)
        kernel_h = ops.constant(kernel_size[0], torch.int32)
        kernel_w = ops.constant(kernel_size[1], torch.int32)
        hstart = ops.sub(ops.mul(ph, stride_h), pad_h)
        wstart = ops.sub(ops.mul(pw, stride_w), pad_w)
        hend = ops.minimum(
            ops.add(hstart, kernel_h),
            ops.add(ops.index_expr(height, torch.int32), pad_h),
        )
        wend = ops.minimum(
            ops.add(wstart, kernel_w),
            ops.add(ops.index_expr(width, torch.int32), pad_w),
        )
        hstart = ops.maximum(hstart, ops.constant(0, torch.int32))
        wstart = ops.maximum(wstart, ops.constant(0, torch.int32))
        hend = ops.minimum(hend, ops.index_expr(height, torch.int32))
        wend = ops.minimum(wend, ops.index_expr(width, torch.int32))
        divide_factor = ops.mul(ops.sub(hend, hstart), ops.sub(wend, wstart))
        return divide_factor

    def fn(idx):
        *prefix, h, w = idx
        h = h + padding[0]
        w = w + padding[1]
        phstart = ops.index_expr(
            FloorDiv(h - kernel_size[0] + stride[0], stride[0]), torch.int32
        )
        pwstart = ops.index_expr(
            FloorDiv(w - kernel_size[1] + stride[1], stride[1]), torch.int32
        )
        phend = ops.index_expr(FloorDiv(h, stride[0]) + 1, torch.int32)
        pwend = ops.index_expr(FloorDiv(w, stride[1]) + 1, torch.int32)

        phstart = ops.maximum(phstart, ops.constant(0, torch.int32))
        pwstart = ops.maximum(pwstart, ops.constant(0, torch.int32))
        phend = ops.minimum(phend, ops.index_expr(pooled_height, torch.int32))
        pwend = ops.minimum(pwend, ops.index_expr(pooled_width, torch.int32))

        gradient = None
        for ph_ in range(h_window_size):
            for pw_ in range(w_window_size):
                ph = ops.add(phstart, ops.constant(ph_, torch.int32))
                pw = ops.add(pwstart, ops.constant(pw_, torch.int32))

                if divisor_override is not None:
                    scale = divisor_override
                elif count_include_pad or not had_padding:
                    scale = kernel_size[0] * kernel_size[1]
                else:
                    scale = compute_pool_size_without_padding(ph, pw)

                part = ops.truediv(
                    grad_loader(
                        [
                            *prefix,
                            ops.indirect_indexing(
                                ops.minimum(
                                    ph, ops.sub(phend, ops.constant(1, torch.int32))
                                ),
                                pooled_height,
                                check=False,
                            ),
                            ops.indirect_indexing(
                                ops.minimum(
                                    pw, ops.sub(pwend, ops.constant(1, torch.int32))
                                ),
                                pooled_width,
                                check=False,
                            ),
                        ]
                    ),
                    scale,
                )

                mask = ops.and_(
                    ops.lt(ph, phend),
                    ops.lt(pw, pwend),
                )
                if gradient is None:
                    gradient = ops.where(mask, part, ops.constant(0.0, torch.float32))
                else:
                    gradient = ops.where(mask, ops.add(gradient, part), gradient)
        assert gradient is not None
        return gradient

    rv = Pointwise.create(
        device=grad_output.get_device(),
        dtype=dtype,
        inner_fn=fn,
        ranges=new_size,
    )
    return rv


fallback_avg_pool3d_backward = fallback_handler(
    aten.avg_pool3d_backward.default, add_to_fallback_set=False
)


@register_lowering(aten.avg_pool3d_backward, type_promotion_kind=None)
def avg_pool3d_backward(
    grad_output,
    x,
    kernel_size,
    stride,
    padding,
    ceil_mode,
    count_include_pad,
    divisor_override=None,
):
    assert divisor_override is None or divisor_override != 0, "divisor must be not zero"
    if not stride:
        stride = kernel_size
    if not padding:
        padding = [0, 0, 0]

    assert isinstance(grad_output, TensorBox)
    assert isinstance(x, TensorBox)
    assert len(kernel_size) == 3
    assert len(stride) == 3
    assert len(padding) == 3
    assert len(x.get_size()) in (4, 5)

    grad_output.realize_hint()

    *_batch, depth, height, width = x.get_size()

    _d_out, ceil_mode_d = pooling_size(
        depth, 0, kernel_size, stride, padding, ceil_mode
    )
    _h_out, ceil_mode_h = pooling_size(
        height, 1, kernel_size, stride, padding, ceil_mode
    )
    _w_out, ceil_mode_w = pooling_size(
        width, 2, kernel_size, stride, padding, ceil_mode
    )

    grad_loader = grad_output.make_loader()
    had_padding = any(padding) or ceil_mode_d or ceil_mode_h or ceil_mode_w

    *_, pooled_depth, pooled_height, pooled_width = grad_output.get_size()
    new_size = list(x.get_size())
    dtype = x.get_dtype()

    d_window_size, h_window_size, w_window_size = (
        max(
            max(d // stride[i] - max(0, (d - kernel_size[i]) // stride[i]), 1)
            for d in range(kernel_size[i] * 2)
        )
        for i in range(3)
    )

    window_size = d_window_size * h_window_size * w_window_size
    if window_size > 125:
        # Kernel size too big. Results in hard-to-optimize Triton code.
        return fallback_avg_pool3d_backward(
            grad_output,
            x,
            kernel_size,
            stride,
            padding,
            ceil_mode,
            count_include_pad,
            divisor_override,
        )

    def compute_pool_size_without_padding(pd, ph, pw):
        stride_d, stride_h, stride_w = (ops.constant(s, torch.int32) for s in stride)
        pad_d, pad_h, pad_w = (ops.constant(p, torch.int32) for p in padding)
        kernel_d, kernel_h, kernel_w = (
            ops.constant(k, torch.int32) for k in kernel_size
        )

        dstart, hstart, wstart = (
            ops.sub(ops.mul(p, s), pad)
            for p, s, pad in zip(
                [pd, ph, pw], [stride_d, stride_h, stride_w], [pad_d, pad_h, pad_w]
            )
        )
        dend, hend, wend = (
            ops.minimum(
                ops.add(start, k), ops.add(ops.index_expr(dim, torch.int32), pad)
            )
            for start, k, dim, pad in zip(
                [dstart, hstart, wstart],
                [kernel_d, kernel_h, kernel_w],
                [depth, height, width],
                [pad_d, pad_h, pad_w],
            )
        )
        dstart, hstart, wstart = (
            ops.maximum(start, ops.constant(0, torch.int32))
            for start in [dstart, hstart, wstart]
        )
        dend, hend, wend = (
            ops.minimum(end, ops.index_expr(dim, torch.int32))
            for end, dim in zip([dend, hend, wend], [depth, height, width])
        )
        divide_factor = ops.mul(
            ops.mul(ops.sub(dend, dstart), ops.sub(hend, hstart)), ops.sub(wend, wstart)
        )
        return divide_factor

    def fn(idx):
        *prefix, d, h, w = idx
        d, h, w = (v + pad for v, pad in zip([d, h, w], padding))

        pdstart, phstart, pwstart = (
            ops.index_expr(FloorDiv(v - k + s, s), torch.int32)
            for v, k, s in zip([d, h, w], kernel_size, stride)
        )

        pdend, phend, pwend = (
            ops.index_expr(FloorDiv(v, s) + 1, torch.int32)
            for v, s in zip([d, h, w], stride)
        )

        pdstart, phstart, pwstart = (
            ops.maximum(pstart, ops.constant(0, torch.int32))
            for pstart in [pdstart, phstart, pwstart]
        )
        pdend, phend, pwend = (
            ops.minimum(pend, ops.index_expr(pooled_dim, torch.int32))
            for pend, pooled_dim in zip(
                [pdend, phend, pwend], [pooled_depth, pooled_height, pooled_width]
            )
        )

        gradient = None
        # Iterate over the 3D region to accumulate gradients
        for pd_ in range(d_window_size):
            for ph_ in range(h_window_size):
                for pw_ in range(w_window_size):
                    pd, ph, pw = (
                        ops.add(pstart, ops.constant(p_, torch.int32))
                        for pstart, p_ in zip(
                            [pdstart, phstart, pwstart], [pd_, ph_, pw_]
                        )
                    )

                    if divisor_override is not None:
                        scale = divisor_override
                    elif count_include_pad or not had_padding:
                        scale = kernel_size[0] * kernel_size[1] * kernel_size[2]
                    else:
                        scale = compute_pool_size_without_padding(pd, ph, pw)

                    part = ops.truediv(
                        grad_loader(
                            [
                                *prefix,
                                ops.indirect_indexing(
                                    ops.minimum(
                                        pd, ops.sub(pdend, ops.constant(1, torch.int32))
                                    ),
                                    pooled_depth,
                                    check=False,
                                ),
                                ops.indirect_indexing(
                                    ops.minimum(
                                        ph, ops.sub(phend, ops.constant(1, torch.int32))
                                    ),
                                    pooled_height,
                                    check=False,
                                ),
                                ops.indirect_indexing(
                                    ops.minimum(
                                        pw, ops.sub(pwend, ops.constant(1, torch.int32))
                                    ),
                                    pooled_width,
                                    check=False,
                                ),
                            ]
                        ),
                        scale,
                    )

                    mask = ops.and_(
                        ops.and_(ops.lt(pd, pdend), ops.lt(ph, phend)),
                        ops.lt(pw, pwend),
                    )
                    if gradient is None:
                        gradient = ops.where(
                            mask, part, ops.constant(0.0, torch.float32)
                        )
                    else:
                        gradient = ops.where(mask, ops.add(gradient, part), gradient)
        assert gradient is not None
        return gradient

    rv = Pointwise.create(
        device=grad_output.get_device(),
        dtype=dtype,
        inner_fn=fn,
        ranges=new_size,
    )
    return rv


def _validate_reduction_axis(x, axis):
    size = x.get_size()
    if isinstance(axis, int):
        axis = [axis]
    elif not axis:
        axis = range(len(size))
    if len(size) == 0:
        assert tuple(axis) in [(), (0,), (-1,)], f"invalid axis: {axis}"
        return []
    axis = list(axis)
    for i in range(len(axis)):
        if axis[i] < 0:
            axis[i] += len(size) if len(size) else 1
        assert 0 <= axis[i] < len(size) or (len(size) == 0 and axis[i] == 0)
    assert len(OrderedSet(axis)) == len(axis), "reduction axis not unique"
    return axis


def _make_reduction_inner(x, *, axis, keepdims, dtype, override_return_dtype):
    if dtype is not None:
        x = to_dtype(x, dtype)
    size = x.get_size()
    axis = OrderedSet[int](_validate_reduction_axis(x, axis))

    kept_sizes = []
    kept_idx = []
    reduced_sizes = []
    reduced_idx = []
    for i in range(len(size)):
        if i in axis:
            reduced_idx.append(i)
            reduced_sizes.append(size[i])
        else:
            kept_idx.append(i)
            kept_sizes.append(size[i])

    def loader(index, reduction_index):
        assert len(reduction_index) == len(reduced_idx)
        if keepdims:
            assert len(index) == len(size)
            index = [index[i] for i in kept_idx]
        assert len(index) == len(kept_idx)
        new_index = [None] * (len(index) + len(reduction_index))
        for idx, var in itertools.chain(
            zip(kept_idx, index), zip(reduced_idx, reduction_index)
        ):
            new_index[idx] = var
        return inner_loader(new_index)

    if keepdims:
        new_size = list(size)
        for i in reduced_idx:
            new_size[i] = sympy.S.One
    else:
        new_size = kept_sizes

    inner_loader = x.make_loader()
    return dict(
        device=x.get_device(),
        dst_dtype=override_return_dtype or x.get_dtype(),
        src_dtype=x.get_dtype(),
        inner_fn=loader,
        ranges=new_size,
        reduction_ranges=reduced_sizes,
    )


def make_reduction(reduction_type: ReductionType, override_return_dtype=None):
    def inner(x, axis=None, keepdims=False, *, dtype=None):
        kwargs = _make_reduction_inner(
            x,
            axis=axis,
            keepdims=keepdims,
            dtype=dtype,
            override_return_dtype=override_return_dtype,
        )
        result = Reduction.create(reduction_type=reduction_type, input_node=x, **kwargs)
        if isinstance(
            result.data.data,  # type: ignore[attr-defined]
            Reduction,
        ):  # Only realize if reduction isn't unrolled
            result.realize()
        return result

    return inner


def _make_scan_inner(x, *, axis, dtype):
    if dtype is not None:
        x = to_dtype(x, dtype)
    axis = _validate_dim(x, axis)

    return dict(
        device=x.get_device(),
        dtypes=(x.get_dtype(),),
        inner_fns=(x.make_loader(),),
        size=x.get_size(),
        axis=axis,
    )


@register_lowering(aten.mean)
def mean(x, axis=None, keepdim=False, *, dtype=None):
    if dtype is not None:
        x = to_dtype(x, dtype)
    size = x.get_size()
    axis = _validate_reduction_axis(x, axis)
    # compute in higher-precision until end of mean lowering
    output_dtype = x.get_dtype()
    if output_dtype in (torch.float16, torch.bfloat16):
        x = to_dtype(x, torch.float)
    sum_result = sum_(x, axis, keepdim)
    denom = sympy_product(size[i] for i in axis)
    denom = ir.IndexingConstant(index=denom, dtype=x.get_dtype(), device=x.get_device())
    denom = ExpandView.create(denom, list(sum_result.get_size()))
    return to_dtype(div(sum_result, denom), output_dtype)


def var_mean_sum_(x, axis, correction, keepdim, return_mean):
    if correction is None:
        correction = 1

    size = x.get_size()
    axis = _validate_reduction_axis(x, axis)
    x_mean = mean(x, axis, keepdim=True)
    if return_mean:
        x_mean.realize()

    diffs = square(sub(x, x_mean))
    sum_result = sum_(diffs, axis, keepdim)

    denom = sympy_product(size[i] for i in axis)
    if correction:
        denom = sympy.Max(denom - correction, 0)
    denom = ir.IndexingConstant(index=denom, dtype=x.get_dtype(), device=x.get_device())
    denom = ExpandView.create(denom, list(sum_result.get_size()))
    x_var = div(sum_result, denom)
    if not return_mean:
        return (x_var,)

    x_mean = x_mean if keepdim else squeeze(x_mean, axis)
    return x_var, x_mean


def use_two_step_variance(x, axis, keepdim):
    # Instead of unrolling welford, just unroll the simpler two-step var
    axis = _validate_reduction_axis(x, axis)
    kwargs = _make_reduction_inner(
        x, axis=axis, keepdims=keepdim, dtype=None, override_return_dtype=None
    )

    ranges = kwargs["ranges"]
    reduction_numel = sympy_product(kwargs["reduction_ranges"])
    return (
        isinstance(reduction_numel, sympy.Integer)
        and int(reduction_numel) < config.unroll_reductions_threshold
        and sympy_product(ranges) != 1
    )


def var_mean_welford_(x, axis, *, correction, keepdim, return_mean):
    if correction is None:
        correction = 1

    kwargs = _make_reduction_inner(
        x, axis=axis, keepdims=keepdim, dtype=None, override_return_dtype=None
    )
    loader = kwargs.pop("inner_fn")
    kwargs.pop("dst_dtype")
    kwargs.pop("src_dtype")

    mean, m2, _ = ir.WelfordReduction.create(
        inner_fns=(loader,),
        reduction_type="welford_reduce",
        dtype=x.get_dtype(),
        **kwargs,
    )
    m2.realize()

    dtype = x.get_dtype()
    size = x.get_size()
    axis = _validate_reduction_axis(x, axis)
    rnumel = sympy_product(size[i] for i in axis)

    def get_constant_or_index_expr(x, dtype):
        if isinstance(x, sympy.Expr) and not x.is_number:
            return ops.to_dtype(ops.index_expr(x, torch.int64), dtype)
        return ops.constant(x, dtype)

    def scale_fn(data):
        c = get_constant_or_index_expr(correction, dtype)
        N = get_constant_or_index_expr(rnumel, dtype)
        zero = ops.constant(0, dtype)
        return data / ops.maximum(zero, N - c)

    var = make_pointwise(scale_fn)(m2)

    if return_mean:
        mean.realize()
        return var, mean
    return (var,)


def var_mean_helper_(x, *, axis, correction, keepdim, return_mean):
    out_dtype = x.get_dtype()
    compute_dtype = get_computation_dtype(out_dtype)
    x = to_dtype(x, compute_dtype, copy=False)
    kwargs = dict(
        x=x,
        axis=axis,
        correction=correction,
        keepdim=keepdim,
        return_mean=return_mean,
    )
    output = (
        var_mean_sum_(**kwargs)
        if use_two_step_variance(x, axis=axis, keepdim=keepdim)
        else var_mean_welford_(**kwargs)
    )
    output = tuple(to_dtype(x, out_dtype, copy=False) for x in output)
    return output[0] if not return_mean else output


@register_lowering([aten.var, prims.var])
def var_(x, axis=None, *, correction=None, keepdim=False):
    return var_mean_helper_(
        x, axis=axis, correction=correction, keepdim=keepdim, return_mean=False
    )


@register_lowering(aten.var_mean)
def var_mean(x, axis=None, *, correction=None, keepdim=False):
    return var_mean_helper_(
        x, axis=axis, correction=correction, keepdim=keepdim, return_mean=True
    )


def pow_recursive(x, y, dtype):
    if y < 0:
        return pow_recursive(ops.reciprocal(x), -y, dtype)
    if y == 0:
        return ops.constant(1, dtype)
    if y == 1:
        return x

    result = pow_recursive(x, y // 2, dtype)
    result = ops.mul(result, result)
    if (y % 2) == 1:
        result = ops.mul(result, x)
    return result


@make_pointwise
def pow_native(a, b):
    return ops.pow(a, b)


fallback_pow_tensor_tensor = fallback_handler(
    aten.pow.Tensor_Tensor, add_to_fallback_set=False
)
fallback_pow_scalar = fallback_handler(aten.pow.Scalar, add_to_fallback_set=False)
fallback_pow_tensor_scalar = fallback_handler(
    aten.pow.Tensor_Scalar, add_to_fallback_set=False
)


@register_lowering(aten.pow, broadcast=True)
def pow(a, b):
    if isinstance(b, float) and b == int(b):
        return pow(a, int(b))
    elif isinstance(b, float) and b == 0.5:
        return sqrt(a)
    elif isinstance(b, int) and b == 1:
        return clone(a)

    # Type promotion ensures all tensor arguments have the same type
    dtype = next(x.get_dtype() for x in (a, b) if isinstance(x, ir.TensorBox))
    is_integer_pow = is_integer_dtype(dtype)

    # Optimize away small fixed powers, or for integers avoid falling back to ATen
    embed_exponent = isinstance(b, int) and (
        -32 < b < 32 or (is_integer_pow and b >= 0)
    )
    if embed_exponent:
        loader = a.make_loader()

        def fn(idx):
            return pow_recursive(loader(idx), b, a.get_dtype())

        return Pointwise.create(
            device=a.get_device(),
            dtype=a.get_dtype(),
            inner_fn=fn,
            ranges=a.get_size(),
        )

    if isinstance(a, Number):
        if a == 1:
            return full_like(b, 1)
        if a == 2 and is_float_dtype(b.get_dtype()):
            return exp2(b)

    if is_integer_pow:
        # ops.pow doesn't work for integers
        if isinstance(a, Number):
            return fallback_pow_scalar(a, b)
        elif isinstance(b, Number):
            return fallback_pow_tensor_scalar(a, b)
        else:
            return fallback_pow_tensor_tensor(a, b)

    return pow_native(a, b)


def mutate_to(changed, val, unsafe_alias=False):
    if isinstance(changed, TensorBox):
        changed_data = changed.data
    else:
        changed_data = changed
    if isinstance(val, TensorBox):
        val = val.data

    if not isinstance(val, ir.StorageBox):
        # introduce a copy to handle views
        val = Pointwise.create(
            device=changed.get_device(),
            dtype=changed.get_dtype(),
            inner_fn=val.make_loader(),
            ranges=changed.get_size(),
        ).data
        assert isinstance(val, ir.StorageBox)

    if isinstance(changed_data, ir.StorageBox) and not (
        changed_data.is_input_buffer()
        # In AOTI, module parameters and buffers are not lifted as graph inputs
        or changed_data.is_module_buffer()
        or isinstance(changed_data.data, ir.NopKernel)
    ):
        # Fast path, just swing the data pointer
        val.realize()
        changed_data.data = val.data
        return changed

    ir.MutationLayoutSHOULDREMOVE.realize_into(
        val, changed_data, unsafe_alias=unsafe_alias
    )
    return changed


@register_lowering(aten.fill_)
def fill_(x, fill_value):
    return mutate_to(x, full_like(x, fill_value))


@register_lowering(aten.copy_, type_promotion_kind=None)
def copy_(dst, src, non_blocking=False):
    if dst is src:
        # dst.copy_(dst) can happen from the reinplacing pass
        return dst
    src = to_device(src, dst.get_device())
    src = to_dtype(src, dst.get_dtype())
    src = expand(src, dst.get_size())
    return mutate_to(dst, src)


@make_pointwise
def floordiv(a, b):
    return ops.floordiv(a, b)


@make_pointwise
def truncdiv(a, b):
    return ops.truncdiv(a, b)


@register_lowering(aten.div, broadcast=True)
def div_mode(a, b, rounding_mode=None):
    both_integer = is_integer_type(a) and is_integer_type(b)
    both_boolean = is_boolean_type(a) and is_boolean_type(b)

    # floordiv and truncdiv need special handling for integer tensors on Triton,
    # see the discussion at https://github.com/openai/triton/issues/605
    if rounding_mode == "floor":
        assert not both_boolean, "floordiv operands can not be boolean at the same time"
        return floordiv(a, b) if both_integer else floor(div(a, b))
    if rounding_mode == "trunc":
        assert not both_boolean, "truncdiv operands can not be boolean at the same time"
        return truncdiv(a, b) if both_integer else trunc(div(a, b))
    return div(a, b)


@register_lowering([aten.mul], broadcast=True)
def mul(a, b):
    both_bool = is_boolean_type(a) and is_boolean_type(b)
    if both_bool:
        return logical_and(a, b)
    else:
        fn = ops_wrapper(aten.mul.__name__)
        return make_pointwise(fn)(a, b)


def get_constant_value(x: ir.IRNode) -> Optional[ir.Constant]:
    """Try convert an arbitrary IR node into an ir.Constant value"""

    # First try unwrapping the IRNode to see if it is already an ir.Constant
    # Optional step, but avoids unnecessary inner_fn evaluation.
    if isinstance(x, ir.MutableBox):
        return get_constant_value(x.data)
    if isinstance(x, ir.BaseView):
        return get_constant_value(x.unwrap_view())
    if isinstance(x, ir.Constant):
        return x

    # If the unwrapped node is not an ir.Constant, try evaluating inner_fn
    # to see if the returned value is from an `ops.constant` call
    if not isinstance(x, ir.Loops):
        return None

    handler = torch._inductor.ops_handler.ExtractConstantsHandler(x.get_device())
    with (
        V.set_ops_handler(handler),
        patch.object(ir.FlexibleLayout, "allow_indexing", True),
    ):
        out = x.inner_fn(*x.inner_fn_args())

    assert isinstance(out, torch._inductor.virtualized.OpsValue)
    if isinstance(out.value, ir.Constant):
        return out.value
    return None


# NOTE: prims.div maps to a / b in C, so performs truncation division on
#   integer inputs and true division for floating and complex inputs.
@register_lowering([prims.div], broadcast=True)
def div_prim(a, b):
    is_integral = all(is_boolean_type(x) or is_integer_type(x) for x in [a, b])

    if is_integral:
        return truncdiv(a, b)

    if (divisor := get_constant_value(b)) is not None:
        # Replace divide by constant with multiply by reciprocal
        if divisor.value == 0:
            reciprocal = math.copysign(float("inf"), divisor.value)
        else:
            reciprocal = 1.0 / divisor.value
        return mul(a, reciprocal)

    def fn(*args):
        return ops.truediv(*args)

    return make_pointwise(fn)(a, b)


@register_lowering(
    [aten.true_divide, aten.div.Tensor],
    broadcast=True,
    type_promotion_kind=ELEMENTWISE_TYPE_PROMOTION_KIND.INT_TO_FLOAT,
)
def div(a, b):
    a, b = promote_constants(
        (a, b), type_promotion_kind=ELEMENTWISE_TYPE_PROMOTION_KIND.INT_TO_FLOAT
    )
    return div_prim(a, b)


@register_lowering([aten.fmod, prims.fmod], broadcast=True)
def fmod(a, b):
    is_integral = is_boolean_type(a) or is_integer_type(a)

    if is_integral:

        def fn(a, b):
            return ops.mod(a, b)

    else:

        def fn(a, b):
            return ops.fmod(a, b)

    return make_pointwise(fn)(a, b)


@register_lowering([aten.sum, prims.sum])
def sum_(x, axis=None, keepdims=False, *, dtype=None):
    if (
        is_integer_dtype(x.get_dtype()) or is_boolean_dtype(x.get_dtype())
    ) and dtype is None:
        dtype = torch.int64

    fn = make_reduction("sum", override_return_dtype=dtype)
    return fn(x, axis, keepdims, dtype=dtype)


fallback_cumsum = fallback_handler(aten.cumsum.default)
fallback_cumprod = fallback_handler(aten.cumprod.default)
fallback_logcumsumexp = fallback_handler(aten.logcumsumexp.default)
fallback_cummax = fallback_handler(aten.cummax.default)
fallback_cummin = fallback_handler(aten.cummin.default)


@register_lowering(aten.cumsum)
def cumsum(x, axis=None, dtype=None):
    if (
        is_integer_dtype(x.get_dtype()) or is_boolean_dtype(x.get_dtype())
    ) and dtype is None:
        dtype = torch.int64

    if len(x.get_size()) == 0:
        assert axis in [0, -1]
        dtype = dtype or x.get_dtype()
        return to_dtype(x, dtype, copy=True)

    def combine_fn(a_tuple, b_tuple):
        (a,) = a_tuple
        (b,) = b_tuple
        return (ops.add(a, b),)

    kwargs = _make_scan_inner(x, axis=axis, dtype=dtype)
    (result,) = ir.Scan.create(**kwargs, combine_fn=combine_fn)
    if result is None:
        return fallback_cumsum(x, dim=axis, dtype=dtype)
    return result


@register_lowering(aten.cumprod)
def cumprod(x, axis=None, dtype=None):
    if (
        is_integer_dtype(x.get_dtype()) or is_boolean_dtype(x.get_dtype())
    ) and dtype is None:
        dtype = torch.int64

    if len(x.get_size()) == 0:
        assert axis in [0, -1]
        dtype = dtype or x.get_dtype()
        return to_dtype(x, dtype, copy=True)

    def combine_fn(a_tuple, b_tuple):
        (a,) = a_tuple
        (b,) = b_tuple
        return (ops.mul(a, b),)

    kwargs = _make_scan_inner(x, axis=axis, dtype=dtype)
    (result,) = ir.Scan.create(**kwargs, combine_fn=combine_fn)
    if result is None:
        return fallback_cumprod(x, dim=axis, dtype=dtype)
    return result


@register_lowering(aten.logcumsumexp)
def logcumsumexp(x, dim):
    def log_add_exp_helper(a_tuple, b_tuple):
        (a,) = a_tuple
        (b,) = b_tuple
        min_v = ops.minimum(a, b)
        max_v = ops.maximum(a, b)
        mask = (min_v != max_v) | (~ops.isinf(min_v))
        return (ops.where(mask, ops.log1p(ops.exp(min_v - max_v)) + max_v, a),)

    dtype = x.get_dtype()
    if len(x.get_size()) == 0:
        assert dim in [0, -1]
        return clone(x)

    kwargs = _make_scan_inner(x, axis=dim, dtype=dtype)
    (result,) = ir.Scan.create(**kwargs, combine_fn=log_add_exp_helper)
    if result is None:
        return fallback_logcumsumexp(x, dim=dim)
    return result


@register_lowering(aten.cummax, type_promotion_kind=None)
def cummax(x, axis=None):
    if len(x.get_size()) == 0:
        assert axis in [0, -1]
        return clone(x), empty_like(x, dtype=torch.int64)

    dtype = x.get_dtype()
    combine_fn = ir.get_reduction_combine_fn(
        "argmax", dtype=dtype, arg_break_ties_left=False
    )

    kwargs = _make_scan_inner(x, axis=axis, dtype=dtype)
    kwargs["dtypes"] = (dtype, torch.int64)
    kwargs["inner_fns"] = (x.make_loader(), lambda _: "rindex")
    values, indices = ir.Scan.create(**kwargs, combine_fn=combine_fn)  # type: ignore[arg-type]
    if values is None:
        return fallback_cummax(x, dim=axis)
    return values, indices


@register_lowering(aten.cummin, type_promotion_kind=None)
def cummin(x, axis=None):
    if len(x.get_size()) == 0:
        assert axis in [0, -1]
        return clone(x), empty_like(x, dtype=torch.int64)

    dtype = x.get_dtype()
    combine_fn = ir.get_reduction_combine_fn(
        "argmin", dtype=dtype, arg_break_ties_left=False
    )

    kwargs = _make_scan_inner(x, axis=axis, dtype=dtype)
    kwargs["dtypes"] = (dtype, torch.int64)
    kwargs["inner_fns"] = (x.make_loader(), lambda _: "rindex")
    values, indices = ir.Scan.create(**kwargs, combine_fn=combine_fn)  # type: ignore[arg-type]
    if values is None:
        return fallback_cummin(x, dim=axis)
    return values, indices


@register_lowering(aten.prod)
def prod(x, axis=None, keepdims=False, *, dtype=None):
    if (
        is_integer_dtype(x.get_dtype()) or is_boolean_dtype(x.get_dtype())
    ) and dtype is None:
        dtype = torch.int64

    fn = make_reduction("prod", override_return_dtype=dtype)
    return fn(x, axis, keepdims, dtype=dtype)


@register_lowering(aten.any)
def reduce_any(x, dim=None, keepdim=False):
    x = to_dtype(x, torch.bool)
    return make_reduction("any")(x, axis=dim, keepdims=keepdim)


@register_lowering(aten.max, type_promotion_kind=None)
def reduce_max(x, dim=None, keepdim=False):
    if dim is not None:
        return (
            reduce_amax(x, axis=dim, keepdims=keepdim),
            reduce_argmax(x, axis=dim, keepdims=keepdim),
        )

    return reduce_amax(x, axis=None, keepdims=keepdim)


@register_lowering(aten.min, type_promotion_kind=None)
def reduce_min(x, dim=None, keepdim=False):
    if dim is not None:
        return (
            reduce_amin(x, axis=dim, keepdims=keepdim),
            reduce_argmin(x, axis=dim, keepdims=keepdim),
        )

    return reduce_amin(x, axis=None, keepdims=keepdim)


register_lowering(prims.xor_sum)(make_reduction("xor_sum"))
reduce_amax = register_lowering(aten.amax)(make_reduction("max"))
reduce_amin = register_lowering(aten.amin)(make_reduction("min"))
reduce_argmax = register_lowering(aten.argmax)(
    make_reduction("argmax", override_return_dtype=torch.int64)
)
reduce_argmin = register_lowering(aten.argmin)(
    make_reduction("argmin", override_return_dtype=torch.int64)
)

add = register_pointwise(
    aten.add, allow_alpha=True, override_fn_when_input_bool="logical_or"
)

sort_fallback = fallback_handler(aten.sort.stable, add_to_fallback_set=False)


@register_lowering(aten.sort.stable, type_promotion_kind=None)
def sort_stable(x, *, stable=None, dim=-1, descending=False):
    if stable is None:
        stable = False

    shape = x.get_size()
    device = x.get_device()
    dim = canonicalize_dim(len(shape), dim)
    if len(shape) == 0:
        return clone(x), _full(0, device, torch.int64, shape)

    dim_size = shape[dim] if len(shape) else 1
    if not V.graph.sizevars.statically_known_lt(dim_size, torch.iinfo(torch.int16).max):
        return sort_fallback(x, stable=stable, dim=dim, descending=descending)

    indices = iota(
        dim_size, start=0, step=1, dtype=torch.int16, device=device, requires_grad=False
    )
    view_shape = [1] * len(shape)
    if len(shape):
        view_shape[dim] = dim_size
    indices = view(indices, view_shape)
    indices = expand(indices, shape)

    values, indices = ir.Sort.create(
        device=device,
        dtypes=(x.dtype, indices.dtype),
        inner_fns=(x.make_loader(), indices.make_loader()),
        size=shape,
        axis=dim,
        stable=stable,
        descending=descending,
    )
    if values is None:
        return sort_fallback(x, stable=stable, dim=dim, descending=descending)

    assert indices is not None
    return values, to_dtype(indices, torch.int64)


@register_lowering(aten.sort.default, type_promotion_kind=None)
def sort(x, dim=-1, descending=False):
    return sort_stable(x, stable=False, dim=dim, descending=descending)


def register_pointwise_numeric(op, name=None, triton_fallback=None):
    return register_pointwise(
        op,
        name=name,
        type_promotion_kind=ELEMENTWISE_TYPE_PROMOTION_KIND.INT_TO_FLOAT,
        triton_fallback=triton_fallback,
    )


def register_pointwise_numeric_ldf64(op):
    return register_pointwise(
        op,
        type_promotion_kind=ELEMENTWISE_TYPE_PROMOTION_KIND.INT_TO_FLOAT,
        use_libdevice_for_f64=True,
    )


rsqrt = register_pointwise_numeric(aten.rsqrt)
exp = register_pointwise_numeric_ldf64(aten.exp)
exp2 = register_pointwise_numeric(aten.exp2)
expm1 = register_pointwise_numeric(aten.expm1)
relu = register_pointwise(aten.relu)
sigmoid = register_pointwise_numeric_ldf64(aten.sigmoid)
sqrt = register_pointwise_numeric_ldf64(aten.sqrt)
square = register_pointwise(aten.square)
sub = register_pointwise(aten.sub, allow_alpha=True)
register_pointwise_numeric_ldf64(aten.cos)
register_pointwise_numeric_ldf64(aten.sin)
abs = register_pointwise(aten.abs)
bitwise_and = register_pointwise(aten.bitwise_and)
bitwise_left_shift = register_pointwise(aten.bitwise_left_shift)
bitwise_not = register_pointwise(
    aten.bitwise_not, override_fn_when_input_bool="logical_not"
)
bitwise_or = register_pointwise(aten.bitwise_or)
bitwise_right_shift = register_pointwise(aten.bitwise_right_shift)
bitwise_xor = register_pointwise(aten.bitwise_xor)
register_pointwise_numeric(aten.lgamma)
erf = register_pointwise_numeric(aten.erf)
register_lowering(
    aten.special_erf, type_promotion_kind=ELEMENTWISE_TYPE_PROMOTION_KIND.INT_TO_FLOAT
)(erf)

register_pointwise_numeric(aten.log1p)
register_pointwise_numeric(aten.tan)
register_pointwise_numeric(aten.tanh)
register_pointwise_numeric_ldf64(aten.log)
logical_and = register_pointwise(
    aten.logical_and,
    type_promotion_kind=None,
    convert_input_to_bool=True,
    override_return_dtype=torch.bool,
)
logical_not = register_pointwise(
    aten.logical_not,
    type_promotion_kind=None,
    convert_input_to_bool=True,
    override_return_dtype=torch.bool,
)
logical_or = register_pointwise(
    aten.logical_or,
    type_promotion_kind=None,
    convert_input_to_bool=True,
    override_return_dtype=torch.bool,
)
logical_xor = register_pointwise(
    aten.logical_xor,
    type_promotion_kind=None,
    convert_input_to_bool=True,
    override_return_dtype=torch.bool,
)
maximum = register_pointwise(aten.maximum)
minimum = register_pointwise(aten.minimum)
register_lowering(aten.clamp_min)(maximum)
register_lowering(aten.clamp_max)(minimum)
neg = register_pointwise(aten.neg)
abs = register_pointwise(aten.abs)
reciprocal = register_pointwise_numeric(aten.reciprocal)
register_pointwise(aten.remainder)
sign = register_pointwise(aten.sign, override_fn_when_input_bool="identity")
register_pointwise(aten.ceil)
register_pointwise(aten.signbit, override_return_dtype=torch.bool)

register_lowering(aten._neg_view)(neg)

register_pointwise(aten.le, override_return_dtype=torch.bool)
register_pointwise(aten.lt, override_return_dtype=torch.bool)
register_pointwise(aten.ge, override_return_dtype=torch.bool)
gt = register_pointwise(aten.gt, override_return_dtype=torch.bool)
register_pointwise(aten.eq, override_return_dtype=torch.bool)
register_pointwise(aten.ne, override_return_dtype=torch.bool)

register_pointwise_numeric(aten.cosh)
register_pointwise_numeric(aten.sinh)
register_pointwise_numeric(aten.acos)
register_pointwise_numeric(aten.acosh)
register_pointwise_numeric(aten.asin)
register_pointwise_numeric(aten.asinh)
register_pointwise_numeric(aten.atan2)
register_pointwise_numeric(aten.atan)
register_pointwise_numeric(aten.atanh)
register_pointwise_numeric(aten.copysign)
register_pointwise_numeric(aten.erfc)
register_pointwise_numeric(aten.erfinv)
register_pointwise_numeric(aten.hypot)
register_pointwise_numeric(aten.log10)
register_pointwise_numeric(aten.log2)
register_pointwise_numeric(aten.nextafter)

from .codegen.common import BackendFeature, pointwise_overrides_data


def _get_pointwise_overrides(ns, name):
    data = pointwise_overrides_data[name]
    op = getattr(ns, data.name, None)
    if op is None:
        return

    def make_triton_fallback(op):
        if data.triton is None:
            return fallback_handler(op)

    if isinstance(op, torch._ops.OpOverloadPacket):
        for olname in op.overloads():
            ol = getattr(op, olname)
            yield ol, data.type_promotion_kind, make_triton_fallback(ol)
    else:
        yield op, data.type_promotion_kind, make_triton_fallback(op)


for name in pointwise_overrides_data:
    for op, type_promotion_kind, triton_fallback in _get_pointwise_overrides(
        aten, name
    ):
        register_pointwise(
            op,
            name=name,
            type_promotion_kind=type_promotion_kind,
            triton_fallback=triton_fallback,
        )

    for op, type_promotion_kind, triton_fallback in _get_pointwise_overrides(
        prims, name
    ):
        register_pointwise(
            op,
            name=name,
            type_promotion_kind=type_promotion_kind,
            triton_fallback=triton_fallback,
        )


foreach_add_list = register_foreach_pointwise(
    aten._foreach_add.List, add, allow_alpha=True
)
foreach_add_scalar = register_foreach_pointwise(
    aten._foreach_add.Scalar, add, allow_alpha=True
)
register_foreach_pointwise(aten._foreach_add.Tensor, add, allow_alpha=True)
foreach_mul_list = register_foreach_pointwise(aten._foreach_mul.List, mul)
register_foreach_pointwise(aten._foreach_mul.Tensor, mul)
foreach_mul_scalar = register_foreach_pointwise(aten._foreach_mul.Scalar, mul)
register_foreach_pointwise(aten._foreach_sub.List, sub)
register_foreach_pointwise(aten._foreach_sub.Scalar, sub)
register_foreach_pointwise(aten._foreach_neg.default, neg)
register_foreach_pointwise(aten._foreach_abs.default, abs)
register_foreach_pointwise(aten._foreach_pow.Scalar, pow)
register_foreach_pointwise(aten._foreach_pow.List, pow)
register_foreach_pointwise(aten._foreach_pow.ScalarAndTensor, pow)
foreach_div_list = register_foreach_pointwise(aten._foreach_div.List, div)
register_foreach_pointwise(aten._foreach_div.Tensor, div)
foreach_div_scalar = register_foreach_pointwise(aten._foreach_div.Scalar, div)
register_foreach_pointwise(aten._foreach_sqrt, sqrt)
register_foreach_pointwise(aten._foreach_rsqrt, rsqrt)
register_foreach_pointwise(aten._foreach_maximum.List, maximum)
register_foreach_pointwise(aten._foreach_maximum.Scalar, maximum)
register_foreach_pointwise(aten._foreach_minimum.List, minimum)
register_foreach_pointwise(aten._foreach_minimum.Scalar, minimum)
register_foreach_pointwise(aten._foreach_clamp_min.List, maximum)
register_foreach_pointwise(aten._foreach_clamp_min.Scalar, maximum)
register_foreach_pointwise(aten._foreach_clamp_max.List, minimum)
register_foreach_pointwise(aten._foreach_clamp_max.Scalar, minimum)
register_foreach_pointwise(aten._foreach_reciprocal, reciprocal)
register_foreach_pointwise(aten._foreach_sign, sign)
register_foreach_pointwise(aten._foreach_copy, copy)


# these are only encountered as outputs of the graph
# reinplacing epilogue copies improves compile time
# by removing extra buffers sent to the scheduler.
def register_foreach_inplace(aten_op, outplace_aten_op, outplace_op):
    inplaceable_foreach_ops[outplace_aten_op] = aten_op
    inplace_foreach_ops.add(aten_op)

    def fn(*args, **kwargs):
        results = outplace_op(*args, **kwargs)
        mut_results = []
        for arg, result in zip(args[0], results):
            mut_results.append(mutate_to(arg, result, unsafe_alias=True))

        return mut_results

    _register_foreach_lowering(aten_op, fn)


register_foreach_inplace(
    aten._foreach_add_.List, aten._foreach_add.List, foreach_add_list
)
register_foreach_inplace(
    aten._foreach_add_.Scalar, aten._foreach_add.Scalar, foreach_add_scalar
)
register_foreach_inplace(
    aten._foreach_mul_.List, aten._foreach_mul.List, foreach_mul_list
)
register_foreach_inplace(
    aten._foreach_mul_.Scalar, aten._foreach_mul.Scalar, foreach_mul_scalar
)
register_foreach_inplace(
    aten._foreach_div_.List, aten._foreach_div.List, foreach_div_list
)
register_foreach_inplace(
    aten._foreach_div_.Scalar, aten._foreach_div.Scalar, foreach_div_scalar
)


def register_inplace(aten_op, outplace_op):
    @register_lowering(aten_op, type_promotion_kind=None)
    def fn(*args, **kwargs):
        result = outplace_op(*args, **kwargs)
        result = to_dtype(result, args[0].get_dtype())
        return mutate_to(args[0], result)

    return fn


register_inplace(aten.add_, add)
register_inplace(aten.bitwise_and_, bitwise_and)
register_inplace(aten.bitwise_left_shift_, bitwise_left_shift)
register_inplace(aten.bitwise_not_, bitwise_not)
register_inplace(aten.bitwise_or_, bitwise_or)
register_inplace(aten.bitwise_right_shift_, bitwise_right_shift)
register_inplace(aten.bitwise_xor_, bitwise_xor)
register_inplace(aten.mul_, mul)
register_inplace(aten.div_.Tensor, div)
register_inplace(aten.div_.Tensor_mode, div_mode)
register_inplace(aten.logical_and_, logical_and)
register_inplace(aten.logical_not_, logical_not)
register_inplace(aten.logical_or_, logical_or)
register_inplace(aten.logical_xor_, logical_xor)
register_inplace(aten.sub_, sub)
register_inplace(aten.relu_, relu)
register_inplace(aten.sigmoid_, sigmoid)


register_lowering(aten.__and__)(bitwise_and)
register_lowering(aten.__lshift__)(bitwise_left_shift)
register_lowering(aten.__or__)(bitwise_or)
register_lowering(aten.__rshift__)(bitwise_right_shift)
register_lowering(aten.__xor__)(bitwise_xor)

register_inplace(aten.__iand__, aten.__and__)
register_inplace(aten.__ilshift__, aten.__lshift__)
register_inplace(aten.__ior__, aten.__or__)
register_inplace(aten.__irshift__, aten.__rshift__)
register_inplace(aten.__ixor__, aten.__xor__)


@register_lowering(aten.sym_constrain_range)
def sym_constrain_range(a, min=None, max=None):
    return None


@register_lowering(aten.sym_size.int)
def sym_size(a, dim):
    val = V.graph.current_node.meta["val"]
    # Note [Can val be an int?]
    # ~~~~~~~~~~~~~~~~~~~~~~~~~
    # In principle, someone could construct an FX graph where
    # a call to size/stride has a val that is a plain int (not
    # SymInt).  However, we will maintain the invariant that
    # this is not possible: if you are constructing an FX graph
    # where there is a call to size/stride that returns an
    # int, but you KNOW that int must always be a constant,
    # then you do not need trace that call at all (and just
    # constant propagate the integer as is.)
    assert isinstance(val, torch.SymInt)
    return val.node.expr


@register_lowering(aten.sym_stride.int)
def sym_stride(a, dim):
    val = V.graph.current_node.meta["val"]
    # See Note [Can val be an int?]
    assert isinstance(val, torch.SymInt)
    return val.node.expr


@register_lowering(aten.sym_numel)
def sym_numel(a):
    return a.get_numel()


for method, func in magic_methods.items():
    register_lowering(method_to_operator(method))(func)  # type: ignore[arg-type]


@register_lowering(torch.sym_sum)
def sym_sum(args):
    return sympy.Add(*args)


@register_lowering(aten._foobar)
def foobar(self, *args, **kwargs):
    raise NotImplementedError("Helpful for debugging")


@register_lowering(torch.ops._inductor_test.realize)
def _realize(x):
    x.realize()
    return clone(x)


@register_lowering(torch.ops.inductor.resize_storage_bytes_)
def resize_storage_bytes_(variable, new_size):
    variable.realize()
    ir.ResizeStorageBytes(variable, new_size)
    return variable


@register_lowering(torch.ops.aten.set_.source_Tensor)
def set__source_tensor(self, source_tensor):
    self.realize()
    source_tensor.realize()
    return TensorBox.create(ir.SetSourceTensorKernel(self, source_tensor))


if hasattr(torch.ops.fsdp, "copy_"):

    @register_lowering(torch.ops.fsdp.copy_.default)
    def fsdp_copy_(dst, src):
        if dst is src:
            # dst.copy_(dst) can happen from the reinplacing pass
            return dst
        src = to_device(src, dst.get_device())
        src = to_dtype(src, dst.get_dtype())
        src = expand(src, dst.get_size())
        return mutate_to(dst, src)


@register_lowering(torch.ops.aten.resize)
def resize(x, size, *, memory_format=None):
    assert isinstance(x, TensorBox)
    assert isinstance(size, (list, tuple))

    if memory_format is None:
        memory_format = torch.contiguous_format
    if memory_format == torch.preserve_format:
        raise RuntimeError(f"unsupported memory format: {memory_format}")

    if memory_format == torch.channels_last:
        assert len(size) == 4
    if memory_format == torch.channels_last_3d:
        assert len(size) == 5

    old_numel = x.get_numel()
    dtype = x.get_dtype()
    device = x.get_device_or_error()

    if isinstance(x.data, ir.BaseView):
        x.data = x.data.unwrap_view()

    if (
        torch.are_deterministic_algorithms_enabled()
        and torch.utils.deterministic.fill_uninitialized_memory  # type: ignore[attr-defined]
    ):
        if is_float_dtype(dtype):
            uninitalized_val = float("nan")
        elif is_integer_dtype(dtype):
            uninitalized_val = torch.iinfo(dtype).max
        else:
            uninitalized_val = True
    else:
        # using zero as that is what empty does
        uninitalized_val = 0.0

    if V.graph.sizevars.statically_known_equals(old_numel, 0):  # type: ignore[arg-type]
        return full(size, uninitalized_val, dtype=dtype, device=device)

    x_flat = as_strided(
        x,
        [
            old_numel,
        ],
        [
            1,
        ],
    )
    flat_loader = x_flat.make_loader()
    out_stride = ir.FlexibleLayout.stride_ordered_for_memory_format(size, memory_format)
    out_indexer = ir.FixedLayout(device, dtype, size, out_stride).make_indexer()

    def inner_fn(idx):
        flat_index = out_indexer(idx)
        flat_index_expr = ops.index_expr(flat_index, torch.int64)
        limit = ops.index_expr(old_numel, torch.int64)
        mask = ops.lt(flat_index_expr, limit)
        return ops.masked(mask, lambda: flat_loader([flat_index]), uninitalized_val)

    out = Pointwise.create(
        device=device, dtype=dtype, inner_fn=inner_fn, ranges=list(size)
    )
    return out


from torch._higher_order_ops.auto_functionalize import auto_functionalized


make_fallback(auto_functionalized)


@register_lowering(triton_kernel_wrapper_mutation)
def triton_kernel_wrap_(
    *,
    kernel_idx,
    constant_args_idx,
    grid,
    tma_descriptor_metadata,
    kwargs,
):
    from torch._higher_order_ops.triton_kernel_wrap import kernel_side_table

    constant_args = kernel_side_table.get_constant_args(constant_args_idx)
    ir.UserDefinedTritonKernel(
        kernel_idx=kernel_idx,
        grid=grid,
        tma_descriptor_metadata=tma_descriptor_metadata,
        kernel_args={**kwargs, **constant_args},
    )
    return {key: val for key, val in kwargs.items() if isinstance(val, TensorBox)}


@register_lowering(torch.ops.higher_order.cond, type_promotion_kind=None)
def cond(pred, true_fn, false_fn, operands):
    if any(isinstance(x, IRNode) and is_triton(x) for x in [pred, *operands]):
        msg = "control flow operator: torch.cond."
        if stack_trace := V.graph.current_node.meta.get("stack_trace", None):
            msg = f"{msg} Found from : \n {stack_trace}"
        V.graph.disable_cudagraphs_reason = msg

    result = ir.Conditional.create(pred, true_fn, false_fn, operands)
    return list(map(TensorBox.create, result))


@register_lowering(torch.ops.higher_order.while_loop, type_promotion_kind=None)
def while_loop(cond_fn, body_fn, carried_inputs, additional_inputs):
    if any(
        isinstance(x, IRNode) and is_triton(x)
        for x in carried_inputs + additional_inputs
    ):
        msg = "control flow operator: torch.while_loop."
        if stack_trace := V.graph.current_node.meta.get("stack_trace", None):
            msg = f"{msg} Found from : \n {stack_trace}"
        V.graph.disable_cudagraphs_reason = msg

    def _map_output(out: Any):
        if isinstance(out, TensorBox):
            return out
        elif isinstance(out, ir.StorageBox):
            return TensorBox(out)
        elif isinstance(out, ir.MultiOutput):
            return TensorBox.create(out)
        else:
            raise RuntimeError(f"NYI unsupported output type: {type(out)}")

    result = ir.WhileLoop.create(cond_fn, body_fn, carried_inputs, additional_inputs)
    return list(map(_map_output, result))


@register_lowering(torch.ops.higher_order.invoke_subgraph, type_promotion_kind=None)
def invoke_subgraph(subgraph_fn: ir.Subgraph, identifier: str, operands):
    result = ir.InvokeSubgraph.create(subgraph_fn, operands)
    return list(map(TensorBox.create, result))


@register_lowering(torch._higher_order_ops.invoke_quant, type_promotion_kind=None)
def invoke_quant_tracer(subgraph_fn: ir.Subgraph, *operands, scheme=None):
    output = None
    quant_options = V.graph.current_node.meta.get("quant_options", None)
    assert quant_options is not None

    for i, node in enumerate(subgraph_fn.graph_module.graph.nodes):
        if node.op == "placeholder":
            V.graph.env[node] = operands[i]
            continue
        # todo getattr
        elif node.op == "output":
            args, kwargs = V.graph.fetch_args_kwargs_from_env(node)

            for v in itertools.chain(args, kwargs.values()):
                v.realize()

                if quant_options.codegen_low_precision:
                    V.graph.low_precision_codegen_ops.add(v.get_operation_name())

                V.graph.invoke_quant_ops.add(v.get_operation_name())

            output = torch.fx.Interpreter.output(V.graph, node, args, kwargs)
        else:
            V.graph.env[node] = V.graph.run_node(node)

    return output


@register_lowering(associative_scan_op, type_promotion_kind=None)
def associative_scan(
    combine_fn: ir.Subgraph, xs, additional_inputs: tuple[torch.Tensor]
):
    from .subgraph_lowering import InputDescriptor, lower_pointwise_subgraph

    if len(additional_inputs) > 0:
        raise RuntimeError(
            "Unable to generate code for associative_scan op, because there are lifted arguments"
        )

    subgraph_inputs = [
        InputDescriptor(dtype=x.get_dtype(), device=x.get_device())
        for x in itertools.chain(xs, xs)
    ]
    lowered_combine_fn = lower_pointwise_subgraph(combine_fn, subgraph_inputs)  # type: ignore[var-annotated]

    def wrapped_combine_fn(lhs, rhs):
        return lowered_combine_fn(
            *pytree.tree_leaves(lhs),
            *pytree.tree_leaves(rhs),
        )

    kwargs = _make_scan_inner(xs[0], axis=0, dtype=None)
    kwargs["dtypes"] = tuple(x.get_dtype() for x in xs)
    kwargs["inner_fns"] = tuple(x.make_loader() for x in xs)
    result = ir.Scan.create(
        combine_fn=wrapped_combine_fn,
        can_fallback_to_aten=False,
        **kwargs,
    )
    if result[0] is None:
        raise RuntimeError("Unable to generate code for associative_scan op")
    return result


@register_lowering(torch.ops.prims._sink_tokens.default)
def _sink_tokens(tokens):
    return None


@register_lowering(torch.ops.higher_order.with_effects, type_promotion_kind=None)
def with_effects(token, op, *args, **kwargs):
    result = ir.EffectfulKernel.create(op, *args, **kwargs)

    from torch._higher_order_ops.effects import get_effect_key

    effect_type = get_effect_key(op, args, kwargs)
    assert effect_type is not None
    effectful_kernel = V.graph.effectful_ops[effect_type]

    if result is None:
        return (effectful_kernel,)

    result = pytree.tree_map_only(ir.MultiOutput, TensorBox.create, result)
    # See [NOTE: with_effects return type]
    # Only return `result` if it is a tuple, not list.
    if not isinstance(result, tuple):
        return (effectful_kernel, result)
    else:
        return (effectful_kernel, *result)


from .comm_lowering import register_comm_lowerings


register_comm_lowerings()


@register_lowering(inductor_prims.prepare_softmax_online, type_promotion_kind=None)
def prepare_softmax_online(x, dim):
    """
    Lowering inductor_prims.prepare_softmax_online to compute max/sum in one pass if no split is needed.
    """
    kwargs = _make_reduction_inner(
        x, axis=dim, keepdims=True, dtype=None, override_return_dtype=None
    )

    reduction_ranges = kwargs["reduction_ranges"]
    rnumel = V.graph.sizevars.simplify(sympy_product(reduction_ranges))
    hint, num_split = ir.Reduction.num_splits(
        **kwargs,
        reduction_type="online_softmax_reduce",  # type: ignore[arg-type]
        reduction_numel=rnumel,
    )

    if (
        num_split == 1
        and V.graph.sizevars.size_hint(rnumel) >= config.unroll_reductions_threshold
    ):
        max_tensor, sum_tensor = OnlineSoftmaxReduction.create(
            input_node=x, num_output=2, reduction_hint=hint, **kwargs
        )
        return max_tensor, sum_tensor
    else:
        # Note: [Split online_softmax_reduce]
        # We don't split reduction for online_softmax_reduce for now.
        # On one hand, supporting split reduction makes things complex since
        # the splitted out reuctions requires 2 inputs rather than one.
        # On the other hand, during training the online_softmax_reduce should
        # usually don't requires a split due to large batch size
        # (more specifically batch size times sequence length).
        # We should support split reduction if we find legit use cases to
        # motivate the work.
        #
        # TODO: does inference need split online_softmax_reduce?

        warnings.warn(
            textwrap.dedent(
                """
            Online softmax is disabled on the fly since Inductor decides to
            split the reduction. Cut an issue to PyTorch if this is an
            important use case and you want to speed it up with online
            softmax.
            """
            )
        )
        amax = reduce_amax(x, dim, keepdims=True)
        exp = lowerings[aten.exp](sub(x, amax))
        xsum = sum_(exp, dim, keepdims=True)
        return amax, xsum


# populate lowerings defined in kernel/*
from . import kernel


import_submodule(kernel)

from . import quantized_lowerings


quantized_lowerings.register_quantized_ops()
quantized_lowerings.register_woq_mm_ops()

from . import mkldnn_lowerings


mkldnn_lowerings.register_onednn_fusion_ops()

from . import jagged_lowerings


jagged_lowerings.register_jagged_ops()


@contextlib.contextmanager
def force_fallback(op: torch._ops.OpOverload):
    """
    A context manager to force fallback an op. Used in unit test
    for FallbackKernel.
    """
    assert isinstance(op, torch._ops.OpOverload), (
        "Only OpOverload to make the clean up easier"
    )
    old_handler = lowerings.get(op)
    try:
        register_lowering(op)(fallback_handler(op))
        yield
    finally:
        if old_handler:
            lowerings[op] = old_handler
        else:
            lowerings.pop(op)<|MERGE_RESOLUTION|>--- conflicted
+++ resolved
@@ -2617,6 +2617,7 @@
 # WIP
 make_fallback(aten._adaptive_avg_pool3d)  # @isuruf
 make_fallback(aten.adaptive_max_pool3d)  # @isuruf
+make_fallback(aten.fractional_max_pool3d)  # @isuruf
 
 
 # 1) Easy
@@ -4423,13 +4424,8 @@
         prefix = idx[:-n_dim]
         bh = idx[-n_dim:]
         ih = [
-<<<<<<< HEAD
-            bh[i] * stride[i] + reduction_idx[i] * dilation[i] - padding[i]
+            (bh[i] * stride[i]) + (reduction_idx[i] * dilation[i]) - padding[i]
             for i in range(n_dim)
-=======
-            (bh[i] * stride[i]) + (reduction_idx[i] * dilation[i]) - padding[i]
-            for i in range(dim)
->>>>>>> 48323855
         ]
         return x_loader([*prefix, *ih])
 
@@ -4498,40 +4494,6 @@
         return result, to_dtype(offsets, torch.int8)
 
 
-def _pool_offsets_to_indices(offsets, kernel_size, input_size, increments_to_index):
-    n_dim = len(kernel_size)
-    offsets_loader = offsets.make_loader()
-<<<<<<< HEAD
-    window_size = sympy.sympify(functools.reduce(operator.mul, kernel_size))
-=======
-
-    def increments_to_index(h_inc, w_inc, bh, bw):
-        w_in = ops.index_expr(input_width, torch.int64)
-        hbase = ops.index_expr(bh * stride[0] - padding[0], torch.int64)
-        wbase = ops.index_expr(bw * stride[1] - padding[1], torch.int64)
-        ih = hbase + h_inc * ops.constant(dilation[0], torch.int64)
-        iw = wbase + w_inc * ops.constant(dilation[1], torch.int64)
-        return ih * w_in + iw
->>>>>>> 48323855
-
-    def offsets_to_indices(idx):
-        offset = offsets_loader(idx)
-        offset_sympy = ops.indirect_indexing(offset, window_size)
-        reduction_idx = inductor_prims._flattened_index_to_nd(offset_sympy, kernel_size)
-        idhw = increments_to_index(idx, reduction_idx)
-        return ops.index_expr(
-            inductor_prims._flatten_index(idhw, input_size[-n_dim:]), torch.int64
-        )
-
-    indices = Pointwise.create(
-        device=offsets.get_device(),
-        dtype=torch.int64,
-        inner_fn=offsets_to_indices,
-        ranges=offsets.get_size(),
-    )
-    return indices
-
-
 @register_lowering(
     prims._low_memory_max_pool_offsets_to_indices, type_promotion_kind=None
 )
@@ -4540,17 +4502,34 @@
 ):
     # TODO: Generalize to other max pooling flavors
     n_dim = len(kernel_size)
-
-    def increments_to_index(idx, reduction_idx):
+    offsets_loader = offsets.make_loader()
+
+    def increments_to_index(dhw_inc, bh):
+        w_in = [ops.index_expr(input_size[d], torch.int64) for d in range(n_dim)]
+        hbase = [
+            ops.index_expr(bh[d] * stride[d] - padding[d], torch.int64)
+            for d in range(n_dim)
+        ]
+        idhw = [
+            hbase[d] + dhw_inc[d] * ops.constant(dilation[d], torch.int64)
+            for d in range(n_dim)
+        ]
+        return inductor_prims._flatten_index(idhw, w_in)
+
+    def offsets_to_indices(idx):
         bh = idx[-n_dim:]
-        return [
-            bh[i] * stride[i] + reduction_idx[i] * dilation[i] - padding[i]
-            for i in range(n_dim)
-        ]
-
-    return _pool_offsets_to_indices(
-        offsets, kernel_size, input_size, increments_to_index
-    )
+        offset = offsets_loader(idx)
+        k_const = [ops.constant(kernel_size[d], torch.int32) for d in range(n_dim)]
+        dhw_inc = inductor_prims._flattened_index_to_nd(offset, k_const)
+        return increments_to_index(dhw_inc, bh)
+
+    indices = Pointwise.create(
+        device=offsets.get_device(),
+        dtype=torch.int64,
+        inner_fn=offsets_to_indices,
+        ranges=offsets.get_size(),
+    )
+    return indices
 
 
 def _max_pool_with_indices(
@@ -5056,6 +5035,11 @@
     return rv, ri
 
 
+fallback_fractional_max_pool2d = fallback_handler(
+    aten.fractional_max_pool2d.default, add_to_fallback_set=False
+)
+
+
 def _fractional_pooling_offsets(samples, in_sz, out_sz, kernel_sz, dim, ndims):
     out_sz = out_sz[dim]
     in_sz = in_sz[dim]
@@ -5076,87 +5060,80 @@
             i_expr,
             ops.index_expr(out_sz - 1, torch.int64),
         )
-        return ops.indirect_indexing(
-            ops.where(mask, seq_i, ops.index_expr(in_sz - kernel_sz, torch.int64)),
-            sympy.sympify(in_sz),
-        )
+        return ops.where(mask, seq_i, ops.index_expr(in_sz - kernel_sz, torch.int64))
 
     return load
 
 
 @register_lowering(aten.fractional_max_pool2d)
 def fractional_max_pool2d(x, kernel_size, output_size, random_samples):
-    return _fractional_max_pool(x, kernel_size, output_size, random_samples, n_dim=2)
-
-
-@register_lowering(aten.fractional_max_pool3d)
-def fractional_max_pool3d(x, kernel_size, output_size, random_samples):
-    return _fractional_max_pool(x, kernel_size, output_size, random_samples, n_dim=3)
-
-
-def _fractional_max_pool(x, kernel_size, output_size, random_samples, n_dim):
     x.realize_hint()
-    batch, inp_dhw = x.shape[:-n_dim], x.shape[-n_dim:]
-
-    with config.patch(unroll_reductions_threshold=25):
-        dhw_index_fn = [
-            _fractional_pooling_offsets(
-                samples=random_samples,
-                in_sz=inp_dhw,
-                out_sz=output_size,
-                kernel_sz=kernel_size,
-                ndims=n_dim,
-                dim=d,
-            )
-            for d in range(n_dim)
-        ]
-
-        x_loader = x.make_loader()
-
-        def fn_inner(idx, reduction_idx):
-            prefix = idx[:-n_dim]
-            return x_loader([*prefix, *increments_to_index(idx, reduction_idx)])
-
-        def increments_to_index(idx, reduction_idx):
-            prefix = idx[:-n_dim]
-            bdhw = idx[-n_dim:]
-            return [
-                dhw_index_fn[d](prefix, bdhw[d]) + reduction_idx[d] for d in range(n_dim)
-            ]
-
-        new_size = list(batch) + list(output_size)
-        dtype = x.get_dtype()
-        result = Reduction.create(
-            reduction_type="max",
-            input_node=x,
-            device=x.get_device(),
-            dst_dtype=dtype,
-            src_dtype=dtype,
-            inner_fn=fn_inner,
-            ranges=new_size,
-            reduction_ranges=kernel_size,
-        )
-        offsets = Reduction.create(
-            reduction_type="argmax",
-            input_node=x,
-            device=x.get_device(),
-            dst_dtype=torch.int64,
-            src_dtype=dtype,
-            inner_fn=fn_inner,
-            ranges=new_size,
-            reduction_ranges=kernel_size,
-        )
-        if isinstance(result.data.data, Reduction):  # type: ignore[attr-defined]
-            # Only realize if reduction isn't unrolled
-            result.realize()
-        if isinstance(offsets.data.data, Reduction):  # type: ignore[attr-defined]
-            # Only realize if reduction isn't unrolled
-            offsets.realize()
-
-        indices = _pool_offsets_to_indices(
-            offsets, kernel_size, x.shape, increments_to_index
-        )
-        return result, indices
+    *batch, inp_h, inp_w = x.get_size()
+    kernel_h, kernel_w = kernel_size
+    h_out, w_out = output_size
+
+    if kernel_h * kernel_w >= 25:
+        return fallback_fractional_max_pool2d(
+            x, kernel_size, output_size, random_samples
+        )
+
+    gen_offsets_for_dim = functools.partial(
+        _fractional_pooling_offsets,
+        samples=random_samples,
+        in_sz=[inp_h, inp_w],
+        out_sz=output_size,
+        kernel_sz=kernel_size,
+        ndims=2,
+    )
+
+    h_index_fn = gen_offsets_for_dim(dim=0)
+    w_index_fn = gen_offsets_for_dim(dim=1)
+    x_loader = x.make_loader()
+
+    def fn(idx, return_index):
+        *prefix, bh, bw = idx
+
+        h_start_index = ops.indirect_indexing(h_index_fn(prefix, bh), inp_h)
+        w_start_index = ops.indirect_indexing(w_index_fn(prefix, bw), inp_w)
+
+        maxval = None
+        maxindex = None
+        for ih, iw in itertools.product(range(kernel_size[0]), range(kernel_size[1])):
+            val = x_loader([*prefix, h_start_index + ih, w_start_index + iw])
+            if return_index:
+                index = ops.index_expr(
+                    (h_start_index + ih) * inp_w + w_start_index + iw, torch.int64
+                )
+                if maxindex is None:
+                    maxindex = index
+                else:
+                    maxindex = ops.where(
+                        ops.or_(ops.gt(val, maxval), ops.isnan(val)), index, maxindex
+                    )
+            if maxval is None:
+                maxval = val
+            else:
+                maxval = ops.maximum(val, maxval)
+        if return_index:
+            return maxindex
+        else:
+            return maxval
+
+    new_size = list(batch) + [h_out, w_out]
+    rv = Pointwise.create(
+        device=x.get_device(),
+        dtype=x.get_dtype(),
+        inner_fn=functools.partial(fn, return_index=False),
+        ranges=new_size,
+    )
+
+    ri = Pointwise.create(
+        device=x.get_device(),
+        dtype=torch.int64,
+        inner_fn=functools.partial(fn, return_index=True),
+        ranges=new_size,
+    )
+    return rv, ri
 
 
 @register_lowering(aten.upsample_nearest2d_backward.default)
