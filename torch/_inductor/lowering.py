# mypy: allow-untyped-defs
from __future__ import annotations

import contextlib
import dataclasses
import functools
import itertools
import logging
import math
import operator
import os
import warnings
from collections import defaultdict
from collections.abc import Iterable, Sequence
from typing import Any, Callable, cast, Optional, TYPE_CHECKING, TypeVar, Union
from typing_extensions import ParamSpec
from unittest.mock import patch

import sympy

import torch
import torch.ao.quantization.fx._decomposed
import torch.fx
import torch.utils._pytree as pytree
from torch._dynamo.utils import counters
from torch._higher_order_ops.associative_scan import associative_scan_op
from torch._higher_order_ops.triton_kernel_wrap import triton_kernel_wrapper_mutation
from torch._prims_common import (
    canonicalize_dim,
    canonicalize_dims,
    check,
    dtype_to_type,
    elementwise_dtypes,
    ELEMENTWISE_TYPE_PROMOTION_KIND,
    get_computation_dtype,
    is_boolean_dtype,
    is_float_dtype,
    is_integer_dtype,
    Number,
)
from torch.fx.experimental.sym_node import magic_methods, method_to_operator
from torch.utils._ordered_set import OrderedSet
from torch.utils._sympy.functions import (
    CeilDiv,
    FloorDiv,
    Identity,
    IntTrueDiv,
    ModularIndexing,
)

from .._dynamo.utils import import_submodule
from . import config, inductor_prims, ir, test_operators  # NOQA: F401
from .decomposition import decompositions, get_decompositions
from .ir import (
    DtypeView,
    ExpandView,
    IndexingConstant,
    IRNode,
    is_triton,
    ops_wrapper,
    PermuteView,
    Pointwise,
    Reduction,
    SqueezeView,
    TensorBox,
    validate_ir,
    View,
)
from .utils import (
    ceildiv,
    decode_device,
    is_dynamic,
    is_gpu,
    is_pointwise_use,
    needs_fallback_due_to_atomic_add_limitations,
    pad_listlike,
    register_op_dtype_propagation_rules,
    sympy_product,
    use_scatter_fallback,
)
from .virtualized import ops, V


if TYPE_CHECKING:
    from .ops_handler import ReductionType


_T = TypeVar("_T")
_P = ParamSpec("_P")

# TODO(jansel): we should implement decomps or lowerings for these
# https://github.com/pytorch/torchdynamo/issues/327
FALLBACK_ALLOW_LIST = OrderedSet(
    [
        "torchvision::roi_align",
        "aten::index_add",
    ]
)

log = logging.getLogger(__name__)
lowerings: dict[Union[Callable[..., Any], str], Callable[..., Any]] = {}
# Use maybe_layout_constraints to access this dict, we lazily register tag-based layout constraints
_maybe_layout_constraints: dict[
    torch._ops.OpOverload, Optional[Callable[..., Any]]
] = {}
fallbacks = OrderedSet[torch._ops.OpOverload]()
aten = torch.ops.aten
tr_c10d = torch.ops.tr_c10d
prims = torch.ops.prims
needs_realized_inputs = OrderedSet[torch._ops.OpOverload]()
foreach_ops = OrderedSet[torch._ops.OpOverload](
    [torch._higher_order_ops._foreach_map]  # type: ignore[list-item]
)
# TODO(rec): torch._higher_order_ops._foreach_map is not an OpOverload
# so why is it in foreach_ops?
inplace_foreach_ops = OrderedSet[torch._ops.OpOverload]()
inplaceable_foreach_ops: dict[torch._ops.OpOverload, torch._ops.OpOverload] = {}
quantized_decomposed = torch.ops.quantized_decomposed


def cur_node_has_non_foreach_users():
    for node in V.graph.current_node.users:
        for user in node.users:
            if not (user.op == "call_function" and (user.target in foreach_ops)):
                return True

    return False


# group by device, whether any of the inputs are dynamic
# note arg_pairs may or may not be a pair
# foreach_map for example just passes output buffers here
def group_foreach_args(arg_pairs: Iterable[Union[tuple[Any, Any], Any]]):
    out = defaultdict(list)
    unpack_args = False
    for i, args in enumerate(arg_pairs):
        if not isinstance(args, Iterable):
            unpack_args = True
            args = (args,)
        use_foreach = (
            not is_dynamic(*args) or config.combo_kernel_foreach_dynamic_shapes
        )
        device = None
        for t in args:
            if isinstance(t, TensorBox):
                device = t.data.get_device()
                break
        assert device is not None, "foreach op should have at least one tensor arg"
        if unpack_args:
            (args,) = args
        out[(device, use_foreach)].append((i, args))
    return out


def maybe_layout_constraints(fn: Callable[..., Any]) -> Optional[Callable[..., Any]]:
    """Get layout constraints. Returns None if there are no layout constraints."""
    if not isinstance(fn, torch._ops.OpOverload):
        # Only OpOverloads have layout constraints.
        return None
    if fn in _maybe_layout_constraints:
        return _maybe_layout_constraints[fn]
    # OpOverload with custom lowerings override tag-based layout constraints
    if fn in lowerings:
        _maybe_layout_constraints[fn] = None
        return None
    # We lazily register tag-based layout constraints.

    def handle_layout_constraint_tag(tag):
        if tag is torch._C.Tag.needs_fixed_stride_order:
            _maybe_layout_constraints[fn] = constrain_to_fx_strides
            return _maybe_layout_constraints[fn]
        elif tag is torch._C.Tag.flexible_layout:
            _maybe_layout_constraints[fn] = None
            return None
        else:
            raise AssertionError(f"Unknown layout constraint tag: {tag}")

    tag = get_layout_constraint_tag(fn)
    return handle_layout_constraint_tag(tag)


def get_layout_constraint_tag(fn):
    tags_by_priority = [
        torch._C.Tag.needs_fixed_stride_order,
        torch._C.Tag.flexible_layout,
    ]
    for tag in tags_by_priority:
        if tag in fn.tags:
            return tag
    if torch._library.utils.is_builtin(fn):
        return torch._C.Tag.flexible_layout
    return getattr(torch._C.Tag, config.custom_op_default_layout_constraint)


def assert_nyi(cond, msg):
    if not cond:
        raise NotImplementedError(f"inductor does not support {msg}")


def add_needs_realized_inputs(fn):
    if isinstance(fn, (list, set, tuple, OrderedSet)):  # noqa: set_linter
        return [add_needs_realized_inputs(x) for x in fn]
    needs_realized_inputs.add(fn)
    if isinstance(fn, torch._ops.OpOverloadPacket):
        needs_realized_inputs.update(
            getattr(fn, overload) for overload in fn.overloads()
        )


def add_layout_constraint(fn, constraint):
    if isinstance(fn, torch._ops.OpOverloadPacket):
        for overload in fn.overloads():
            _maybe_layout_constraints[getattr(fn, overload)] = constraint
    else:
        _maybe_layout_constraints[fn] = constraint


add_needs_realized_inputs(
    [
        aten.as_strided,
        aten.as_strided_copy,
        aten.avg_pool2d,
        aten.avg_pool2d_backward,
        aten.bmm,
        aten.convolution,
        aten.convolution_backward,
        aten.max_pool2d_with_indices,
        aten.max_pool3d_with_indices,
        aten.max_pool2d_with_indices_backward,
        aten.mm,
        aten.upsample_nearest2d,
        aten._upsample_nearest_exact2d,
        aten._int_mm,
    ]
)

# TODO(jansel): ezyang says we won't need this in the future, try removing it
# based on https://github.com/pytorch/pytorch/blob/9e3eb329df8f701/c10/core/ScalarType.h#L28
DTYPE_ID_LOOKUP = {
    0: torch.uint8,
    1: torch.int8,
    2: torch.int16,
    3: torch.int32,
    4: torch.int64,
    5: torch.float16,
    6: torch.float32,
    7: torch.float64,
    8: torch.complex32,
    9: torch.complex64,
    10: torch.complex32,
    11: torch.bool,
    15: torch.bfloat16,
    # TODO(jansel): add quantized types?
    #  _(c10::qint8, QInt8) /* 12 */
    # _(c10::quint8, QUInt8) /* 13 */
    # _(c10::qint32, QInt32) /* 14 */
    # _(c10::quint4x2, QUInt4x2) /* 16 */
    # _(c10::quint2x4, QUInt2x4) /* 17 */
}


def decode_dtype(dtype: int):
    if not isinstance(dtype, int):
        return dtype
    assert dtype in DTYPE_ID_LOOKUP, f"id {dtype} missing from DTYPE_ID_LOOKUP"
    dtype = DTYPE_ID_LOOKUP[dtype]
    return dtype


def is_integer_type(x):
    if isinstance(x, TensorBox):
        return is_integer_dtype(x.get_dtype()) or is_boolean_dtype(x.get_dtype())
    elif isinstance(x, sympy.Expr):
        return x.is_integer is True  # type: ignore[attr-defined]
    else:
        return isinstance(x, int)


def is_boolean_type(x):
    if isinstance(x, TensorBox):
        return is_boolean_dtype(x.get_dtype())
    else:
        return isinstance(x, bool)


def get_promoted_dtype(*args, type_promotion_kind: ELEMENTWISE_TYPE_PROMOTION_KIND):
    def construct_input(inp):
        if isinstance(inp, (Number, sympy.Basic)):
            return inp
        else:
            dim = len(inp.get_size())
            # construct a tmp tensor to feed into torch.result_type
            return torch.zeros([1] * dim, dtype=inp.get_dtype())

    inps = [construct_input(arg) for arg in args]
    _, dtype = elementwise_dtypes(*inps, type_promotion_kind=type_promotion_kind)
    return dtype


def get_overloads(aten_fn):
    if not isinstance(aten_fn, (list, tuple)):
        aten_fn = [aten_fn]
    else:
        aten_fn = list(aten_fn)

    for fn in list(aten_fn):
        if isinstance(fn, torch._ops.OpOverloadPacket):
            for overload in fn.overloads():
                other_fn = getattr(fn, overload)
                if other_fn not in lowerings:
                    aten_fn.append(other_fn)

    return aten_fn


def in_namespace(op, namespace):
    if isinstance(op, torch._ops.OpOverloadPacket):
        return namespace in op._qualified_op_name
    elif isinstance(op, torch._ops.OpOverload):
        return namespace in op.name()
    return False


def transform_args(
    args: list[Any],
    kwargs: dict[str, Any],
    broadcast: bool,
    type_promotion_kind: Optional[ELEMENTWISE_TYPE_PROMOTION_KIND],
    convert_input_to_bool: bool,
) -> tuple[list[Any], dict[str, Any]]:
    args_indices = [i for i, x in enumerate(args) if isinstance(x, TensorBox)]
    kwargs_indices = [k for k, v in kwargs.items() if isinstance(v, TensorBox)]
    # check that there's something to transform
    if not args_indices and not kwargs_indices:
        return args, kwargs

    if type_promotion_kind or convert_input_to_bool:
        if convert_input_to_bool:
            dtype = torch.bool
        else:
            # FIXME this is a crude approximation for promoting args
            promoting_args = [
                a
                for a in args
                if isinstance(a, (Number, sympy.Basic)) or hasattr(a, "dtype")
            ]
            # only consider tensor kwargs for promotion, for now
            promoting_args.extend(a for a in kwargs.values() if hasattr(a, "dtype"))
            dtype = get_promoted_dtype(
                *promoting_args, type_promotion_kind=type_promotion_kind  # type: ignore[arg-type]
            )

        device = (
            args[args_indices[0]] if args_indices else kwargs[kwargs_indices[0]]
        ).get_device()

        # sometimes args are an immutable list so we can't mutate them
        def promote(arg):
            if isinstance(arg, TensorBox):
                return to_dtype(arg, dtype)
            elif isinstance(arg, ir.Constant):
                return ir.Constant(value=arg.value, dtype=dtype, device=device)
            else:
                return arg

        args = [promote(a) for a in args]
        kwargs = {k: promote(v) for k, v in kwargs.items()}

    if broadcast:
        broadcasted = broadcast_tensors(
            *list(
                itertools.chain(
                    (args[i] for i in args_indices),
                    (kwargs[k] for k in kwargs_indices),
                )
            )
        )
        size = list(broadcasted[0].get_size())

        for i, x in zip(args_indices, broadcasted[: len(args_indices)]):
            args[i] = x
        for k, x in zip(kwargs_indices, broadcasted[len(args_indices) :]):
            kwargs[k] = x

        for i in range(len(args)):
            if isinstance(args[i], ir.Constant):
                args[i] = ExpandView.create(args[i], size)
        for k in kwargs:
            if isinstance(kwargs[k], ir.Constant):
                kwargs[k] = ExpandView.create(kwargs[k], size)

    return args, kwargs


def _register_foreach_lowering(aten_fn, decomp_fn):
    """
    Add a foreach lowering to lowerings dict.

    Arguments:
        aten_fn: torch.ops.aten.* fn we are lowering
        decomp_fn: alternate implementation on our IR
        broadcast: True to apply broadcasting to tensor inputs
        type_promotion_kind: kind of type promotion applied to tensor inputs, `None` means no type promotion
        convert_input_to_bool: some logical ops require inputs are converted to bool
    """

    @functools.wraps(decomp_fn)
    def wrapped(*args, **kwargs):
        assert len(args) <= 2
        out = decomp_fn(*args, **kwargs)
        validate_ir(out)
        return out

    aten_fns = get_overloads(aten_fn)
    foreach_ops.update(aten_fns)
    lowerings.update(dict.fromkeys(aten_fns, wrapped))
    return wrapped


def _register_lowering(
    aten_fn,
    decomp_fn,
    broadcast,
    type_promotion_kind: Optional[ELEMENTWISE_TYPE_PROMOTION_KIND],
    convert_input_to_bool,
):
    """
    Add a lowering to lowerings dict

    Arguments:
        aten_fn: torch.ops.aten.* fn we are lowering
        decomp_fn: alternate implementation on our IR
        broadcast: True to apply broadcasting to tensor inputs
        type_promotion_kind: kind of type promotion applied to tensor inputs, `None` means no type promotion
        convert_input_to_bool: some logical ops require inputs are converted to bool
    """

    @functools.wraps(decomp_fn)
    def wrapped(*args, **kwargs):
        args: list[Any] = list(args)
        kwargs: dict[str, Any] = dict(kwargs)
        unpacked = False
        # TODO maybe we need to use pytrees here
        if len(args) == 1 and isinstance(args[0], (list, tuple)):
            unpacked = True
            args = list(args[0])

        if not all(
            (fn in fallbacks or in_namespace(fn, "_c10d_functional")) for fn in aten_fn
        ):
            # explicitly assert for "out=" ops for better error messages
            assert not any(
                x == "out" for x in kwargs.keys()
            ), "out= ops aren't yet supported"

        args, kwargs = transform_args(
            args, kwargs, broadcast, type_promotion_kind, convert_input_to_bool
        )

        if unpacked:
            args = [args]

        out = decomp_fn(*args, **kwargs)
        validate_ir(out)

        return out

    aten_fn = get_overloads(aten_fn)

    lowerings.update(dict.fromkeys(aten_fn, wrapped))
    return wrapped


def register_lowering(
    aten_fn,
    broadcast=False,
    type_promotion_kind: Optional[
        ELEMENTWISE_TYPE_PROMOTION_KIND
    ] = ELEMENTWISE_TYPE_PROMOTION_KIND.DEFAULT,
    convert_input_to_bool=False,
) -> Callable[[Callable[_P, _T]], Callable[_P, _T]]:
    """
    Shim to support decorator syntax.
    """
    return functools.partial(
        _register_lowering,
        aten_fn,
        broadcast=broadcast,
        type_promotion_kind=type_promotion_kind,
        convert_input_to_bool=convert_input_to_bool,
    )


def broadcast_symbolic_shapes(a, b):
    """
    Broadcasting logic based on symbolic shapes.

    We give the shapes 0 and 1 concrete values, while all other shapes
    are symbolic sympy formulas.
    """
    output = []
    for x, y in itertools.zip_longest(reversed(a), reversed(b), fillvalue=sympy.S.One):
        if V.graph.sizevars.shape_env.evaluate_expr(
            sympy.Eq(y, 1), size_oblivious=True
        ):
            output.append(x)
        elif V.graph.sizevars.shape_env.evaluate_expr(
            sympy.Eq(x, 1), size_oblivious=True
        ):
            output.append(y)
        else:
            V.graph.sizevars.guard_equals(x, y)
            if len(sympy.expand(y).free_symbols) < len(sympy.expand(x).free_symbols):
                output.append(y)  # prefer shorter formula
            else:
                output.append(x)
    return tuple(reversed(output))


def promote_constants(inputs, override_return_dtype=None, type_promotion_kind=None):
    assert (
        override_return_dtype is None or type_promotion_kind is None
    ), "only one of override_return_dtype or type_promotion_kind may be given"

    if override_return_dtype is None and type_promotion_kind is None:
        type_promotion_kind = ELEMENTWISE_TYPE_PROMOTION_KIND.DEFAULT

    if not any(isinstance(x, (sympy.Basic, int, float)) for x in inputs):
        return inputs
    if all(isinstance(x, (int, float, sympy.Basic)) for x in inputs):
        dtype = override_return_dtype or get_promoted_dtype(
            *inputs, type_promotion_kind=type_promotion_kind
        )

        def const_func(x):
            if isinstance(x, sympy.Basic):
                return ir.IndexingConstant(
                    index=x, dtype=dtype, device=decode_device(None)
                )
            else:
                return ir.Constant(value=x, dtype=dtype, device=decode_device(None))

        return [const_func(x) for x in inputs]
    ex = next(x for x in inputs if isinstance(x, (TensorBox, ExpandView, ir.Constant)))
    out = []
    for x in inputs:
        if isinstance(x, (int, float)):
            out.append(
                ExpandView.create(
                    ir.Constant(
                        value=x, dtype=ex.get_dtype(), device=ex.get_device_or_error()
                    ),
                    list(ex.get_size()),
                )
            )
        elif isinstance(x, sympy.Basic):
            out.append(
                ExpandView.create(
                    IndexingConstant(
                        index=x, dtype=ex.get_dtype(), device=ex.get_device_or_error()
                    ),
                    list(ex.get_size()),
                )
            )
        else:
            out.append(x)

    return out


def make_pointwise(
    fn,
    override_return_dtype=None,
    override_device=None,
    override_fn_when_input_bool=None,
    override_fn_when_gpu_float64=None,
    allow_alpha=False,
    triton_fallback=None,
):
    def inner(*inputs: TensorBox, alpha=None):
        if triton_fallback is not None and any(
            isinstance(inp, IRNode) and is_triton(inp) for inp in inputs
        ):
            assert not allow_alpha  # not implemented
            return triton_fallback(*inputs)

        inputs = promote_constants(inputs, override_return_dtype)
        if allow_alpha:
            if alpha is not None and alpha != 1:
                inputs = list(inputs)
                inputs[-1] = mul(inputs[-1], alpha)
        else:
            assert alpha is None
        loaders = [x.make_loader() for x in inputs]
        ranges = inputs[0].get_size()
        dtype = override_return_dtype or inputs[0].get_dtype()
        is_gpu_device = is_gpu(decode_device(inputs[0].get_device()).type)

        for other in inputs[1:]:
            assert isinstance(other, ir.BaseConstant) or len(ranges) == len(
                other.get_size()
            ), f"ndim mismatch {fn} {ranges} {other.get_size()}"

        # in tracing, we will annotate pointwise nodes that correspond to the output of
        # a pointwise node that would have been run in eager. intermediary pointwise nodes
        # during decompositions are not annotated.
        low_pr_fp = (torch.bfloat16, torch.float16)
        emulate_precision_casts = (
            V.graph is not None
            and getattr(V.graph, "current_node", None) is not None
            and V.graph.current_node.meta is not None
            and V.graph.current_node.meta.get("low_precision_pointwise_barrier", False)
            and dtype in low_pr_fp
        )

        def inner_fn(index):
            assert len(index) == len(ranges), f"wrong ndim {index} {ranges}"
            if dtype == torch.bool and override_fn_when_input_bool is not None:
                return override_fn_when_input_bool(*[load(index) for load in loaders])
            elif (
                override_fn_when_gpu_float64
                and is_gpu_device
                and dtype == torch.float64
            ):
                return override_fn_when_gpu_float64(*[load(index) for load in loaders])
            else:
                inputs_loaded = []
                for inp_index, load in enumerate(loaders):
                    out = load(index)
                    inp_dtype = inputs[inp_index].get_dtype()
                    if emulate_precision_casts and inp_dtype in low_pr_fp:
                        downcast = ops.to_dtype(out, inp_dtype, use_compute_types=False)
                        out = ops.to_dtype(downcast, inp_dtype)
                    inputs_loaded.append(out)

                out = fn(*inputs_loaded)
                if emulate_precision_casts:
                    # fp16/bf16 kernels are computed in fp32. Casting down to fp16/bf16 here,
                    # then upcasting again, to emulate casts that eager would do.
                    downcast = ops.to_dtype(out, dtype, use_compute_types=False)
                    return ops.to_dtype(downcast, dtype)
                return out

        if not override_device:
            device = None
            for i in inputs:
                if is_gpu(i.get_device().type):
                    device = i.get_device()
                    break
            if not device:
                device = inputs[0].get_device()

        device = override_device or device

        return Pointwise.create(
            device=device,  # type: ignore[arg-type]
            dtype=dtype,
            inner_fn=inner_fn,
            ranges=ranges,
        )

    return inner


def make_foreach_pointwise(pw_fn, allow_alpha=False):
    def inner(*inputs: list[list[TensorBox]], alpha=1):
        realize_outputs = (
            len(V.graph.current_node.users) == 0
            or V.graph.current_node.target in inplace_foreach_ops
            or cur_node_has_non_foreach_users()
        )

        a_list_input = None
        for input in inputs:
            if isinstance(input, (list, tuple)):
                a_list_input = input
                break
        assert (
            a_list_input is not None
        ), "at least one input must be a list to a foreach op"

        # broadcast scalar inputs to match length of list inputs
        broadcast_inputs = []
        for input in inputs:
            if not isinstance(input, (list, tuple)):
                broadcast_inputs.append([input] * len(a_list_input))
            else:
                broadcast_inputs.append(input)

        groups = group_foreach_args(zip(*broadcast_inputs))

        outputs = [None] * len(a_list_input)
        for (device, use_foreach), group in groups.items():
            operation_list: list[str] = []
            for (
                output_ind,
                args,
            ) in group:
                if allow_alpha:
                    output = pw_fn(*args, alpha=alpha)
                else:
                    output = pw_fn(*args)

                outputs[output_ind] = output

                if (
                    V.graph.has_feature(device, BackendFeature.FOREACH)
                    and use_foreach
                    and realize_outputs
                ):
                    output.realize()
                    operation_list.append(output.get_operation_name())

            if operation_list:
                V.graph.register_operation_list(operation_list)

        assert all(x is not None for x in outputs)
        return outputs

    return inner


def to_dtype(x: TensorBox, dtype: torch.dtype, copy=False):
    src_dtype = x.get_dtype()
    if src_dtype == dtype:
        return clone(x) if copy else x

    def _to_dtype(x):
        return ops.to_dtype(x, dtype, src_dtype=src_dtype)

    return make_pointwise(_to_dtype, override_return_dtype=dtype)(x)


@register_lowering(torch._higher_order_ops._foreach_map, type_promotion_kind=None)
def _foreach_map(subgraph, *args, **kwargs):
    """
    This lowers an invocation of foreach_map
    The way this works is that an arbitrary N-arg func is provided by the user, looped over by the
    polyfill with the same semantics as a foreach op (a loop applying an n-ary function to n args)
    and then traced into a subgraph by dynamo.
    This code allows us to inline the subgraph into the main graph lowering using the PontwiseSubgraphLowering.
    The graph outputs represent the vertically fused sequence of ops, and then register_operation_list
    below registers the buffers as horizontally fuseable in the scheduler.
    """
    from .subgraph_lowering import PointwiseSubgraphLowering

    inputs = args

    gm = subgraph.graph_module
    pw_subgraph = PointwiseSubgraphLowering(gm, root_graph_lowering=V.graph)
    with V.set_graph_handler(pw_subgraph):  # type: ignore[arg-type]
        pw_subgraph.run(*inputs)

    sub_outputs = pw_subgraph.graph_outputs
    # group outputs by device and register as foreach
    assert sub_outputs  # mypy lol
    groups = group_foreach_args(sub_outputs)

    outputs = [None] * len(sub_outputs)
    for (device, use_foreach), group in groups.items():
        operation_list: list[str] = []
        for (
            output_ind,
            output,
        ) in group:
            outputs[output_ind] = output

            if V.graph.has_feature(device, BackendFeature.FOREACH) and use_foreach:
                output.realize()
                operation_list.append(output.get_operation_name())

        if operation_list:
            V.graph.register_operation_list(operation_list)

    assert all(x is not None for x in outputs)
    return outputs


@register_lowering(prims.convert_element_type, type_promotion_kind=None)
def _convert_element_type(x: TensorBox, dtype: torch.dtype):
    if dtype.is_complex or x.get_dtype().is_complex:
        if x.get_size():
            # Decompose since aa aten fallback is more friendly for c++ codegen.
            # This decomposition doesn't work for empty tensor, which needs more investigation.
            dst = empty_like(x, dtype=dtype)
            ir.InplaceCopyFallback.create(dst, x)
            return dst
        else:
            return fallback_handler(
                prims.convert_element_type.default, add_to_fallback_set=False
            )(x, dtype)
    return to_dtype(x, dtype, copy=True)


def to_dtype_bitcast(x: TensorBox, dtype: torch.dtype, *, copy=False):
    x_dtype = x.get_dtype()
    if x_dtype == dtype:
        return clone(x) if copy else x

    def _get_primitive_bitwidth(dtype):
        if dtype.is_floating_point:
            return torch.finfo(dtype).bits
        else:
            return torch.iinfo(dtype).bits

    src_bits = _get_primitive_bitwidth(x_dtype)
    dst_bits = _get_primitive_bitwidth(dtype)
    if src_bits != dst_bits:
        # fallback to aten eager implementation for differing bitwidths
        return fallback_handler(aten.view.dtype)(x, dtype)
    else:
        return TensorBox(DtypeView.create(x, dtype))


@register_lowering(aten.view.dtype, type_promotion_kind=None)
def _view_dtype(x: TensorBox, dtype: torch.dtype):
    if dtype.is_complex or x.get_dtype().is_complex:
        return TensorBox.create(
            ir.ComplexView.create(torch.ops.aten.view.dtype, x, dtype)
        )
    return to_dtype_bitcast(x, dtype)


def to_device(x: TensorBox, device: torch.device, *, copy=False, non_blocking=False):
    device = decode_device(device)
    if x.get_device() == device:
        return clone(x) if copy else x
    return TensorBox.create(ir.DeviceCopy.create(x, device, non_blocking))


@register_lowering(prims.device_put, type_promotion_kind=None)
def _device_put(x: TensorBox, device: torch.device, non_blocking=False):
    return to_device(x, device, copy=True, non_blocking=non_blocking)


def register_pointwise(
    aten_fn,
    name=None,
    broadcast=True,
    type_promotion_kind=ELEMENTWISE_TYPE_PROMOTION_KIND.DEFAULT,
    convert_input_to_bool=False,
    override_return_dtype=None,
    override_fn_when_input_bool=None,
    allow_alpha=False,
    use_libdevice_for_f64=False,
    triton_fallback=None,
):
    """A pointwise function that maps ops.{name} to inputs"""
    name = name or aten_fn.__name__
    fn = ops_wrapper(name)
    if use_libdevice_for_f64:
        fn_libdevice = ops_wrapper("libdevice_" + name)
        register_op_dtype_propagation_rules(
            "libdevice_" + name, type_promotion_kind, override_return_dtype
        )

    register_op_dtype_propagation_rules(
        name, type_promotion_kind, override_return_dtype
    )

    if override_fn_when_input_bool is not None:
        override_fn_when_input_bool = ops_wrapper(override_fn_when_input_bool)

    fn = make_pointwise(
        fn,
        override_return_dtype=override_return_dtype,
        override_fn_when_input_bool=override_fn_when_input_bool,
        override_fn_when_gpu_float64=fn_libdevice if use_libdevice_for_f64 else None,  # type: ignore[possibly-undefined]
        allow_alpha=allow_alpha,
        triton_fallback=triton_fallback,
    )
    fn = register_lowering(
        aten_fn,
        broadcast=broadcast,
        type_promotion_kind=type_promotion_kind,
        convert_input_to_bool=convert_input_to_bool,
    )(fn)

    if hasattr(prims, name):
        register_lowering(
            getattr(prims, name),
            type_promotion_kind=None,
            convert_input_to_bool=convert_input_to_bool,
        )(fn)
    return fn


def register_frexp():
    """A pointwise function that maps ops.frexp to inputs"""
    name = "frexp"
    frexp = ops_wrapper("frexp")

    def frexp0(*args, **kwargs):
        return frexp(*args, **kwargs)[0]  # type: ignore[index]

    def frexp1(*args, **kwargs):
        return frexp(*args, **kwargs)[1]  # type: ignore[index]

    pw_fns = [
        make_pointwise(frexp0),
        make_pointwise(frexp1, override_return_dtype=torch.int32),
    ]

    def fn(*args, **kwargs):
        return pw_fns[0](*args, **kwargs), pw_fns[1](*args, **kwargs)

    fn = register_lowering(
        aten.frexp,
    )(fn)

    if hasattr(prims, name):
        register_lowering(
            getattr(prims, name),
            type_promotion_kind=None,
        )(fn)
    return fn


register_frexp()


def register_foreach_pointwise(
    aten_fn,
    pointwise_lowering_fn,
    allow_alpha=False,
):
    fn = make_foreach_pointwise(pointwise_lowering_fn, allow_alpha=allow_alpha)
    fn = _register_foreach_lowering(aten_fn, fn)
    return fn


@register_lowering(aten.where, broadcast=False, type_promotion_kind=None)
def where(cond, a, b):
    def fn(*args):
        return ops.where(*args)

    if isinstance(a, (float, int)):
        a = constant_like(a)(b)
    if isinstance(b, (float, int)):
        b = constant_like(b)(a)

    args = [cond, a, b]
    dtype = get_promoted_dtype(
        args[1], args[2], type_promotion_kind=ELEMENTWISE_TYPE_PROMOTION_KIND.DEFAULT
    )
    indices = [i for i, x in enumerate(args) if isinstance(x, TensorBox)]
    for i, x in zip(indices, broadcast_tensors(*[args[i] for i in indices])):
        args[i] = x
    for i in range(len(args)):
        if isinstance(args[i], ir.Constant):
            args[i] = ExpandView.create(args[i], list(args[indices[0]].get_size()))
    return make_pointwise(fn, override_return_dtype=dtype)(
        args[0], to_dtype(args[1], dtype), to_dtype(args[2], dtype)
    )


@register_lowering(aten.broadcast_tensors, broadcast=False, type_promotion_kind=None)
def broadcast_tensors(*inputs):
    if len(inputs) == 1 and isinstance(inputs[0], (list, tuple)):
        return broadcast_tensors(*inputs[0])
    target: list[sympy.Expr] = functools.reduce(
        broadcast_symbolic_shapes, [x.get_size() for x in inputs], []
    )
    outputs = []
    for x in inputs:
        sizes = x.get_size()
        if len(sizes) != len(target) or any(
            (
                (
                    V.graph.sizevars.shape_env.evaluate_expr(
                        sympy.Eq(a, 1), size_oblivious=True
                    )
                    and not V.graph.sizevars.shape_env.evaluate_expr(
                        sympy.Eq(b, 1), size_oblivious=True
                    )
                )
                or (
                    not V.graph.sizevars.shape_env.evaluate_expr(
                        sympy.Eq(a, 1), size_oblivious=True
                    )
                    and V.graph.sizevars.shape_env.evaluate_expr(
                        sympy.Eq(b, 1), size_oblivious=True
                    )
                )
            )
            for a, b in zip(sizes, target)
        ):
            x = expand(x, target)
        outputs.append(x)
    return outputs


@register_lowering([aten.alias, aten.detach, aten.detach_, aten.lift, prims.view_of])
def nop(x):
    return x  # AOT autograd handles this for us


if hasattr(aten, "lift_fresh"):
    register_lowering(aten.lift_fresh)(nop)


@register_lowering(aten.squeeze, type_promotion_kind=None)
def squeeze(x, dim=None):
    assert isinstance(x, TensorBox)
    if dim is None:
        return TensorBox(SqueezeView.create(x.data))

    dim = (
        V.graph.sizevars.evaluate_static_shape(dim)
        if isinstance(dim, (int, sympy.Expr))
        else tuple(V.graph.sizevars.evaluate_static_shape(d) for d in dim)
    )
    dim = canonicalize_dims(len(x.get_size()), dim)  # type: ignore[call-overload]
    dims = OrderedSet((dim,) if not isinstance(dim, tuple) else dim)

    new_shape = []
    for d, s in enumerate(x.get_size()):
        if not (
            d in dims
            and V.graph.sizevars.evaluate_expr(sympy.Eq(s, 1), size_oblivious=True)
        ):
            new_shape.append(s)

    # squeeze does nothing if the size isn't 1
    return view(x, new_shape) if new_shape != x.get_size() else x


@register_lowering(aten.squeeze_copy, type_promotion_kind=None)
def squeeze_copy(x, dim=None):
    return clone(squeeze(x, dim))


@register_lowering([aten.squeeze_])
def squeeze_(x, dim=None):
    val = squeeze(x, dim)
    assert isinstance(x, TensorBox)
    assert isinstance(val, TensorBox)
    x.data = val.data
    return x


@register_lowering(aten.isinf)
def isinf(x):
    if is_integer_type(x):
        return full_like(x, False, dtype=torch.bool)
    fn = ops_wrapper("isinf")
    return make_pointwise(fn, override_return_dtype=torch.bool)(x)


@register_lowering(aten.isnan)
def isnan(x):
    if is_integer_type(x):
        return full_like(x, False, dtype=torch.bool)
    fn = ops_wrapper("isnan")
    return make_pointwise(fn, override_return_dtype=torch.bool)(x)


@register_lowering(aten.ceil)
def ceil(x):
    if is_integer_type(x):
        return clone(x)
    fn = ops_wrapper("ceil")
    return make_pointwise(fn)(x)


@register_lowering(aten.floor)
def floor(x):
    if is_integer_type(x):
        return clone(x)
    fn = ops_wrapper("floor")
    return make_pointwise(fn)(x)


@register_lowering(aten.round.default)
def round(x):
    if is_integer_type(x):
        return clone(x)
    else:
        fn = ops_wrapper("round")
        return make_pointwise(fn)(x)


@register_lowering(aten.trunc)
def trunc(x):
    if is_integer_type(x):
        return clone(x)
    fn = ops_wrapper("trunc")
    return make_pointwise(fn)(x)


@register_lowering(aten.expand, type_promotion_kind=None)
def expand(x, sizes):
    from torch.fx.experimental.symbolic_shapes import free_unbacked_symbols

    (x,) = promote_constants([x])
    if isinstance(x, ir.BaseConstant):
        return ExpandView.create(x, tuple(sizes))
    assert isinstance(x, TensorBox)
    assert isinstance(sizes, (list, tuple))
    if tuple(x.get_size()) == tuple(sizes):
        return x

    if not free_unbacked_symbols(x.get_size()):
        x_size_product = V.graph.sizevars.size_hint(sympy_product(x.get_size()))
        # TODO: It would be better to realize the input if any of its sizes
        # are unbacked, because typically the size will be non-zero.  However,
        # this cannot be done directly as below as we'll choke on the size_hint
        # here
        if x_size_product > 0 and not free_unbacked_symbols(sizes):
            # maybe realize input before broadcasting it
            x.mark_reuse(
                V.graph.sizevars.size_hint(sympy_product(sizes)) // x_size_product
            )
    return TensorBox(ExpandView.create(x.data, tuple(sizes)))


@register_lowering(prims.broadcast_in_dim, type_promotion_kind=None)
def broadcast_in_dim(a, shape, broadcast_dimensions):
    s = list(shape)
    for broadcast_dimension in broadcast_dimensions:
        s[broadcast_dimension] = -1

    v = a
    for idx, x in enumerate(s):
        if x != -1:
            v = unsqueeze(v, idx)

    return expand(v, shape)


@register_lowering(aten.expand_as, type_promotion_kind=None)
def expand_as(x, y):
    return expand(x, y.get_size())


@register_lowering(aten.repeat)
def repeat(x, repeats):
    old_size = list(x.get_size())
    if len(repeats) > len(old_size):
        old_size = [sympy.S.One] * (len(repeats) - len(old_size)) + old_size
        x = view(x, list(old_size))
    assert len(repeats) == len(x.get_size())

    new_size = list(x.get_size())

    zero_tensor = False
    for i in range(len(repeats)):
        if repeats[i] == 0:
            zero_tensor = True
        new_size[i] = new_size[i] * repeats[i]

    if zero_tensor:
        return empty(new_size, dtype=x.get_dtype(), device=x.get_device())
    if all((a == 1 or b == 1) for a, b in zip(repeats, old_size)):
        return clone(expand(x, new_size))

    x_loader: Callable[[Any], Any]

    def inner_fn(index):
        assert len(index) == len(repeats)
        index = list(index)
        for i in range(len(repeats)):
            if repeats[i] != 1:
                if old_size[i] == 1:
                    index[i] = sympy.S.Zero
                else:
                    index[i] = ModularIndexing(index[i], 1, old_size[i])
        return x_loader(index)

    old_size_product = V.graph.sizevars.size_hint(sympy_product(old_size))
    if old_size_product > 0:
        # maybe realize the input
        x.mark_reuse(
            V.graph.sizevars.size_hint(sympy_product(new_size)) // old_size_product
        )

    x_loader = x.make_loader()
    return Pointwise.create(
        device=x.get_device(),
        dtype=x.get_dtype(),
        inner_fn=inner_fn,
        ranges=list(new_size),
    )


@register_lowering(aten._unsafe_view, type_promotion_kind=None)
@register_lowering(aten.view, type_promotion_kind=None)
@register_lowering(aten.reshape, type_promotion_kind=None)
def view(x, sizes):
    assert isinstance(x, TensorBox)
    assert isinstance(sizes, (list, tuple))
    return TensorBox(View.create(x.data, sizes))


@register_lowering(aten.permute, type_promotion_kind=None)
def permute(x, dims):
    assert isinstance(x, TensorBox)
    assert isinstance(dims, (list, tuple))
    return TensorBox(PermuteView.create(x.data, tuple(dims)))


@register_lowering(aten.slice, type_promotion_kind=None)
def slice_(x, dim=0, start=0, end=2**63, step=1, clamp=True):
    assert isinstance(x, TensorBox)
    dim = _validate_dim(x, dim, 0)
    return TensorBox(ir.SliceView.create(x.data, dim, start, end, step, clamp=clamp))


@register_lowering(aten.as_strided, type_promotion_kind=None)
def as_strided(x, size, stride, storage_offset=None):
    if isinstance(x, TensorBox) and isinstance(x.data, ir.BaseView):
        # as_strided ignores views
        x = x.data.unwrap_view()
    x.realize()
    if not ir.is_storage_and_layout(x):
        raise NotImplementedError(f"unrealized as_strided({x}, ...)")
    storage, old_layout = ir.as_storage_and_layout(x)
    new_layout = ir.FixedLayout(
        old_layout.device,
        old_layout.dtype,
        [sympy.expand(s) for s in size],
        [sympy.expand(s) for s in stride],
        sympy.expand(storage_offset or 0),
    )
    return TensorBox(ir.ReinterpretView(data=storage, layout=new_layout))


@register_lowering(aten.as_strided_, type_promotion_kind=None)
def as_strided_(x, size, stride, storage_offset=None):
    assert isinstance(x, TensorBox)
    x.data = as_strided(x, size, stride, storage_offset).data
    return x


@register_lowering(aten.as_strided_copy, type_promotion_kind=None)
def as_strided_copy(x, size, stride, storage_offset=None):
    result = as_strided(x, size, stride, storage_offset)
    return clone(result)


def pointwise_cat(inputs, dim=0):
    # (inclusive, exclusive)
    inputs_ranges: list[tuple[sympy.Expr, sympy.Expr]] = []
    prev_end = 0
    for inp in inputs:
        inputs_ranges.append((prev_end, prev_end + inp.get_size()[dim]))  # type: ignore[arg-type]
        prev_end = inputs_ranges[-1][-1]  # type: ignore[assignment]

    inputs_loaders = [inp.make_loader() for inp in inputs]

    def inner_fn(idx):
        idx_dim = ops.index_expr(idx[dim], torch.int64)

        masks = []
        masked_loads = []
        for i in range(len(inputs)):
            start = (
                ops.constant(0, torch.int64)
                if i == 0
                else ops.index_expr(inputs_ranges[i][0], torch.int64)
            )
            end = ops.index_expr(inputs_ranges[i][1], torch.int64)

            start_cond = ops.ge(idx_dim, start)
            end_cond = ops.lt(idx_dim, end)
            if i == 0:
                mask = end_cond
            elif i == len(inputs) - 1:
                mask = start_cond
            else:
                mask = ops.and_(start_cond, end_cond)

            masks.append(mask)
            idx_load = list(idx)

            # if we're concatting [4], [2]
            # when we index the second tensor for 5 we want to index 5 - 4
            # Use Identity to prevent expansion of index * stride to keep expression
            # in same int bitwidth as shape
            idx_load[dim] = Identity(idx_load[dim] - inputs_ranges[i][0])

            masked_loads.append(
                ops.masked(
                    mask,
                    lambda: inputs_loaders[i](idx_load),
                    0.0,  # this value should be unused
                ),
            )

        next_val = masked_loads[-1]
        for i in range((len(inputs)) - 2, -1, -1):
            next_val = ops.where(
                masks[i],
                masked_loads[i],
                next_val,
            )
        return next_val

    new_size = list(inputs[0].get_size())
    new_size[dim] = inputs_ranges[-1][-1]

    return Pointwise.create(
        device=inputs[0].get_device(),
        dtype=inputs[0].get_dtype(),
        inner_fn=inner_fn,
        ranges=new_size,
    )


@register_lowering(quantized_decomposed.quantize_per_channel, type_promotion_kind=None)
def quantized_decomposed_quantize_per_channel(
    input: TensorBox,
    scales: TensorBox,
    zero_points: TensorBox,
    axis: int,
    quant_min: int,
    quant_max: int,
    dtype: torch.dtype,
) -> TensorBox:
    assert len(scales.get_size()) == 1, "expect scales 1 dim"
    assert len(zero_points.get_size()) == 1, "expect zero_points 1 dim"

    if input.get_dtype() == torch.bfloat16:
        input = to_dtype(input, torch.float32)
    assert (
        input.get_dtype() == torch.float32
    ), f"Expecting input to have dtype torch.float32, but got dtype: {input.get_dtype()}"
    assert axis < len(
        input.get_size()
    ), f"Expecting axis to be < {len(input.get_size())}"

    input_loader = input.make_loader()
    scales_loader = scales.make_loader()
    zero_points_loader = zero_points.make_loader()

    def inner_fn(idx):
        channel_idx = (idx[axis],)

        input = input_loader(idx)
        scale = scales_loader(channel_idx)
        zero_point = zero_points_loader(channel_idx)
        qmin, qmax = _create_constants(quant_min, quant_max, dtype=torch.float32)

        if scales.dtype != torch.float32:
            scale = ops.to_dtype(scale, torch.float32)
        if zero_points.dtype != torch.int32:
            zero_point = ops.to_dtype(zero_point, torch.int32)
        inv_scale = ops.reciprocal(scale)
        val = ops.round(input * inv_scale) + zero_point
        clamped = ops.maximum(qmin, ops.minimum(qmax, val))
        return ops.to_dtype(clamped, dtype)

    return Pointwise.create(
        device=input.get_device(),
        dtype=dtype,
        inner_fn=inner_fn,
        ranges=input.get_size(),
    )


@register_lowering(
    quantized_decomposed.dequantize_per_channel, type_promotion_kind=None
)
def quantized_decomposed_dequantize_per_channel(
    input: TensorBox,
    scales: TensorBox,
    zero_points: TensorBox,
    axis: int,
    quant_min: int,
    quant_max: int,
    dtype: torch.dtype,
    *,
    out_dtype: Optional[torch.dtype] = None,
) -> TensorBox:
    assert len(scales.get_size()) == 1, "expect scales 1 dim"
    assert len(zero_points.get_size()) == 1, "expect zero_points 1 dim"
    assert (
        input.get_dtype() == dtype
    ), f"Expecting input to have dtype {dtype}, but got dtype: {input.get_dtype()}"
    assert axis < len(
        input.get_size()
    ), f"Expecting axis to be < {len(input.get_size())}"

    if out_dtype is None:
        out_dtype = torch.float32

    input_loader = input.make_loader()
    scales_loader = scales.make_loader()
    zero_points_loader = zero_points.make_loader()

    def inner_fn(idx):
        channel_idx = (idx[axis],)

        input = input_loader(idx)
        scale = scales_loader(channel_idx)
        zero_point = zero_points_loader(channel_idx)

        if scales.dtype != torch.float32:
            scale = ops.to_dtype(scale, torch.float32)
        if zero_points.dtype != torch.float32:
            zero_point = ops.to_dtype(zero_point, torch.float32)
        val = ops.sub(ops.to_dtype(input, torch.float32), zero_point) * scale
        val = ops.to_dtype(val, out_dtype)
        return val

    return Pointwise.create(
        device=input.get_device(),
        dtype=out_dtype,
        inner_fn=inner_fn,
        ranges=input.get_size(),
    )


@register_lowering(
    quantized_decomposed.quantize_per_tensor.default, type_promotion_kind=None
)
def quantized_decomposed_quantize_per_tensor_default(
    input: TensorBox,
    scale: float,
    zero_point: int,
    quant_min: int,
    quant_max: int,
    dtype: torch.dtype,
) -> TensorBox:
    if input.get_dtype() == torch.bfloat16:
        input = to_dtype(input, torch.float32)
    assert (
        input.get_dtype() == torch.float32
    ), f"Expecting input to have dtype torch.float32, but got dtype: {input.get_dtype()}"

    input_loader = input.make_loader()

    def inner_fn(idx, scale, zero_point):
        input = input_loader(idx)
        inv_scale, zero_point = _create_constants(
            1.0 / scale, zero_point, dtype=torch.float32
        )
        val = ops.round(input * inv_scale) + zero_point
        qmin, qmax = _create_constants(quant_min, quant_max, dtype=torch.float32)
        clamped = ops.minimum(ops.maximum(val, qmin), qmax)
        return ops.to_dtype(clamped, dtype)

    return Pointwise.create(
        device=input.get_device(),
        dtype=dtype,
        inner_fn=functools.partial(
            inner_fn, scale=float(scale), zero_point=int(zero_point)
        ),
        ranges=input.get_size(),
    )


@register_lowering(
    quantized_decomposed.dequantize_per_tensor.default, type_promotion_kind=None
)
def quantized_decomposed_dequantize_per_tensor_default(
    input: TensorBox,
    scale: float,
    zero_point: int,
    quant_min: int,
    quant_max: int,
    dtype: torch.dtype,
    *,
    out_dtype: Optional[torch.dtype] = None,
) -> TensorBox:
    assert (
        input.get_dtype() == dtype
    ), f"Expecting input to have dtype {dtype}, but got dtype: {input.get_dtype()}"

    if out_dtype is None:
        out_dtype = torch.float32

    input_loader = input.make_loader()

    def inner_fn(idx, scale, zero_point):
        input = input_loader(idx)
        scale, zero_point = _create_constants(scale, zero_point, dtype=torch.float32)
        val = ops.sub(ops.to_dtype(input, torch.float32), zero_point) * scale
        val = ops.to_dtype(val, out_dtype)
        return val

    return Pointwise.create(
        device=input.get_device(),
        dtype=out_dtype,
        inner_fn=functools.partial(
            inner_fn, scale=float(scale), zero_point=int(zero_point)
        ),
        ranges=input.get_size(),
    )


@register_lowering(
    quantized_decomposed.quantize_per_tensor.tensor, type_promotion_kind=None
)
def quantized_decomposed_quantize_per_tensor_tensor(
    input: TensorBox,
    scale: TensorBox,
    zero_point: TensorBox,
    quant_min: int,
    quant_max: int,
    dtype: torch.dtype,
) -> TensorBox:
    if input.get_dtype() == torch.bfloat16:
        input = to_dtype(input, torch.float32)
    assert (
        input.get_dtype() == torch.float32
    ), f"Expecting input to have dtype torch.float32, but got dtype: {input.get_dtype()}"
    assert len(scale.get_size()) == 0 or (
        len(scale.get_size()) == 1 and scale.get_size()[0] == 1
    ), "expect scale as scalar tensor"
    assert len(zero_point.get_size()) == 0 or (
        len(zero_point.get_size()) == 1 and zero_point.get_size()[0] == 1
    ), "expect zero_point as scalar tensor"

    input_loader = input.make_loader()
    scale_loader = scale.make_loader()
    zero_point_loader = zero_point.make_loader()

    def inner_fn(idx):
        input = input_loader(idx)
        _scale = scale_loader((0,) if len(scale.get_size()) == 1 else ())
        _zero_point = zero_point_loader((0,) if len(scale.get_size()) == 1 else ())
        if scale.dtype != torch.float32:
            _scale = ops.to_dtype(_scale, torch.float32)
        if zero_point.dtype != torch.float32:
            _zero_point = ops.to_dtype(_zero_point, torch.float32)
        val = ops.round(input * ops.reciprocal(_scale)) + _zero_point
        qmin, qmax = _create_constants(quant_min, quant_max, dtype=torch.float32)
        clamped = ops.minimum(ops.maximum(val, qmin), qmax)
        return ops.to_dtype(clamped, dtype)

    return Pointwise.create(
        device=input.get_device(),
        dtype=dtype,
        inner_fn=inner_fn,
        ranges=input.get_size(),
    )


@register_lowering(
    quantized_decomposed.dequantize_per_tensor.tensor, type_promotion_kind=None
)
def quantized_decomposed_dequantize_per_tensor_tensor(
    input: TensorBox,
    scale: TensorBox,
    zero_point: TensorBox,
    quant_min: int,
    quant_max: int,
    dtype: torch.dtype,
    *,
    out_dtype: Optional[torch.dtype] = None,
) -> TensorBox:
    assert len(scale.get_size()) == 0 or (
        len(scale.get_size()) == 1 and scale.get_size()[0] == 1
    ), "expect scale as scalar tensor"
    assert len(zero_point.get_size()) == 0 or (
        len(zero_point.get_size()) == 1 and zero_point.get_size()[0] == 1
    ), "expect zero_point as scalar tensor"
    assert (
        input.get_dtype() == dtype
    ), f"Expecting input to have dtype {dtype}, but got dtype: {input.get_dtype()}"

    if out_dtype is None:
        out_dtype = torch.float32

    input_loader = input.make_loader()
    scale_loader = scale.make_loader()
    zero_point_loader = zero_point.make_loader()

    def inner_fn(idx):
        input = input_loader(idx)
        _scale = scale_loader((0,) if len(scale.get_size()) == 1 else ())
        _zero_point = zero_point_loader((0,) if len(scale.get_size()) == 1 else ())
        if scale.dtype != torch.float32:
            _scale = ops.to_dtype(_scale, torch.float32)
        if zero_point.dtype != torch.float32:
            _zero_point = ops.to_dtype(_zero_point, torch.float32)
        val = ops.sub(ops.to_dtype(input, torch.float32), _zero_point) * _scale
        val = ops.to_dtype(val, out_dtype)
        return val

    return Pointwise.create(
        device=input.get_device(),
        dtype=out_dtype,
        inner_fn=inner_fn,
        ranges=input.get_size(),
    )


@register_lowering(aten.cat)
def cat(inputs, dim=0):
    cpu_device = inputs[0].get_device().type == "cpu"
    if cpu_device and all(
        input.get_dtype() in [torch.int8, torch.uint8] for input in inputs
    ):
        # TODO <leslie> Remove this fallback when we support vectorization
        # code gen with uint8 data type directly.
        for input in inputs:
            input.realize()
        if all(len(input.get_size()) == 4 for input in inputs):
            inputs, _ = require_channels_last(aten.cat, *inputs)
        return fallback_handler(aten.cat.default)(inputs, dim)

    if len(inputs) == 1:
        return clone(inputs[0])

    dim = _validate_dim(inputs[0], dim, 0)
    dtype = get_promoted_dtype(
        *inputs, type_promotion_kind=ELEMENTWISE_TYPE_PROMOTION_KIND.DEFAULT
    )
    inputs = [to_dtype(inp, dtype) for inp in inputs]

    def unwrap_tensor(x: Union[TensorBox, ir.StorageBox]) -> ir.IRNode:
        if isinstance(x, TensorBox):
            if isinstance(x.data, ir.BaseView):
                return x.data.unwrap_view()
            else:
                return x.data

        if isinstance(x, ir.StorageBox):
            return x.data

        return x

    def is_reduction(t):
        return isinstance(t, ir.ComputedBuffer) and isinstance(t.data, ir.Reduction)

    def can_fuse_reduction(t):
        if isinstance(t, (TensorBox, ir.StorageBox)):
            return can_fuse_reduction(unwrap_tensor(t))
        return (
            is_reduction(t)
            or isinstance(t, ir.Pointwise)
            and any(
                can_fuse_reduction(V.graph.get_buffer(read))
                for read in t.get_read_names()
            )
        )

    # fusing reducutions into computed concat buffer can cause regressions.
    fusable_reduction = any(can_fuse_reduction(t) for t in inputs)

    def should_lower_cat_input(x) -> bool:
        # Unrealized inputs will not be storage and layouts, and we dont want to realize
        # them in case we want to fuse
        if ir.is_storage_and_layout(x):
            storage, _ = ir.as_storage_and_layout(x, freeze=False)
            return not ir.ConcatKernel.can_realize_into_without_copy(storage)

        if isinstance(x, (TensorBox, ir.StorageBox)):
            return should_lower_cat_input(unwrap_tensor(x))

        if isinstance(x, ir.Pointwise):
            return True

        return False

    if config.force_pointwise_cat:
        return pointwise_cat(inputs, dim)

    # TODO: We observed negative performance impact of pointwise_cat optimization on CPU so disabled it.
    #             We will revisit this later after enabling vectorization on index_expr.
    if cpu_device:
        return TensorBox(ir.ConcatKernel.create(inputs, dim))

    def op_count(x):
        if isinstance(x, (TensorBox, ir.StorageBox)):
            return op_count(unwrap_tensor(x))

        # this will correspond to a direct memory read
        if not isinstance(x, ir.Pointwise):
            return 0

        count = x.inner_fn_opcount().num_ops
        for read in x.get_read_names():
            count += op_count(V.graph.get_buffer(read))

        return count

    # as of inputs increase, possibility for register spilling also increases
    # past a certain threshold of inputs we only fuse if the if the input kernels
    # are simple
    # not sure if we want to expose to users via config since logic may change in future
    MAX_COMPLEX_POINTWISE_CAT = 8
    MAX_SIMPLE_OP_COUNT = 2

    def additional_pointwise_ops(op: torch._ops.OpOverload):
        return op in (aten.cat.default, aten.constant_pad_nd.default)

    if len(inputs) <= MAX_COMPLEX_POINTWISE_CAT or (
        (len(inputs) <= config.max_pointwise_cat_inputs)
        and all(op_count(t) <= MAX_SIMPLE_OP_COUNT for t in inputs)
    ):
        pointwise_uses = all(
            is_pointwise_use(use, additional_pointwise_ops)
            for use in V.current_node.users
        )
        # fuse in case we will be used in a pointwise node, and there are any inputs we
        # we can prevent materialization of.
        fuse_pointwise_use = (
            any(should_lower_cat_input(inp) for inp in inputs) and pointwise_uses
        )

        # horizontal fuse in case all inputs will require a copy kernel anyway.
        # only horizontally fuse pointwise kernels
        horizontal_fuse_cat = all(
            should_lower_cat_input(inp) for inp in inputs
        ) and not any(can_fuse_reduction(t) for t in inputs)
        if fuse_pointwise_use or (horizontal_fuse_cat and not fusable_reduction):
            return pointwise_cat(inputs, dim)

    return TensorBox(ir.ConcatKernel.create(inputs, dim))


@register_lowering(aten.diagonal, type_promotion_kind=None)
def diagonal(input, offset: int = 0, dim1: int = 0, dim2: int = 1):
    original_shape = input.get_size()
    num_dims = len(original_shape)
    dim1 = canonicalize_dim(idx=dim1, rank=num_dims)
    dim2 = canonicalize_dim(idx=dim2, rank=num_dims)

    check(
        dim1 != dim2, lambda: f"diagonal dimensions cannot be identical {dim1}, {dim2}"
    )

    offset_negative = V.graph.sizevars.evaluate_expr(sympy.Lt(offset, 0))
    if offset_negative:
        diag_size = V.graph.sizevars.evaluate_max(
            V.graph.sizevars.evaluate_min(
                original_shape[dim1] + offset, original_shape[dim2]
            ),
            0,  # type: ignore[arg-type]
        )
    else:
        diag_size = V.graph.sizevars.evaluate_max(
            V.graph.sizevars.evaluate_min(
                original_shape[dim1], original_shape[dim2] - offset
            ),
            0,  # type: ignore[arg-type]
        )

    base_idx = (0, 0)
    if offset_negative:
        base_idx = (-offset, 0)
    else:
        base_idx = (0, offset)

    sizes = [s for i, s in enumerate(original_shape) if i not in (dim1, dim2)]
    sizes.append(diag_size)

    def reindexer(idx):
        diag_idx = idx[-1]
        original_idx = [0] * len(original_shape)
        cur_dim = 0
        for d in range(num_dims):
            if d == dim1:
                original_idx[d] = diag_idx + base_idx[0]
            elif d == dim2:
                original_idx[d] = diag_idx + base_idx[1]
            else:
                original_idx[d] = idx[cur_dim]
                cur_dim += 1

        assert cur_dim == len(original_shape) - 2
        return original_idx

    return TensorBox(ir.GenericView.create(input, sizes, reindexer))


@register_lowering(aten.diagonal_copy, type_promotion_kind=None)
def diagonal_copy(input, offset: int = 0, dim1: int = 0, dim2: int = 1):
    return clone(diagonal(input, offset, dim1, dim2))


@register_lowering(aten.diagonal_scatter, type_promotion_kind=None)
def diagonal_scatter(input, src, offset: int = 0, dim1: int = 0, dim2: int = 1):
    output = clone(input)
    target = diagonal(output, offset, dim1, dim2)
    mutate_to(target, src)
    return output


@register_lowering(aten.select, type_promotion_kind=None)
def select(x, dim, idx):
    idx = View.handle_negative_index(idx, x.get_size()[dim])
    return squeeze(slice_(x, dim, idx, idx + 1), dim)


@register_lowering(aten.split, type_promotion_kind=None)
def split(x, sizes, dim=0):
    dim = _validate_dim(x, dim, 0)
    sizes_ = sizes

    # If sizes is an integer (or a SymInt), we turn it into a list of sizes
    # by computing what the actual size of each chunk should be.
    if not isinstance(sizes, (list, tuple)):
        x_size = x.get_size()[dim]
        chunks = V.graph.sizevars.evaluate_static_shape(
            FloorDiv(x_size + sizes - 1, sizes)
        )
        sizes_ = [sizes] * chunks
        # The last chunk might have a smaller size than the rest.
        sizes_[-1] = x_size - (chunks - 1) * sizes

    # From this point, we assume that the sum of the sizes of all chunks
    # equals the size of the base tensor.
    result = []
    start = 0
    for size in sizes_:
        end = start + size
        # No need for clamping here, since we compute the exact
        # start and end values.
        result.append(slice_(x, dim, start, end, clamp=False))
        start = end
    return result


@register_lowering(aten.split_with_sizes, type_promotion_kind=None)
def split_with_sizes(x, sizes, dim=0):
    return split(x, sizes, dim)


@register_lowering(aten.unbind, type_promotion_kind=None)
def unbind(x, dim=0):
    dim = _validate_dim(x, dim, 0)
    x_size = V.graph.sizevars.evaluate_static_shape(x.get_size()[dim])
    result = [select(x, dim, i) for i in range(x_size)]
    return result


@register_lowering(aten.unfold, type_promotion_kind=None)
def unfold(x, dimension, size, step):
    sizes = x.get_size()
    ndim = len(sizes)
    dim = canonicalize_dim(ndim, dimension)

    if ndim == 0:
        return slice_(unsqueeze(x, 0), end=size)

    dim_size = sizes[dim]
    sizevars = V.graph.sizevars
    sizevars.guard_leq(size, dim_size)
    sizevars.guard_lt(0, step)  # type: ignore[arg-type]

    new_dim_size = FloorDiv(dim_size - size, step) + 1
    if sizevars.size_hint(dim_size) > 0:
        x.mark_reuse(sizevars.size_hint(CeilDiv(new_dim_size * size, dim_size)))

    out_size = [*sizes[:dim], new_dim_size, *sizes[dim + 1 :], size]

    def reindexer(idx):
        dim_idx = idx[-1] + idx[dim] * step
        return (*idx[:dim], dim_idx, *idx[dim + 1 : -1])

    return TensorBox(ir.GenericView.create(x, out_size, reindexer))


@register_lowering(aten.unsqueeze, type_promotion_kind=None)
def unsqueeze(x, dim):
    dim = _validate_dim(x, dim, 1)
    new_shape = list(x.get_size())
    new_shape.insert(dim, sympy.S.One)
    return view(x, new_shape)


@register_lowering(aten.unsqueeze_, type_promotion_kind=None)
def unsqueeze_(x, dim):
    val = unsqueeze(x, dim)
    assert isinstance(x, TensorBox)
    assert isinstance(val, TensorBox)
    x.data = val.data
    return x


def _validate_dim(x, dim, offset=0):
    dim = V.graph.sizevars.shape_env.evaluate_expr(sympy.sympify(dim))
    ndim = len(x.get_size())
    if dim < 0:
        dim += ndim + offset
    assert 0 <= dim < ndim + offset
    return dim


@register_lowering(aten.glu)
def glu(x, dim=-1):
    dim = _validate_dim(x, dim, 0)
    # TODO: don't guard on static shape here
    new_len = V.graph.sizevars.evaluate_static_shape(x.get_size()[dim]) // 2
    a = slice_(x, dim, 0, new_len)
    b = slice_(x, dim, new_len, new_len * 2)
    return mul(a, sigmoid(b))


def fallback_handler(kernel, add_to_fallback_set=True):
    if add_to_fallback_set:
        fallbacks.add(kernel)

    def handler(*args, **kwargs):
        def wrap_tensors(x):
            return TensorBox.create(x) if isinstance(x, ir.IRNode) else x

        return pytree.tree_map(
            wrap_tensors, ir.FallbackKernel.create(kernel, *args, **kwargs)
        )

    return handler


@functools.lru_cache(None)
def _warn_complex_not_supported():
    warnings.warn(
        "Torchinductor does not support code generation for complex operators. Performance may be worse than eager."
    )


# There are some types (CPU) which we accept as input but not as
# output.
def unsupported_input_tensor(t: torch.Tensor, parent=None):
    "Do not support reading or writing to this tensor"
    if t.is_complex():
        # Complex views are supported with IR ComplexView
        if parent and parent.target in (
            torch.ops.aten.view.dtype,
            torch.ops.prims.convert_element_type.default,
        ):
            return False
        _warn_complex_not_supported()
        return True
    return False


def unsupported_output_tensor(t: torch.Tensor, parent=None):
    "Do not support writing tensor but can read from it"
    if unsupported_input_tensor(t, parent):
        return True
    return t.is_cpu and config.disable_cpp_codegen


def fallback_node_due_to_unsupported_type(node: torch.fx.Node, allow_cpu_inputs=True):
    # Custom fallback lowering
    if node.target is aten.view_as_complex.default:
        return False

    # We should be able to remove this special case once `disable_cpp_codegen` is killed.
    if node.target is aten.lift_fresh_copy.default:
        return False

    def check_skip_condition(node, parent, is_output):
        if not isinstance(node, torch.fx.Node):
            return False

        if "val" not in node.meta:
            return False

        for meta in pytree.tree_leaves(node.meta["val"]):
            if not isinstance(meta, torch._subclasses.FakeTensor):
                continue

            if is_output:
                if unsupported_output_tensor(meta, parent):
                    return True
            else:
                if unsupported_input_tensor(meta, parent):
                    return True

        return False

    # only skip codegen if there is a cpu output, not input
    for arg in pytree.arg_tree_leaves(*node.args, **node.kwargs):
        if check_skip_condition(arg, node, is_output=False):
            return True

    return check_skip_condition(node, node, is_output=True)


def make_fallback(op, layout_constraint=None, warn=True, override_decomp=False):
    assert (
        op not in decompositions or override_decomp
    ), f"both a fallback and a decomp for same op: {op}"
    if (
        warn
        and bool(os.getenv("CI"))
        and get_decompositions([op])
        # if fallback_random, we allow not decomposing random
        and not (
            config.fallback_random
            and op in torch._decomp.decompositions_for_rng.extra_random_decomps
        )
        and not override_decomp
    ):
        # Note: 'warn' is holdover from when this was a warning, but for ops that previously
        # set warn=False we do not want a CI error.
        # Ignore the 'suppress errors' configs in CI, as this particular warning happens on startup anyway and is not
        # likely to be triggered preferentially on one CI config over another.
        if torch._dynamo.config.suppress_errors:
            torch._dynamo.config.suppress_errors = False
            log.warning(
                "A make_fallback error occurred in suppress_errors config,"
                " and suppress_errors is being disabled to surface it."
            )
        raise AssertionError(
            f"make_fallback({op}): a decomposition exists, we should switch to it."
            " To fix this error, either add a decomposition to core_aten_decompositions (preferred)"
            " or inductor_decompositions, and delete the corresponding `make_fallback` line."
            " Get help from the inductor team if unsure, don't pick arbitrarily to unblock yourself.",
        )

    def register_fallback(op_overload):
        add_needs_realized_inputs(op_overload)
        if layout_constraint is not None:
            add_layout_constraint(op_overload, layout_constraint)
        return register_lowering(op_overload, type_promotion_kind=None)(
            fallback_handler(op_overload)
        )

    if isinstance(op, torch._ops.OpOverloadPacket):
        for ol in op.overloads():
            op_overload = getattr(op, ol)
            register_fallback(op_overload)
    elif isinstance(op, (torch._ops.OpOverload, torch._ops.HigherOrderOperator)):
        register_fallback(op)
    else:
        raise RuntimeError(f"Unsupported fallback {op} with type {type(op)}")


def philox_rand_offset(shape):
    """
    TorchInductor offset calculation differs from PyTorch eager offset
    calculation for random ops (tl.rand vs torch.rand). In future, we should
    strive for same impl for tl.rand and torch.rand.
    """
    numel = 1
    for s in shape:
        numel = numel * s
    return tensor(numel, dtype=torch.int64)


@register_lowering(torch.ops.rngprims.philox_rand, type_promotion_kind=None)
def philox_rand(size, seed, offset, stride, device, dtype):
    # stride arg is optional and will be used in future for distributed random
    # ops. Currently, its unused.
    random_pos = ir.FixedLayout(
        device,
        dtype,
        size,
        ir.FlexibleLayout.contiguous_strides(size),
    ).make_indexer()
    seed_loader = seed.make_loader()
    offset_loader = offset.make_loader()

    def inner_fn(index):
        # Both seed and offset in the philox_rand op are tensors.
        # torch seed and offsets are of type int64, but tl.rand accepts int32
        seed_index_expr = ops.to_dtype(seed_loader([]), torch.int32)
        offset_index_expr = ops.to_dtype(offset_loader([]), torch.int32)
        # Get the offset'd position
        rand_index_expr = ops.add(
            ops.index_expr(random_pos(index), torch.int32), offset_index_expr
        )
        result = ops.rand(
            seed_index_expr,
            rand_index_expr,
        )
        return ops.to_dtype(result, dtype)

    random_values_node = Pointwise.create(
        device=device,
        dtype=dtype,
        inner_fn=inner_fn,
        ranges=list(size),
    )

    offset_node = philox_rand_offset(size)
    return random_values_node, offset_node


@register_lowering(aten.native_dropout, type_promotion_kind=None)
def native_dropout(x, p, train):
    if config.fallback_random:
        return pytree.tree_map(
            TensorBox.create,
            ir.FallbackKernel.create(aten.native_dropout.default, x, p, train),
        )
    else:
        raise AssertionError("should be handled in replace_random.py")


@register_lowering(aten.bernoulli_, type_promotion_kind=None)
def bernoulli_(x, *args):
    assert config.fallback_random or x.get_device() == torch.device(
        "cpu"
    ), "this should be handled in decomps unless config.fallback_random or the device is CPU"
    x.realize()
    op_overload = (
        aten.bernoulli_.float
        if len(args) == 0 or isinstance(args[0], float)
        else aten.bernoulli_.Tensor
    )
    ir.InplaceBernoulliFallback(op_overload, x, *args)
    return x


@register_lowering(aten.bernoulli.p, type_promotion_kind=None)
def bernoulli_p(x, *args):
    assert config.fallback_random or x.get_device() == torch.device(
        "cpu"
    ), "this should be handled in decomps unless config.fallback_random or the device is CPU"
    return bernoulli_(clone(x), *args)


# This shouldn't be called in general
@register_lowering(aten._foobar)
def _foobar(_):
    raise AssertionError


@functools.lru_cache(1)
def _warn_triton_random(salt):
    log.info("using triton random, expect difference from eager")


def warn_triton_random():
    # only warn once per graph
    _warn_triton_random(V.graph.creation_time)


fallback_rand_default = fallback_handler(aten.rand.default)
fallback_rand_generator = fallback_handler(aten.rand.generator)
fallback_randn_default = fallback_handler(aten.randn.default)
fallback_randn_generator = fallback_handler(aten.randn.generator)
make_fallback(aten.randint)


@register_lowering(aten.rand)
def rand(*args, **kwargs):
    if kwargs.get("generator", None) is not None:
        return fallback_rand_generator(*args, **kwargs)
    elif config.fallback_random:
        kwargs.pop("generator", None)
        return fallback_rand_default(*args, **kwargs)
    raise AssertionError("should have been handled in replace_random.py")


@register_lowering(aten.randn)
def randn(*args, **kwargs):
    if kwargs.get("generator", None) is not None:
        return fallback_randn_generator(*args, **kwargs)
    elif config.fallback_random:
        kwargs.pop("generator", None)
        return fallback_randn_default(*args, **kwargs)
    raise AssertionError("should have been handled in replace_random.py")


@register_lowering(inductor_prims.force_stride_order, type_promotion_kind=None)
def inductor_force_stride_order(input_tensor, stride):
    stride_order = ir.get_stride_order(stride)
    return ir.ExternKernel.require_stride_order(input_tensor, stride_order)


@register_lowering(inductor_prims.seed, type_promotion_kind=None)
def inductor_seed(device: torch.device):
    raise AssertionError("should be handled in fuse_seed_creation_pass()")


@register_lowering(inductor_prims.seeds, type_promotion_kind=None)
def inductor_seeds(count, device):
    warn_triton_random()
    return TensorBox.create(ir.RandomSeeds(count, decode_device(device)))


@register_lowering(inductor_prims.lookup_seed, type_promotion_kind=None)
def inductor_lookup_seed(seeds, index):
    def inner_fn(_):
        return ops.load_seed(seeds.get_name(), index)

    return Pointwise.create(
        device=seeds.get_device(),
        dtype=seeds.get_dtype(),
        inner_fn=inner_fn,
        ranges=[],
    )


@register_lowering(inductor_prims.random, type_promotion_kind=None)
def inductor_random(size: list[int], seed: TensorBox, mode: str, *, offset: int = 0):
    assert not config.fallback_random
    assert mode in ("rand", "randn")
    size = [*size]
    dtype = torch.float32
    device = seed.get_device_or_error()
    random_pos = ir.FixedLayout(
        device, dtype, size, ir.FlexibleLayout.contiguous_strides(size), offset=offset
    ).make_indexer()
    seed_loader = seed.make_loader()

    def inner_fn(index):
        return getattr(ops, mode)(
            seed_loader([]),
            ops.index_expr(random_pos(index), torch.int32),
        )

    result = Pointwise.create(
        device=device,
        dtype=dtype,
        inner_fn=inner_fn,
        ranges=[*size],
    )
    result.realize()
    return result


@register_lowering(inductor_prims.randint, type_promotion_kind=None)
def inductor_randint(
    low: int, high: int, size: list[int], seed: TensorBox, *, offset: int = 0
):
    assert not config.fallback_random
    size = [*size]
    dtype = torch.int64
    device = seed.get_device_or_error()
    random_pos = ir.FixedLayout(
        device, dtype, size, ir.FlexibleLayout.contiguous_strides(size), offset=offset
    ).make_indexer()
    seed_loader = seed.make_loader()

    def inner_fn(index):
        return ops.randint64(
            seed_loader([]),
            ops.index_expr(random_pos(index), torch.int32),
            ops.index_expr(low, torch.int64),
            ops.index_expr(high, torch.int64),
        )

    return Pointwise.create(
        device=device,
        dtype=dtype,
        inner_fn=inner_fn,
        ranges=[*size],
    )


def _boundaries_helper(tb: TensorBox) -> tuple[str, sympy.Expr, sympy.Expr, sympy.Expr]:
    return (
        tb.get_name(),
        tb.get_size()[-1],
        tb.get_size()[0] * tb.get_stride()[0],
        tb.get_stride()[-1],
    )


def _sorter_helper(tb: TensorBox) -> tuple[str, sympy.Expr]:
    return tb.get_name(), tb.get_stride()[-1]


@register_lowering(aten.searchsorted.Tensor, type_promotion_kind=None)
def searchsorted(
    sorted_sequence: TensorBox,
    self: TensorBox,
    *,
    out_int32: bool = False,
    right: bool = False,
    side: Optional[str] = None,
    sorter: Optional[TensorBox] = None,
) -> TensorBox:
    validate_bucketize = lambda tb: V.graph.has_feature(  # noqa: E731
        tb, BackendFeature.BUCKETIZE
    )
    if (
        not validate_bucketize(sorted_sequence)
        or not validate_bucketize(self)
        or (sorter is not None and not validate_bucketize(sorter))
    ):
        return fallback_handler(aten.searchsorted.Tensor, add_to_fallback_set=False)(
            sorted_sequence,
            self,
            out_int32=out_int32,
            right=right,
            side=side,
            sorter=sorter,
        )

    # If side is present, override the value of right if needed.  This assumes that
    # validation of the two options being non-contradictory is already done by the
    # searchsorted meta-function.
    if side is not None and side == "right":
        right = True

    index_dtype = torch.int32 if out_int32 else torch.int64
    values_loader = self.make_loader()

    # The entire sorted_sequence tensor needs to be used by ops.bucketize, so we need to
    # realize it into global memory; or in other words, we can't guarantee that
    # sorted_sequence.get_name() (used below) will exist unless we call
    # sorted_sequence.realize().
    sorted_sequence.realize()

    if sorter is not None:
        sorter.realize()

    if len(sorted_sequence.get_size()) == 1:

        def inner_fn(idx):
            val = values_loader(idx)
            return ops.bucketize(
                val,
                _boundaries_helper(sorted_sequence),
                0,
                index_dtype,
                right,
                sorter=None if sorter is None else _sorter_helper(sorter),
                sorter_indices=None if sorter is None else 0,
            )

    else:

        def inner_fn(idx):
            val = values_loader(idx)

            # Get index to the beginning of the sorted sequence within a flattened
            # version of the array.
            def get_flattened_index(tb: TensorBox):
                strides = tb.get_stride()
                return ops.index_expr(
                    functools.reduce(
                        operator.add, (s * i for s, i in zip(strides[:-1], idx[:-1]))
                    ),
                    index_dtype,
                )

            return ops.bucketize(
                val,
                _boundaries_helper(sorted_sequence),
                get_flattened_index(sorted_sequence),
                index_dtype,
                right,
                sorter=None if sorter is None else _sorter_helper(sorter),
                sorter_indices=None if sorter is None else get_flattened_index(sorter),
            )

    device = self.get_device()
    return Pointwise.create(
        device=device,
        dtype=index_dtype,
        inner_fn=inner_fn,
        ranges=self.shape,
    )


@register_lowering(aten.bucketize, type_promotion_kind=None)
def bucketize(
    input: TensorBox,
    boundaries: TensorBox,
    *,
    out_int32: bool = False,
    right: bool = False,
):
    assert len(boundaries.get_size()) == 1

    if not (
        V.graph.has_feature(input, BackendFeature.BUCKETIZE)
        and V.graph.has_feature(boundaries, BackendFeature.BUCKETIZE)
    ):
        return fallback_handler(aten.bucketize.Tensor, add_to_fallback_set=False)(
            input, boundaries, out_int32=out_int32, right=right
        )

    # The entire boundaries tensor needs to be used by ops.bucketize, so we
    # need to realize it into global memory; or in other words, we can't
    # guarantee that boundaries.get_name() (used below) will exist unless
    # we call boundaries.realize().
    boundaries.realize()
    device = input.get_device()
    input_loader = input.make_loader()

    index_dtype = torch.int32 if out_int32 else torch.int64

    def inner_fn(index):
        val = input_loader(index)
        indices = ops.bucketize(
            val,
            _boundaries_helper(boundaries),
            0,
            index_dtype,
            right,
        )

        return indices

    return Pointwise.create(
        device=device,
        dtype=index_dtype,
        inner_fn=inner_fn,
        ranges=input.get_size(),
    )


def require_dense(_, *args, **kwargs):
    args, kwargs = pytree.tree_map_only(
        ir.IRNode, ir.ExternKernel.require_stride1, (args, kwargs)
    )
    return args, kwargs


def require_contiguous(_, *args, **kwargs):
    args, kwargs = pytree.tree_map_only(
        ir.IRNode, ir.ExternKernel.require_contiguous, (args, kwargs)
    )
    return args, kwargs


def require_channels_last(_, *args, **kwargs):
    args, kwargs = pytree.tree_map_only(
        ir.IRNode, ir.ExternKernel.require_channels_last, (args, kwargs)
    )
    return args, kwargs


def constrain_to_fake_tensors(args, kwargs, fake_args, fake_kwargs):
    def apply_constraint(arg, fake_arg):
        if isinstance(arg, ir.IRNode):
            meta_stride_expr = [
                s.node.expr if isinstance(s, torch.SymInt) else s
                for s in fake_arg.stride()
            ]
            return ir.ExternKernel.require_exact_strides(arg, meta_stride_expr)
        if isinstance(arg, dict):
            return {
                key: apply_constraint(arg[key], fake_arg[key]) for key in arg.keys()
            }
        elif isinstance(arg, (tuple, list)):
            return type(arg)(
                apply_constraint(a, f_a) for (a, f_a) in zip(arg, fake_arg)
            )
        return arg

    args = tuple(
        apply_constraint(arg, fake_arg) for arg, fake_arg in zip(args, fake_args)
    )
    kwargs = {k: apply_constraint(v, fake_kwargs[k]) for k, v in kwargs.items()}
    return args, kwargs


def constrain_to_fx_strides(fx_node, *args, **kwargs):
    def apply_constraint(arg, fx_arg):
        if isinstance(arg, ir.IRNode):
            stride_order = ir.get_stride_order(
                fx_arg.meta["val"].stride(), V.graph.sizevars.shape_env
            )
            return ir.ExternKernel.require_stride_order(arg, stride_order)
        if isinstance(arg, dict):
            return {key: apply_constraint(arg[key], fx_arg[key]) for key in arg.keys()}
        return arg

    args = tuple(
        apply_constraint(arg, fx_arg) for arg, fx_arg in zip(args, fx_node.args)
    )
    kwargs = {k: apply_constraint(v, fx_node.kwargs[k]) for k, v in kwargs.items()}
    return args, kwargs


def sdpa_constraint(fx_node, *args, **kwargs):
    # sdpa requires dense last dimension]

    def apply_constraint(idx, arg, fx_arg):
        if not isinstance(arg, ir.IRNode):
            return arg

        meta_val = fx_arg.meta["val"]
        meta_stride_expr = [
            s.node.expr if isinstance(s, torch.SymInt) else s for s in meta_val.stride()
        ]

        stride_order = ir.get_stride_order(meta_val.stride())

        if stride_order and stride_order[-1] != 0:
            # contiguous stride order
            stride_order = list(reversed(range(len(arg.get_size()))))

        if (
            fx_node.target
            == aten._scaled_dot_product_efficient_attention_backward.default
            and idx in (0, 5)
        ):
            assert len(stride_order) == 4
            # The 0 and 5th arguments for aten._scaled_dot_product_efficient_attention_backward.default
            # are for out and gradient_out. They have to be in
            # (3, 1, 2, 0) stride order. Otherwise the kernel will crash.
            # Check https://github.com/pytorch/pytorch/issues/138772
            stride_order = (3, 1, 2, 0)

        if not meta_val.is_cuda:
            return ir.ExternKernel.require_stride_order(arg, stride_order)

        # This is the minimum alignment required by SDPA kernels for attention_bias.
        # This value can be found in pytorch/aten/src/ATen/native/transformers/attention.cpp preprocess_mask
        ALIGNMENT = 8

        # effn_attn_fwd does requires dense last dim, not just alignment
        effn_attn_fwd_bias = (
            fx_node.target
            == torch.ops.aten._scaled_dot_product_efficient_attention.default
            and idx == 3
        )

        assert isinstance(arg, TensorBox)
        if len(arg.get_size()) not in (3, 4):
            return arg

        if ir.is_aligned_realized_tensor(arg, ALIGNMENT):
            return ir.try_match_insignificant_strides(
                ir.ExternKernel.realize_input(arg), meta_stride_expr
            )

        if (
            isinstance(arg, IRNode)
            and arg.maybe_get_stride() is not None
            and ir.is_aligned_realized_tensor(arg, ALIGNMENT)
        ):
            return ir.try_match_insignificant_strides(
                ir.ExternKernel.realize_input(arg), meta_stride_expr
            )

        if effn_attn_fwd_bias:
            out_size = list(arg.get_size())

            expanded_dims = []
            # We require a dense last dimension, but the other strides
            # can be expanded, which results in a smaller tensor
            maybe_stride = arg.maybe_get_stride()
            for i in range(len(arg.get_size()) - 1):
                if V.graph.sizevars.statically_known_equals(meta_stride_expr[i], 0) or (
                    maybe_stride is not None
                    and V.graph.sizevars.statically_known_equals(maybe_stride[i], 0)
                ):
                    expanded_dims.append(i)

            # Now, pad strides to alignment
            out_strides = [-1] * len(out_size)
            out_strides[-1] = 1
            stride = 1
            for i in range(len(out_size) - 2, -1, -1):
                if out_strides[i + 1] != 0:
                    stride = stride * out_size[i + 1]

                # the expanded dims still need to be aligned, if they are,
                # we can make them expanded by setting the stride equal to 0
                if i in expanded_dims:
                    if V.graph.sizevars.statically_known_equals(
                        out_strides[i + 1] % ALIGNMENT, 0
                    ):
                        out_strides[i] = 0
                        continue

                if not V.graph.sizevars.statically_known_equals(stride % ALIGNMENT, 0):
                    stride = ceildiv(stride, ALIGNMENT) * ALIGNMENT

                out_strides[i] = stride

            for dim in expanded_dims:
                arg = slice_(arg, dim, 0, 1)

            # TODO this is too subtle to get right in lowering, should be handled in match_exact_strides
            out = ir.ExternKernel.require_exact_strides(arg, out_strides)
            out = expand(TensorBox(out), out_size)
            out = ir.try_match_insignificant_strides(out, out_strides)
            return out

        if ir.is_aligned_realized_tensor(arg, ALIGNMENT):
            return ir.try_match_insignificant_strides(
                ir.ExternKernel.realize_input(arg), meta_stride_expr
            )

        if (
            isinstance(arg, IRNode)
            and arg.maybe_get_stride() is not None
            and ir.is_aligned_realized_tensor(arg, ALIGNMENT)
        ):
            return ir.try_match_insignificant_strides(
                ir.ExternKernel.realize_input(arg), meta_stride_expr
            )

        def is_aligned(x):
            return (V.graph.sizevars.size_hint(x.get_size()[-1]) % ALIGNMENT) == 0

        if isinstance(arg.data, ir.BaseView):
            if not is_aligned(arg):
                if is_aligned(arg.unwrap_view()):
                    return ir.try_match_insignificant_strides(
                        ir.ExternKernel.realize_input(arg), meta_stride_expr
                    )

        return ir.ExternKernel.require_stride_order(arg, stride_order)

    args = tuple(
        apply_constraint(idx, arg, fx_arg)
        for idx, (arg, fx_arg) in enumerate(zip(args, fx_node.args))
    )
    kwargs = {k: apply_constraint(-1, v, fx_node.kwargs[k]) for k, v in kwargs.items()}
    return args, kwargs


# WIP
make_fallback(aten._adaptive_avg_pool3d)  # @isuruf
make_fallback(aten.adaptive_max_pool3d)  # @isuruf
make_fallback(aten.fractional_max_pool3d)  # @isuruf
make_fallback(aten.max_pool3d_with_indices)  # @isuruf (can this one be implemented?)


# 1) Easy
make_fallback(aten.uniform, warn=False)
make_fallback(aten.exponential.default, warn=False)  # (fails accuracy on test_torch.py)
make_fallback(aten._pdist_forward)  # Has decomp. Needs benchmarks
make_fallback(aten.soft_margin_loss_backward, warn=False)  # py_impl?


# 1.5) Easy or Impossible
make_fallback(aten._cdist_forward)  # p=2 should be feasible
make_fallback(aten._cdist_backward)

# 2) Medium
make_fallback(aten._trilinear)


# 3) Difficult
# Scans
# See the discussion at
# https://dev-discuss.pytorch.org/t/pytorch-sparse-gnn-compiler-rfc/1644/19
make_fallback(aten.segment_reduce.default)
make_fallback(aten._segment_reduce_backward.default)

# Histogram (need to implement Histogram IR)
make_fallback(aten.histc)
make_fallback(aten.histogram.bin_ct)
make_fallback(aten._histogramdd_bin_edges.default)
make_fallback(aten._histogramdd_from_bin_cts.default)

# Need templated kernel
make_fallback(aten.addbmm)
make_fallback(aten._addmm_activation, warn=False)

# Need templated kernel. Probably impossible to write efficiently
make_fallback(aten.convolution_backward, constrain_to_fx_strides)
make_fallback(aten._cudnn_rnn, require_dense)
make_fallback(aten._cudnn_rnn_backward, require_contiguous)

# Haven't checked but sound difficult / impossible
make_fallback(aten._embedding_bag, require_contiguous)
make_fallback(aten._embedding_bag_forward_only, require_contiguous)
make_fallback(aten._embedding_bag_backward)
make_fallback(aten._embedding_bag_per_sample_weights_backward)
make_fallback(aten._embedding_bag_per_sample_weights_backward)
make_fallback(aten._fused_moving_avg_obs_fq_helper)
make_fallback(aten._fused_moving_avg_obs_fq_helper_functional)


# 4) Backwards (try py_impl'ing them) when fwd is written as a decomp
make_fallback(aten.max_pool3d_with_indices_backward)
make_fallback(aten._adaptive_avg_pool2d_backward, require_dense)
make_fallback(aten._adaptive_avg_pool3d_backward)
make_fallback(aten.adaptive_max_pool2d_backward)
make_fallback(aten.adaptive_max_pool3d_backward)
make_fallback(aten.fractional_max_pool2d_backward)
make_fallback(aten.fractional_max_pool3d_backward)
make_fallback(aten.replication_pad1d_backward)
make_fallback(aten.replication_pad2d_backward)
make_fallback(aten.upsample_linear1d_backward)
make_fallback(aten.upsample_bicubic2d_backward, require_contiguous)
make_fallback(aten.upsample_trilinear3d_backward)
make_fallback(aten.grid_sampler_2d_backward, require_dense)
make_fallback(aten._pdist_backward)


# 5) Impossible (missing triton/CPU features)

# Sorting / Sorting-like
make_fallback(aten.sort)
make_fallback(aten.sort.stable)
make_fallback(aten.kthvalue)
make_fallback(aten.topk)
make_fallback(aten.mode)
make_fallback(aten.median)
make_fallback(aten.nanmedian)
make_fallback(aten.randperm)
# see: https://github.com/pytorch/pytorch/pull/121354
make_fallback(aten.resize_)
make_fallback(aten.resize_as_)

# Linalg
make_fallback(aten._linalg_det)
make_fallback(aten.linalg_householder_product)
make_fallback(aten.linalg_inv_ex)
make_fallback(aten.linalg_ldl_factor_ex)
make_fallback(aten.linalg_ldl_solve)
make_fallback(aten.linalg_lu)
make_fallback(aten.linalg_lu_factor_ex)
make_fallback(aten.linalg_lu_solve)
make_fallback(aten.linalg_matrix_exp)
make_fallback(aten.linalg_qr)
make_fallback(aten._linalg_slogdet)
make_fallback(aten._linalg_solve_ex)
make_fallback(aten.linalg_solve_triangular)
make_fallback(aten._linalg_svd)
make_fallback(aten.lu_unpack)
make_fallback(aten.ormqr)
make_fallback(aten._linalg_check_errors)
make_fallback(aten.linalg_pinv.atol_rtol_tensor)
make_fallback(aten._linalg_eigh)
make_fallback(aten.triangular_solve)
make_fallback(aten.linalg_cholesky_ex)
make_fallback(aten.cholesky_inverse)
make_fallback(aten.cholesky_solve)
make_fallback(aten.geqrf)
make_fallback(aten._fft_r2c)  # needs complex as well

# Data dependent (are these necessary?)
make_fallback(aten.nonzero.default)

# Misc
make_fallback(aten.gcd.default, warn=False)
make_fallback(aten._thnn_fused_lstm_cell, require_dense)
make_fallback(torch._prims.rng_prims.run_and_save_rng_state)
make_fallback(torch._prims.rng_prims.run_with_rng_state)

# Implmented / Half implemented
# Scans. Implemented for CUDA, missing CPU
make_fallback(aten.masked_scatter)
make_fallback(aten.masked_scatter_backward)

# Complex number support
make_fallback(aten.view_as_complex, require_contiguous)
make_fallback(aten.angle)  # needs complex

# Needs efficentzerotensor
make_fallback(aten._efficientzerotensor)

# Needs Sparse
make_fallback(aten._sparse_coo_tensor_with_dims_and_tensors)
make_fallback(aten.to_sparse)
make_fallback(aten._to_sparse)

# Needs dimname support
make_fallback(aten.zeros.names)

# 6) Pattern-matched
make_fallback(
    aten._scaled_dot_product_efficient_attention.default,
    sdpa_constraint,
    warn=False,
)
make_fallback(
    aten._scaled_dot_product_efficient_attention_backward.default,
    sdpa_constraint,
    warn=False,
)
make_fallback(
    aten._scaled_dot_product_flash_attention.default,
    sdpa_constraint,
    warn=False,
)
make_fallback(
    aten._scaled_dot_product_flash_attention_backward.default,
    sdpa_constraint,
    warn=False,
)
make_fallback(
    aten._scaled_dot_product_cudnn_attention.default,
    sdpa_constraint,
    warn=False,
)
make_fallback(
    aten._scaled_dot_product_cudnn_attention_backward.default,
    sdpa_constraint,
    warn=False,
)
make_fallback(
    aten._scaled_dot_product_flash_attention_for_cpu.default,
    sdpa_constraint,
    warn=False,
)
make_fallback(
    aten._scaled_dot_product_flash_attention_for_cpu_backward.default,
    sdpa_constraint,
    warn=False,
)
make_fallback(aten._flash_attention_forward.default, sdpa_constraint)
make_fallback(aten._flash_attention_backward.default, sdpa_constraint)
make_fallback(aten._efficient_attention_forward.default, sdpa_constraint)
make_fallback(aten._efficient_attention_backward.default, sdpa_constraint)

# index_reduce requires fallback when use_scatter_fallback(...) returns True
make_fallback(aten.index_reduce)


# Register with type_promotion_kind None.
# For example, fp16.copy_(fp32) should **not** promote the first input's dtype.
@register_lowering(aten.copy, type_promotion_kind=None)
def copy(self, src, non_blocking=False):
    x = src
    if self.get_device() != src.get_device():
        x = to_device(x, self.get_device())
    if self.get_dtype() != src.get_dtype():
        x = to_dtype(x, self.get_dtype())

    if self.get_size() != src.get_size():
        out = expand(x, self.get_size())
        return clone(out)
    return clone(x)


@register_lowering(aten.clone)
def clone(x, *, memory_format=None):
    # TODO(jansel): memory format
    return Pointwise.create(
        device=x.get_device(),
        dtype=x.get_dtype(),
        inner_fn=x.make_loader(),
        ranges=list(x.get_size()),
    )


def clone_preserve_reinterpret_view(x):
    reinterpret_view_layouts = []
    if isinstance(x, TensorBox) and isinstance(x.data, ir.ReinterpretView):
        x = x.data  # unwrap TensorBox
        while isinstance(x, ir.ReinterpretView):
            reinterpret_view_layouts.append(x.get_layout())
            x = x.data
        x = TensorBox(x)

    x = clone(x)

    if reinterpret_view_layouts:
        x = x.data  # unwrap TensorBox
        for layout in reinterpret_view_layouts[::-1]:
            x = ir.ReinterpretView(data=x, layout=layout)
        x = TensorBox(x)

    return x


if hasattr(aten, "lift_fresh_copy"):
    register_lowering(aten.lift_fresh_copy)(clone)


@register_lowering(prims.iota)
def iota(
    length,
    *,
    start,
    step,
    dtype,
    device,
    requires_grad,
):
    def fn(index):
        return ops.index_expr(step * index[0] + start, dtype=dtype)

    return Pointwise.create(
        device=decode_device(device),
        dtype=dtype,
        inner_fn=fn,
        ranges=[length],
    )


@register_lowering(aten.select_scatter, type_promotion_kind=None)
def select_scatter(x, src, dim: int, index: int):
    assert x.get_dtype() == src.get_dtype()
    x_loader = x.make_loader()
    dim = _validate_dim(x, dim, 0)
    if V.graph.sizevars.evaluate_expr(sympy.Lt(index, 0)):
        index = index + x.get_size()[dim]
    V.graph.sizevars.guard_leq(0, index)  # type: ignore[arg-type]
    V.graph.sizevars.guard_lt(index, x.get_size()[dim])  # type: ignore[arg-type]
    src = expand(unsqueeze(src, dim), x.get_size())
    src_loader = src.make_loader()

    def inner_fn(idx):
        return ops.where(
            ops.eq(
                ops.index_expr(idx[dim], torch.int32),
                ops.index_expr(index, torch.int32),
            ),
            src_loader(idx),
            x_loader(idx),
        )

    return Pointwise.create(
        device=x.get_device(),
        dtype=x.get_dtype(),
        inner_fn=inner_fn,
        ranges=list(x.get_size()),
    )


@register_lowering(aten.slice_scatter, type_promotion_kind=None)
def slice_scatter(x, src, dim=0, start=None, end=None, step=1):
    assert x.get_dtype() == src.get_dtype()
    x_loader = x.make_loader()
    dim = _validate_dim(x, dim, 0)
    dim_size = x.get_size()[dim]

    start, end = ir.SliceView.normalize_start_end(x, dim, start, end)

    src_size = list(x.get_size())
    src_size[dim] = FloorDiv(end - start + (step - 1), step)
    src = expand(src, src_size)
    src_loader = src.make_loader()

    def inner_fn(idx):
        if start == 0 and end == dim_size and step == 1:
            # selecting every element is the same as just src.clone()
            return src_loader(idx)

        idx_dim = ops.index_expr(idx[dim], torch.int64)
        src_idx = list(idx)
        src_idx[dim] = FloorDiv(idx[dim] - start, step)

        mask = []
        if start != 0:
            mask.append(
                ops.ge(
                    idx_dim,
                    ops.index_expr(sympy.expand(start), torch.int64),
                )
            )
        if end != dim_size:
            mask.append(
                ops.lt(
                    idx_dim,
                    ops.index_expr(sympy.expand(end), torch.int64),
                )
            )
        if step != 1:
            mask.append(
                ops.eq(
                    ops.index_expr(
                        ModularIndexing(idx[dim] - start, 1, step), torch.int64
                    ),
                    ops.constant(0, torch.int64),
                )
            )
        assert mask
        mask = functools.reduce(ops.and_, mask)
        src_val = ops.masked(
            mask,
            lambda: src_loader(src_idx),
            0 if is_integer_type(x) else 0.0,
        )
        return ops.where(
            mask,
            src_val,
            x_loader(idx),
        )

    return Pointwise.create(
        device=x.get_device(),
        dtype=x.get_dtype(),
        inner_fn=inner_fn,
        ranges=list(x.get_size()),
    )


def _unwrap(x):
    if isinstance(x, (list, tuple)) and len(x) > 0:
        return _unwrap(x[0])
    return x


@register_lowering([torch.tensor, aten.scalar_tensor])
def tensor(data, *, dtype=None, device=None, layout=None, pin_memory=False):
    assert_nyi(layout in (None, torch.strided), f"layout={layout}")
    assert_nyi(not pin_memory, "pin_memory")
    if isinstance(_unwrap(data), int):
        dtype = dtype or torch.int64
    else:
        dtype = dtype or torch.get_default_dtype()

    ranges: list[sympy.Expr] = []

    if isinstance(data, sympy.Basic):

        def inner_fn(index):
            return ops.index_expr(data, dtype)

    elif isinstance(data, (float, int)):

        def inner_fn(index):
            return ops.constant(data, dtype)

    elif len(data) == 0 or isinstance(data[0], (float, int)) and len(data) <= 8:
        # inline small tensors
        ranges.append(sympy.Integer(len(data)))

        def inner_fn(index):
            def binary_search(start, end):
                assert start < end
                if end - start == 1:
                    return ops.constant(data[start], dtype)
                mid = (end - start) // 2 + start
                return ops.where(
                    ops.lt(
                        ops.index_expr(index[0], torch.int64),
                        ops.constant(mid, torch.int64),
                    ),
                    binary_search(start, mid),
                    binary_search(mid, end),
                )

            if len(data) == 0:
                return ops.constant(0, dtype)
            return binary_search(0, len(data))

    else:
        return V.graph.add_tensor_constant(
            torch.tensor(data, dtype=dtype, device=device)
        )

    return Pointwise.create(
        device=decode_device(device),
        dtype=dtype,
        inner_fn=inner_fn,
        ranges=ranges,
    )


@register_lowering(torch.as_tensor)
def as_tensor(data, dtype=None, device=None):
    if isinstance(data, TensorBox):
        if dtype is not None:
            data = to_dtype(data, dtype)
        if device is not None:
            data = to_device(data, device)
        return data
    return tensor(data, dtype=dtype, device=device)


@register_lowering(torch.LongTensor)
def long_tensor(data):
    return tensor(data, dtype=torch.int64)


@register_lowering(aten._local_scalar_dense)
def _local_scalar_dense(data):
    from torch.fx.experimental.symbolic_shapes import resolve_unbacked_bindings

    # This is interesting!  Most lowerings return tensors, so you can just
    # return the buffer you allocated and it will get used (or not used, if
    # it's dead.)  But _local_scalar_dense (aka item) returns an int,
    # not a Tensor, so you would have a type mismatch if you return a buffer;
    # we are obligated to return a sympy expression instead.  However,
    # we need to actually codegen the .item() call somehow.  We do this
    # by registering a faux buffer for the DynamicScalar IR node, which is
    # solely responsible for generating this .item().  The buffer is
    # not used for anything (notice we discard it); at codegen time,
    # the "buffer" just gets assigned None.
    unbacked_bindings = resolve_unbacked_bindings(
        V.graph.sizevars.shape_env, V.graph.current_node.meta["unbacked_bindings"]
    )
    assert unbacked_bindings is not None
    assert len(unbacked_bindings) == 1, unbacked_bindings
    # NB: Have to be very careful here.  V.graph.current_node.meta["val"]
    # seemingly also contains a symbol which you want to do binding for,
    # but it actually isn't.  In particular, if we have later performed
    # a deferred runtime assert saying that u0 == s0, you will actually
    # see s0 from expr!  This is bad because we need to actually generate
    # the assert that says u0 == s0, so we need to know where to get u0
    # from (this call).  In particular, we must use unbacked_bindings, which
    # is guaranteed to have the original, unreplaced symbol in question.
    #
    # NB2: Another thing we have to be very careful about are symbol bindings
    # that require nontrivial refinement, e.g., when you have a binding site
    # x: Sym(u0 * 4) = y.item().  Here, the code generation must do a division
    # in order to appropriately bind u0.  This is communicated via the keypath
    # in unbacked_bindings, and we need to hold onto it in order to generate
    # code appropriately for this case.
    binding_sym, keypath = next(iter(unbacked_bindings.items()))
    buffer = ir.DynamicScalar(binding_sym, keypath, data)
    buffer.name = V.graph.register_buffer(buffer)
    V.graph.register_operation(buffer)
    # NB: the replaced expr is OK to use directly downstream, we want
    # simplifications in this case!
    val = V.graph.current_node.meta["val"]
    if isinstance(val, (torch.SymInt, torch.SymFloat, torch.SymBool)):
        return val.node.expr
    else:
        return sympy.sympify(val)


@register_lowering(aten._assert_scalar)
def _assert_scalar(data, msg):
    # NB: These will be handled at codegen time
    # Not sure if we are guaranteed to be able to serve out truth from the
    # deferred_runtime_asserts, TODO: try this assert out
    # assert bool(data.scalar), data
    return None


@register_lowering(aten._assert_tensor_metadata)
def _assert_tensor_metadata(
    a, size=None, stride=None, dtype=None, *, device=None, layout=None
):
    return None


def _full(fill_value, device, dtype, size):
    value = fill_value
    if not isinstance(fill_value, (int, float)) and hasattr(value, "value"):
        value = value.value

    if isinstance(value, (int, float)):

        def inner_fn(index):
            return ops.constant(value, dtype)

    elif isinstance(value, sympy.Basic):

        def inner_fn(index):
            return ops.index_expr(value, dtype)

    else:
        assert len(value.get_size()) == 0
        value_loader = value.make_loader()

        def inner_fn(index):
            return value_loader([])

    return Pointwise.create(
        device=device,
        dtype=dtype,
        inner_fn=inner_fn,
        ranges=list(size),
    )


@register_lowering(aten.full_like, type_promotion_kind=None)
def full_like(x, fill_value, **kwargs):
    return create_tensor_like(tensor_constructor(fill_value))(x, **kwargs)


def tensor_constructor(fill_value):
    # torch.zeros, torch.ones, etc
    def inner(
        *size,
        names=None,
        dtype=None,
        device=None,
        layout=None,
        pin_memory=False,
        memory_format=None,
    ):
        assert_nyi(names is None, "named tensors")
        assert_nyi(layout in (None, torch.strided), f"layout={layout}")
        assert_nyi(not pin_memory, "pin_memory")
        device = decode_device(device)
        dtype = dtype or torch.get_default_dtype()
        if len(size) == 1 and isinstance(size[0], (list, tuple, torch.Size)):
            size = tuple(size[0])
        # See https://github.com/pytorch/pytorch/issues/118102
        # All sizes at lowering time should be sympy.Symbol, not SymInt!
        for s in size:
            assert not isinstance(s, torch.SymInt)
        size = [sympy.expand(s) for s in size]
        return _full(fill_value, device, dtype, size)

    return inner


@register_lowering([torch.empty, aten.empty])
def empty(
    *size,
    names=None,
    dtype=None,
    layout=None,
    device=None,
    pin_memory=None,
    memory_format=None,
):
    assert_nyi(names is None, "named tensors")
    device = decode_device(device)
    if len(size) == 1 and isinstance(size[0], (list, tuple, torch.Size)):
        size = tuple(size[0])
    return empty_strided(
        size, None, dtype=dtype, layout=layout, device=device, pin_memory=pin_memory
    )


def create_tensor_like(creation_fn):
    """
    Shim to convert X_like(...) into X(...).  For example zeros_like() into zeros().
    """

    def _constant_like(
        x, *, dtype=None, device=None, layout=None, pin_memory=False, memory_format=None
    ):
        assert_nyi(not pin_memory, "pin_memory")
        assert_nyi(layout in (None, torch.strided), f"layout={layout}")
        if dtype is None:
            dtype = x.get_dtype()
        else:
            dtype = decode_dtype(dtype)
        device = device or x.get_device()
        size = list(x.get_size())
        return creation_fn(
            size, dtype=dtype, device=device, layout=layout, pin_memory=pin_memory
        )

    return _constant_like


def constant_like(fill_value):
    return create_tensor_like(tensor_constructor(fill_value))


empty_like = register_lowering(aten.empty_like)(create_tensor_like(empty))
ones_like = create_tensor_like(tensor_constructor(1))
zeros_like = create_tensor_like(tensor_constructor(0))


def new_constant(fill_value):
    def _new_constant(
        x, size, *, dtype=None, layout=None, device=None, pin_memory=None
    ):
        assert isinstance(size, (list, tuple))
        assert_nyi(not pin_memory, "pin_memory")
        assert_nyi(layout in (None, torch.strided), f"layout={layout}")
        dtype = decode_dtype(dtype) or x.get_dtype()
        device = device or x.get_device()
        size = [sympy.Integer(s) for s in size]
        return _full(fill_value, decode_device(device), dtype, size)

    return _new_constant


@register_lowering(aten.new_empty)
def new_empty(x, size, *, dtype=None, layout=None, device=None, pin_memory=None):
    if dtype is None:
        dtype = x.get_dtype()
    if device is None:
        device = x.get_device()
    return empty_strided(
        size,
        None,
        dtype=dtype,
        layout=layout,
        device=decode_device(device),
        pin_memory=pin_memory,
    )


@register_lowering(aten.empty_strided)
def empty_strided(
    size, stride, *, dtype=None, layout=None, device=None, pin_memory=None
):
    assert isinstance(size, (list, tuple))
    assert isinstance(stride, (list, tuple, type(None)))
    assert_nyi(not pin_memory, "pin_memory")
    assert_nyi(layout in (None, torch.strided), f"layout={layout}")
    dtype = decode_dtype(dtype) or torch.get_default_dtype()
    device = device or torch.tensor(0.0).device
    device = decode_device(device)
    pointwise = _full(fill_value=0, device=device, dtype=dtype, size=size)
    pointwise.realize()
    buffer = pointwise.data.data
    # explicitly set ranges to zeros in order to make a NopKernelSchedulerNode
    buffer.data = dataclasses.replace(buffer.data, ranges=[0] * len(size))
    assert isinstance(buffer, ir.ComputedBuffer)
    size = [sympy.expand(s) for s in size]
    stride = (
        [sympy.expand(s) for s in stride]
        if stride
        else ir.FlexibleLayout.contiguous_strides(size)
    )
    buffer.layout = ir.FixedLayout(
        device=device,
        dtype=dtype,
        size=size,
        stride=stride,
    )
    return pointwise


@register_lowering(aten.new_empty_strided)
def new_empty_strided(
    x, size, stride, *, dtype=None, layout=None, device=None, pin_memory=None
):
    if dtype is None:
        dtype = x.get_dtype()
    if device is None:
        device = x.get_device()
    return empty_strided(
        size,
        stride,
        dtype=dtype,
        layout=layout,
        device=decode_device(device),
        pin_memory=pin_memory,
    )


@register_lowering(prims.copy_strided.default)
def copy_strided(x, stride):
    stride = [V.graph.sizevars.size_hint(s) for s in stride]
    stride_order = sorted(range(len(stride)), key=stride.__getitem__)
    return ir.ExternKernel.require_stride_order(x, stride_order)


@register_lowering([torch.full, aten.full])
def full(size, fill_value, **kwargs):
    assert kwargs.get("dtype") is not None, "dtype should be handled by decomposition"
    return tensor_constructor(fill_value)(size, **kwargs)


@register_lowering(aten.gather, type_promotion_kind=None)
def gather(x, dim, index, sparse_grad=False):
    # sparse_grad doesn't affect forward computation,
    # and backward tracing is taken care of by AOT Autograd
    assert isinstance(x, TensorBox)
    if index.get_numel() == 0:
        # Empty index case. Return an empty array with the same shape
        return new_empty(x, index.get_size())

    assert index.get_dtype() == torch.int64
    size = x.get_size()
    offset = len(size) == 0
    dim = _validate_dim(x, dim, offset)

    if offset:
        x = expand(x, [1])
        size = [1]

    x_loader = x.make_loader()
    index_loader = index.make_loader()

    def fn(idx):
        idx = list(idx)
        gather_idx = ops.indirect_indexing(index_loader(idx), size[dim])
        if len(idx) == 0:
            idx = [gather_idx]
        else:
            idx[dim] = gather_idx
        return x_loader(idx)

    return Pointwise.create(
        device=x.get_device(),
        dtype=x.get_dtype(),
        inner_fn=fn,
        ranges=index.get_size(),
    )


@register_lowering(aten.embedding, type_promotion_kind=None)
def embedding(weight, indices, padding_idx=-1, scale_grad_by_freq=False, sparse=False):
    assert not sparse
    assert isinstance(weight, TensorBox)
    assert isinstance(indices, TensorBox)
    assert "int" in str(indices.get_dtype())

    weight_loader = weight.make_loader()
    indices_loader = indices.make_loader()
    indices_ndim = len(indices.get_size())
    weight_size = weight.get_size()
    new_size = [*indices.get_size(), *weight_size[1:]]

    def fn(idx):
        assert len(idx) == len(new_size), f"{idx} != {new_size}"
        var_index = indices_loader(idx[:indices_ndim])
        weight_idx = [ops.indirect_indexing(var_index, weight_size[0])] + [
            *idx[indices_ndim:]
        ]
        return weight_loader(weight_idx)

    return Pointwise.create(
        device=weight.get_device(),
        dtype=weight.get_dtype(),
        inner_fn=fn,
        ranges=new_size,
    )


def check_and_broadcast_indices(indices, device):
    assert all(
        i.get_dtype() in (torch.int64, torch.int32, torch.bool, torch.uint8)
        for i in indices
        if i is not None
    ), f"indices must be int64, byte or bool. Got {[i.get_dtype() for i in indices if i is not None]}"
    if any(
        i.get_dtype() in (torch.bool, torch.uint8) for i in indices if i is not None
    ):
        raise NotImplementedError("Fallback for bool indices")

    valid_idxs = [i for i, x in enumerate(indices) if isinstance(x, TensorBox)]
    assert len(valid_idxs) > 0, "requires at least 1 non-None index"
    new_indices = [None] * len(indices)
    for i, x in zip(valid_idxs, broadcast_tensors(*[indices[i] for i in valid_idxs])):
        # Eager allows indices to be CPU tensor when running on CUDA
        # FIXME: Calling to_device(x, device) should work but
        # test_advancedindex_mixed_cpu_devices still fails
        if x.get_device() != device:
            raise NotImplementedError("Fallback when indices is on a different device")
        new_indices[i] = x
    return new_indices, valid_idxs


def index_output_size_and_inner_fn(
    x_size,
    indices,
    tensor_indices,
    tensor_size,
    indices_loaders,
    indexed_size,
    x_loader,
    check,
    wrap_neg=True,
):
    # Note that behavior of indexing differs when there are non consecutive
    # tensors. In this case, the tensor index is pulled to the beginning.
    #
    # Suppose a = torch.arange(3 * 4 * 5 * 6 * 7).view(3, 4, 5, 6, 7)
    #         x = torch.tensor[1,2]
    # Then, a[:,x,:,x,:] will have shape 2,3,5,7 as due to x,:,x then 2 will
    # be pulled to the front.
    non_consecutive_tensors = False
    for previous, current in zip(tensor_indices, tensor_indices[1:]):
        if current - previous != 1:
            non_consecutive_tensors = True

    output_size = [x_size[i] for i, val in enumerate(indices) if val is None]
    output_size = [*output_size, *x_size[len(output_size) + len(tensor_indices) :]]

    first_tensor_index = tensor_indices[0]
    if non_consecutive_tensors:
        output_size = tensor_size + output_size
    else:
        output_size = (
            output_size[:first_tensor_index]
            + tensor_size
            + output_size[first_tensor_index:]
        )

    def fn(idx):
        assert len(idx) == len(output_size)
        assert len(indices_loaders) == len(indexed_size)

        rank = len(tensor_size)
        new_index = []
        first_tensor_index = tensor_indices[0]
        start_offset = 0 if non_consecutive_tensors else first_tensor_index
        next_idx = 0
        for i in range(tensor_indices[-1] + 1):
            if i == start_offset:
                next_idx += rank
            if indices[i] is None:
                assert next_idx < len(idx)
                new_index.append(idx[next_idx])
                next_idx += 1
            else:
                loader = indices_loaders[i]
                assert loader is not None
                size = indexed_size[i]
                new_index.append(
                    ops.indirect_indexing(
                        loader(idx[start_offset : start_offset + rank]),
                        size,
                        check=check,
                        wrap_neg=wrap_neg,
                    )
                )
        new_index = [
            *new_index,
            *idx[next_idx:],
        ]
        return new_index if x_loader is None else x_loader(new_index)

    return output_size, fn


def index_impl(x, indices, check):
    output_size, inner_fn, _ = index_impl_helper(x, indices, check)

    return Pointwise.create(
        device=x.get_device(),
        dtype=x.get_dtype(),
        inner_fn=inner_fn,
        ranges=output_size,
    )


def index_impl_helper(x, indices, check, wrap_neg=True):
    assert isinstance(indices, (list, tuple))
    x_loader = x.make_loader()
    indices, tensor_indices = check_and_broadcast_indices(indices, x.get_device())
    assert len(tensor_indices) > 0, "Must have at least one valid idx"

    indices_loaders = [i.make_loader() if i is not None else None for i in indices]
    # no guards on output size, all the guards are set in broadcast_tensors

    # We can use the first one since they are all required to be the same size
    tensor_size = list(indices[tensor_indices[0]].get_size())

    x_size = x.get_size()

    indexed_size = [x_size[i] for i in range(len(indices)) if indices[i] is not None]
    if check and 0 in indexed_size and 0 not in tensor_size:
        raise IndexError("index is out of bounds for dimension with size 0")

    indexed_size = [x_size[i] for i in range(len(indices))]
    output_size, index_inner_fn = index_output_size_and_inner_fn(
        x_size,
        indices,
        tensor_indices,
        tensor_size,
        indices_loaders,
        indexed_size,
        None,
        check=check,
        wrap_neg=wrap_neg,
    )

    def inner_fn(idx):
        return x_loader(index_inner_fn(idx))

    return output_size, inner_fn, index_inner_fn


@register_lowering(aten.index, type_promotion_kind=None)
def index(x, indices):
    try:
        return index_impl(x, indices, check=True)
    except NotImplementedError:
        # Fallback to ATen for boolean indexing
        x.realize()
        return fallback_handler(aten.index.Tensor, add_to_fallback_set=False)(
            x, indices
        )


@register_lowering(aten._unsafe_index, type_promotion_kind=None)
def _unsafe_index(x, indices):
    return index_impl(x, indices, check=False)


# All the indexing decompositions are written in terms of index, index_put, and index_put_
# We cannot have this lowering as a decomposition as it introduces
# mutation in the graph, which is bad for Aot Autograd. Aot Autograd runs dead
# code elimination and common subexpression elimination optimizations, which
# assume graphs to be side-effect free. More details at
# https://github.com/pytorch/torchdynamo/issues/1235
# and
# https://github.com/pytorch/torchdynamo/issues/1863
@register_lowering(aten.index_put)
def index_put(x, indices, values, accumulate=False):
    return index_put_impl_(
        clone(x), indices, values, accumulate, check=True, may_realize=False
    )


@register_lowering(aten._unsafe_index_put)
def _unsafe_index_put(x, indices, values, accumulate=False):
    return index_put_impl_(
        clone(x), indices, values, accumulate, check=False, may_realize=False
    )


def index_put_as_masked_fill(self, indices, value, accumulate):
    if value.get_device() != self.get_device():
        value = to_device(value, self.get_device())
    if accumulate:
        value = add(self, value)
    return mutate_to(self, where(indices[0], value, self))


def index_put_fallback(self, indices, values, accumulate):
    deterministic = torch.are_deterministic_algorithms_enabled()
    if is_triton(values) and (accumulate or deterministic):
        msg = (
            "index put with accumulate."
            if not deterministic
            else "deterministic index put."
        )
        if stack_trace := V.graph.current_node.meta.get("stack_trace", None):
            msg = f"{msg} Found from : \n {stack_trace}"
        V.graph.disable_cudagraphs_reason = msg

    ir.IndexPutFallback(V.graph.current_node.target, self, indices, values, accumulate)
    return self


@register_lowering(aten.index_put_, type_promotion_kind=None)
def index_put_(self, indices, values, accumulate=False):
    return index_put_impl_(
        self, indices, values, accumulate, check=True, may_realize=True
    )


@register_lowering(inductor_prims._unsafe_index_put_, type_promotion_kind=None)
def _unsafe_index_put_(self, indices, values, accumulate=False):
    return index_put_impl_(
        self, indices, values, accumulate, check=False, may_realize=True
    )


def index_put_impl_(self, indices, values, accumulate, check, may_realize=False):
    if may_realize:

        def try_get_name(x):
            if isinstance(x, ir.TensorBox):
                x = x.data
            if isinstance(x, ir.BaseView):
                x = x.unwrap_view()
            if isinstance(x, ir.StorageBox):
                x = x.data
            return x.get_name() if isinstance(x, ir.Buffer) else None

        def indice_slice_from_randperm(indice):
            # Refer to: https://github.com/pytorch/pytorch/pull/139366#discussion_r1825424660
            # For this specific pattern, indices is unique as coming from torch.randperm.
            # However, as the content of the indices is unknown, we have to check this specific pattern.
            if isinstance(indice, TensorBox) and isinstance(indice.data, ir.BaseView):
                indice = indice.data.unwrap_view()
                return (
                    isinstance(indice, ir.StorageBox)
                    and isinstance(indice.data, ir.ExternKernel)
                    and getattr(indice.data, "fx_node", None)
                    and indice.data.fx_node.target == torch.ops.aten.randperm.default
                )
            return False

        if try_get_name(self) in values.get_read_names() and not all(
            indice_slice_from_randperm(indice) for indice in indices
        ):
            # Fix issue: https://github.com/pytorch/pytorch/issues/138908
            # When self and values have memory overlapping, indices may
            # contain duplicate values, potentially causing incorrect results since
            # the load of `values` might contain modified value from the store of `self`.
            # To address this, store values in a temporary buffer in such cases.
            values.realize()

    # Dispatch to masked fill for single boolean index with single value
    if (
        values.get_numel() == 1
        and len(indices) == 1
        and indices[0].get_dtype() in (torch.bool, torch.uint8)
    ):
        mask = indices[0]
        for _ in range(len(mask.get_size()), len(self.get_size())):
            mask = unsqueeze(mask, -1)
        return index_put_as_masked_fill(self, [mask], values, accumulate)

    # Fallback in torch deterministic mode
    if torch.are_deterministic_algorithms_enabled():
        return index_put_fallback(self, indices, values, accumulate)

    # Fallback if there is a boolean index
    for index in indices:
        if index is not None and index.get_dtype() in (torch.bool, torch.uint8):
            return index_put_fallback(self, indices, values, accumulate)

    x_size = self.get_size()
    x_ndim = len(x_size)

    if accumulate and needs_fallback_due_to_atomic_add_limitations(self.get_dtype()):
        # self is an scalar Tensor
        if x_ndim == 0:
            self = view(self, [1])
        self = index_put_fallback(self, indices, values, accumulate)
        if x_ndim == 0:
            self = view(self, [])
        return self

    values = to_dtype(values, self.get_dtype())

    try:
        # Note that code will only get here when dtype is uint32
        indices, tensor_indices = check_and_broadcast_indices(
            indices, self.get_device()
        )
    except NotImplementedError:
        return index_put_fallback(self, indices, values, accumulate)

    indices_loaders = [i.make_loader() if i is not None else None for i in indices]

    assert isinstance(self, TensorBox)
    self.realize()

    # self is an scalar Tensor
    if x_ndim == 0:
        self = view(self, [1])

    # We can use the first one since they are all required to be the same size
    tensor_size = list(indices[tensor_indices[0]].get_size())
    indexed_size = [x_size[i] for i in range(len(indices))]

    expected_vals_size, inner_fn = index_output_size_and_inner_fn(
        x_size,
        indices,
        tensor_indices,
        tensor_size,
        indices_loaders,
        indexed_size,
        None,
        check=check,
    )

    values = expand(values, expected_vals_size)
    # all guards are set above during broadcast_tensors and expand

    scatter = ir.Scatter(
        device=self.get_device(),
        dtype=self.get_dtype(),
        inner_fn=values.make_loader(),
        ranges=expected_vals_size,  # iter_ranges,
        output_indexer=inner_fn,
        scatter_mode="atomic_add" if accumulate else None,
    )
    buffer = ir.ComputedBuffer(
        name=None,
        layout=ir.MutationLayoutSHOULDREMOVE(self),
        data=scatter,
    )
    buffer.name = V.graph.register_buffer(buffer)
    V.graph.register_operation(buffer)

    if x_ndim == 0:
        self = view(self, [])
    return self


fallback__unsafe_masked_index = fallback_handler(
    aten._unsafe_masked_index.default, add_to_fallback_set=False
)

fallback__unsafe_masked_index_put_accumulate = fallback_handler(
    aten._unsafe_masked_index_put_accumulate.default, add_to_fallback_set=False
)


@register_lowering(aten._unsafe_masked_index, type_promotion_kind=None)
def _unsafe_masked_index(self, mask, indices, fill):
    ranges, _, _unsafe_index_fn = index_impl_helper(
        self, indices, check=False, wrap_neg=False
    )
    mask_loader = mask.make_loader()
    self_loader = self.make_loader()

    def inner_fn(idx):
        if mask.dtype != torch.bool:
            mask_val = ops.to_dtype(mask_loader(idx), torch.bool)
        else:
            mask_val = mask_loader(idx)
        return ops.masked(mask_val, lambda: self_loader(_unsafe_index_fn(idx)), fill)

    return Pointwise.create(
        device=self.get_device(),
        dtype=self.get_dtype(),
        inner_fn=inner_fn,
        ranges=ranges,
    )


@register_lowering(aten._unsafe_masked_index_put_accumulate, type_promotion_kind=None)
def _unsafe_masked_index_put_accumulate(x, mask, indices, values):
    masked_value = where(mask, values, 0)
    shape = x.get_size()
    clamped_indices = [
        clamp(indices[i], -shape[i], shape[i] - 1) if indices[i] else None
        for i in range(len(indices))
    ]
    # TODO: use a masked store for this. currently only triton
    # supports masked stores and cpp backend does not.
    return _unsafe_index_put(x, clamped_indices, masked_value, accumulate=True)


@make_pointwise
def clamp(a, min, max):
    return ops.maximum(min, ops.minimum(max, a))


@register_lowering(aten.as_strided_scatter, type_promotion_kind=None)
def as_strided_scatter(self, src, size, stride, storage_offset=None):
    output = clone(self)
    output_view = as_strided(output, size, stride, storage_offset)
    copy_(output_view, src)
    return output


@register_lowering(aten.scatter, type_promotion_kind=None)
def scatter(x, dim: int, index, src, **kwargs):
    return scatter_(clone(x), dim, index, src, **kwargs)


def scatter_fallback(
    op_overload: torch._ops.OpOverload,
    self,
    dim: int,
    index,
    src,
    *,
    reduce: Optional[str] = None,
    include_self: bool = True,
):
    src_is_tensor = isinstance(src, TensorBox)
    if use_scatter_fallback(
        op_overload,
        reduce,
        self.get_dtype(),
        cast(torch.dtype, src.get_dtype() if src_is_tensor else type(src)),
        src.get_device().type if src_is_tensor else "not impl",
        src_is_tensor,
    ):
        ir.ScatterFallback(
            op_overload,
            self,
            dim,
            index,
            src,
            reduce=reduce,
            include_self=include_self,
        )
        return self

    return None


@register_lowering(aten.scatter_, type_promotion_kind=None)
def scatter_(self, dim: int, index, src, *, reduce: Optional[str] = None):
    assert reduce in (None, "add", "multiply")
    if reduce is None:
        op_overload = getattr(aten.scatter_, V.graph.current_node.target._overloadname)  # type: ignore[union-attr]
        fallback_result = scatter_fallback(
            op_overload, self, dim, index, src, reduce=reduce
        )
        if fallback_result is not None:
            return fallback_result

    if reduce == "add":
        reduce = "sum"
    elif reduce == "multiply":
        reduce = "prod"
    return scatter_reduce_(self, dim, index, src, reduce)


@register_lowering(aten.scatter_add, type_promotion_kind=None)
def scatter_add(x, dim: int, index, src):
    return scatter_add_(clone(x), dim, index, src)


@register_lowering(aten.scatter_add_, type_promotion_kind=None)
def scatter_add_(x, dim: int, index, src):
    return scatter_reduce_(x, dim, index, src, "sum")


@register_lowering(aten.scatter_reduce, type_promotion_kind=None)
def scatter_reduce(x, dim: int, index, src, reduction_type, **kwargs):
    return scatter_reduce_(clone(x), dim, index, src, reduction_type, **kwargs)


@register_lowering(aten.scatter_reduce_, type_promotion_kind=None)
def scatter_reduce_(self, dim: int, index, src, reduce, *, include_self: bool = True):
    assert reduce in (None, "sum", "prod", "mean", "amax", "amin")
    assert (
        len(aten.scatter_reduce_.overloads()) == 1
        and "two" in aten.scatter_reduce_.overloads()
    ), "aten.scatter_reduce_.two is not the unique overload of aten.scatter_reduce_"

    if isinstance(src, Number):
        src = full_like(self, src)

    fallback_result = scatter_fallback(
        aten.scatter_reduce_.two,
        self,
        dim,
        index,
        src,
        reduce=reduce,
        include_self=include_self,
    )

    if fallback_result:
        return fallback_result

    assert isinstance(self, TensorBox)
    assert "int" in str(index.get_dtype())

    ndim = len(self.get_size())
    if ndim == 0:
        self = view(self, [1])

    if isinstance(src, TensorBox) and len(src.get_size()) == 0:
        src = view(src, [1])

    if isinstance(index, TensorBox) and len(index.get_size()) == 0:
        index = view(index, [1])

    if index.get_numel() == 0:
        return self

    dim = _validate_dim(self, dim)

    self.realize()
    index_loader = index.make_loader()
    src_loader = src.make_loader() if isinstance(src, TensorBox) else None

    def output_indexer(idx):
        # self is captured from the end of the function, so it may have 0 dim
        shape = self.get_size()
        ndim = len(shape)
        indirect_idx = list(idx)
        indirect_idx[dim] = ops.indirect_indexing(
            index_loader(idx), 1 if ndim == 0 else shape[dim], wrap_neg=False
        )
        return indirect_idx

    def fn(idx):
        if src_loader:
            return src_loader(idx)
        else:
            # src is a scalar
            return ops.constant(src, self.get_dtype())

    def backend_reduce_str(reduce):
        if reduce == "sum":
            return "atomic_add"
        else:
            # TODO: Need to support more reduction type
            assert reduce is None
            return None

    if not include_self:
        # zero out the corresponding elements first
        zero_out = ir.Scatter(
            device=self.get_device(),
            dtype=self.get_dtype(),
            inner_fn=lambda index: ops.constant(0, self.get_dtype()),
            ranges=index.get_size(),
            output_indexer=output_indexer,
            scatter_mode=None,
        )
        buffer = ir.ComputedBuffer(
            name=None,
            layout=ir.MutationLayoutSHOULDREMOVE(self),
            data=zero_out,
        )
        buffer.name = V.graph.register_buffer(buffer)
        V.graph.register_operation(buffer)

    # self[index[i][j][k]][j][k] += src[i][j][k]  # if dim == 0
    # self[i][index[i][j][k]][k] += src[i][j][k]  # if dim == 1
    # self[i][j][index[i][j][k]] += src[i][j][k]  # if dim == 2
    scatter = ir.Scatter(
        device=self.get_device(),
        dtype=self.get_dtype(),
        inner_fn=fn,
        ranges=index.get_size(),
        output_indexer=output_indexer,
        scatter_mode=backend_reduce_str(reduce),
    )
    buffer = ir.ComputedBuffer(
        name=None,
        layout=ir.MutationLayoutSHOULDREMOVE(self),
        data=scatter,
    )
    buffer.name = V.graph.register_buffer(buffer)
    V.graph.register_operation(buffer)

    if ndim == 0:
        self = view(self, [])
    return self


def upsample_nearestnd(
    x,
    output_size,
    scales_x: tuple[Optional[float], ...],
    n: int = 2,
    exact: bool = False,
):
    x.realize_hint()  # elements are reused
    x_loader = x.make_loader()
    i_sizes = x.get_size()[-n:]
    batch = x.get_size()[:-n]
    i_sizes = [V.graph.sizevars.evaluate_static_shape(i) for i in i_sizes]

    assert len(scales_x) == n
    o_sizes = output_size

    inv_scales = [i / o for i, o in zip(i_sizes, o_sizes)]
    for i, scale in enumerate(scales_x):
        if scale is not None:
            inv_scales[i] = 1.0 / scale

    def scale_fn(x, scale, size):
        # Nearest Exact: input_index = round(scale * (output_index + 0.5) - 0.5)
        #                            = floor(scale * (output_index + 0.5))
        # Nearest: input_index = floor(scale * output_index)
        x = ops.index_expr(x, torch.float32)
        if exact:
            x = ops.add(x, ops.constant(0.5, torch.float32))
        x = ops.mul(x, ops.constant(scale, torch.float32))
        x = ops.to_dtype(x, torch.int32)
        return ops.indirect_indexing(x, size, check=False)

    def fn(idx):
        x = idx[-n:]
        b = idx[:-n]
        return x_loader(
            [*b, *[scale_fn(i, s, size) for i, s, size in zip(x, inv_scales, i_sizes)]]
        )

    return Pointwise.create(
        device=x.get_device(),
        dtype=x.get_dtype(),
        inner_fn=fn,
        ranges=[*batch, *o_sizes],
    )


@register_lowering(aten.upsample_nearest1d.default)
def upsample_nearest1d(x, output_size, scales: Optional[float] = None):
    return upsample_nearestnd(x, output_size, (scales,), n=1)


@register_lowering(aten._upsample_nearest_exact1d.default)
def _upsample_nearest_exact1d(x, output_size, scales: Optional[float] = None):
    return upsample_nearestnd(x, output_size, (scales,), n=1, exact=True)


@register_lowering(aten.upsample_nearest2d.default)
def upsample_nearest2d(
    x, output_size, scales_h: Optional[float] = None, scales_w: Optional[float] = None
):
    return upsample_nearestnd(x, output_size, (scales_h, scales_w), n=2)


@register_lowering(aten._upsample_nearest_exact2d.default)
def _upsample_nearest_exact2d(
    x, output_size, scales_h: Optional[float] = None, scales_w: Optional[float] = None
):
    return upsample_nearestnd(x, output_size, (scales_h, scales_w), n=2, exact=True)


@register_lowering(aten.upsample_nearest3d.default)
def upsample_nearest3d(
    x,
    output_size,
    scales_d: Optional[float] = None,
    scales_h: Optional[float] = None,
    scales_w: Optional[float] = None,
):
    return upsample_nearestnd(x, output_size, (scales_d, scales_h, scales_w), n=3)


@register_lowering(aten._upsample_nearest_exact3d.default)
def _upsample_nearest_exact3d(
    x,
    output_size,
    scales_d: Optional[float] = None,
    scales_h: Optional[float] = None,
    scales_w: Optional[float] = None,
):
    return upsample_nearestnd(
        x, output_size, (scales_d, scales_h, scales_w), n=3, exact=True
    )


def _create_constants(*args, dtype):
    return tuple(ops.constant(a, dtype) for a in args)


@register_lowering(prims.rev.default)
def rev(x, dims):
    # note - dims pre-canonicalized
    x_loader = x.make_loader()
    sizes = x.get_size()

    def loader(idx):
        idx = list(idx)
        assert len(idx) == len(sizes)
        for dim in dims:
            idx[dim] = (sizes[dim] - 1) - idx[dim]

        return x_loader(idx)

    return Pointwise.create(
        device=x.get_device(),
        dtype=x.get_dtype(),
        inner_fn=loader,
        ranges=sizes,
    )


def inplace_constant_pad_nd(
    x: TensorBox, padding: Sequence[int], fill_value: float
) -> Optional[TensorBox]:
    """
    This optimization changes the semantics of padding from 'clone'
    style to 'view' style.

    Thanks to functionalization, this change can still maintain numerical
    correctness.
    """

    def _padding_can_be_fused():
        """
        Conservatively check if padding can be fused with downstream op.
        1. if the downstream op is a sum, then there is little benefit to
           do inplace padding
        2. if the downstream op is a matmul, doing inplace padding can
           save membw.
        """
        current_node = V.graph.current_node
        if current_node is None:
            return True  # be conservative
        users = tuple(current_node.users)
        if len(users) == 1 and users[0].target in (
            aten.mm.default,
            aten.addmm.default,
        ):
            return False

        return True  # be conservative

    if _padding_can_be_fused():
        return None

    # Only handle 2D case for now
    if len(padding) != 4 or len(x.get_size()) != 2:
        return None

    # No harm to realize since we already know that
    # the op can not be fused into the single user.
    # It need to be realized later anyways.
    x.realize()

    # If x is a view (e.g. a SliceView), realizing it just realizing the
    # underlying storage. x itself is still a view.
    if (
        not isinstance(x, ir.TensorBox)
        or not isinstance(x.data, ir.StorageBox)
        or not (
            isinstance(x.data.data, ir.ComputedBuffer)
            or (
                config.can_inplace_pad_graph_input
                and isinstance(x.data.data, ir.InputBuffer)
            )
        )
        or not x.data.data.name
    ):
        return None
    x.freeze_layout()

    _, layout = ir.as_storage_and_layout(x)
    strides = layout.stride
    if strides[1] != 1:
        return None

    if padding[0] != 0 or padding[2] != 0 or padding[3] != 0:
        return None

    npad = padding[1]
    if npad == 0:
        return None

    stride0 = strides[0]
    rowsize = layout.size[1]

    if stride0 < rowsize + npad:
        return None

    bufname = x.data.data.name
    padded_size = [layout.size[0], layout.size[1] + npad]
    V.graph.buffer_to_padded_size[bufname] = padded_size
    resized_x = as_strided(
        x,
        padded_size,
        layout.stride,
        layout.offset,
    )

    sliced_x = slice_(resized_x, dim=1, start=rowsize, end=rowsize + npad)
    fill_(sliced_x, fill_value)

    counters["inductor"]["inplace_padding"] += 1
    return resized_x


@register_lowering(aten.constant_pad_nd, type_promotion_kind=None)
def constant_pad_nd(x, padding, fill_value=0):
    assert (len(padding) % 2) == 0
    if all(p == 0 for p in padding):
        return clone(x)

    if config.inplace_padding:
        out = inplace_constant_pad_nd(x, padding, fill_value)
        if out:
            return out
            # fall through if can not inplace the padding

    sizes = x.get_size()

    bounds = list(reversed(list(zip(padding[::2], padding[1::2]))))
    n = len(sizes) - len(bounds)

    # if padding is a complicated expression, hoist it
    bounds_precomp: list[tuple[sympy.Symbol, Any]] = []
    for l, h in bounds:
        bounds_precomp.append((V.graph.sizevars.lookup_precomputed_size(l), h))  # type: ignore[arg-type]

    output_size = list(sizes[:n])
    mask_sizes = []
    for (low, high), size in zip(bounds, sizes[n:]):
        mask_sizes.append(size)
        output_size.append(sympy.expand(size + low + high))
    assert len(output_size) == len(sizes)
    fill_value = dtype_to_type(x.get_dtype())(fill_value)

    def mask(index):
        mask = []
        for idx, (low, high), length in zip(index[n:], bounds, mask_sizes):
            if low != 0:
                mask.append(range_mask_low(idx, 0))
            if high != 0:
                mask.append(range_mask_high(idx, length))
        mask = functools.reduce(ops.and_, mask)
        return ops.masked(mask, lambda: x_loader(index), fill_value)

    def offset_fn(index):
        new_index = list(index[:n])
        for idx, (low, _high) in zip(index[n:], bounds_precomp):
            new_index.append(idx - low)
        assert len(new_index) == len(index)
        return mask(new_index)

    x_loader = x.make_loader()
    return Pointwise.create(
        device=x.get_device(),
        dtype=x.get_dtype(),
        inner_fn=offset_fn,
        ranges=output_size,
    )


def range_mask_low(i: sympy.Expr, low: Union[sympy.Expr, int]):
    return ops.ge(
        ops.index_expr(i, torch.int64),
        ops.index_expr(sympy.Integer(low), torch.int64),
    )


def range_mask_high(i: sympy.Expr, high: sympy.Expr):
    return ops.lt(
        ops.index_expr(i, torch.int64),
        ops.index_expr(high, torch.int64),
    )


def range_mask(i: sympy.Expr, high: sympy.Expr, low: sympy.Expr):
    return ops.and_(
        range_mask_low(i, low),
        range_mask_high(i, high),
    )


def constant_boundary_condition(
    x, fill_value, padding=None, pad_fill_value=1.0, dim=None
):
    h = x.get_size()[-dim:]
    x_loader = x.make_loader()
    padding_h = padding or [0] * dim

    def load(index):
        prefix = index[:-dim]
        ih = index[-dim:]

        mask = functools.reduce(
            ops.and_,
            [range_mask(ih[i], h[i] + padding_h[i], -padding_h[i]) for i in range(dim)],
        )
        return (
            ops.masked(
                mask,
                lambda: constant_boundary_condition(x, pad_fill_value, dim=dim)(
                    [*prefix, *ih]
                ),
                fill_value,
            )
            if padding
            else ops.masked(mask, lambda: x_loader([*prefix, *ih]), fill_value)
        )

    return load


def pooling_size(x, i, kernel_size, stride, padding, ceil_mode, *, dilation=None):
    if dilation is None:
        dilation = [1] * len(padding)

    x_out = FloorDiv(
        x + 2 * padding[i] - dilation[i] * (kernel_size[i] - 1) + (stride[i] - 1),
        stride[i],
    )

    if ceil_mode:
        x_alt = FloorDiv(
            x
            + 2 * padding[i]
            - dilation[i] * (kernel_size[i] - 1)
            + 2 * (stride[i] - 1),
            stride[i],
        )
        if V.graph.sizevars.size_hint((x_alt - 1) * stride[i] - x - padding[i]) >= 0:
            # Sliding windows must start within the input or left padding
            x_alt -= 1  # type: ignore[assignment]
            V.graph.sizevars.guard_leq(0, x_alt * stride[i] - x - padding[i])  # type: ignore[arg-type]
        if V.graph.sizevars.size_hint(x_out - x_alt) == 0:
            # ceil mode is actually a no-op, lets guard on that
            V.graph.sizevars.guard_equals(x_out, x_alt)
            ceil_mode = False
        else:
            x_out = x_alt
    return x_out, ceil_mode


def should_fallback_max_pool_with_indices(kernel_size, *, dim):
    kernel_size = pad_listlike(kernel_size, dim)
    window_size = functools.reduce(operator.mul, kernel_size)
    return window_size > 25


def max_pool_checks(
    x, kernel_size, stride, padding, dilation, dim, *, assert_fallback=None
):
    if padding == 0:
        padding = [0] * dim
    if dilation == 1:
        dilation = [1] * dim
    if not stride:
        stride = kernel_size

    kernel_size = pad_listlike(kernel_size, dim)
    stride = pad_listlike(stride, dim)
    padding = pad_listlike(padding, dim)
    dilation = pad_listlike(dilation, dim)

    assert isinstance(x, TensorBox)
    assert len(kernel_size) == dim
    assert len(stride) == dim
    assert len(padding) == dim
    assert len(dilation) == dim
    assert len(x.get_size()) in (dim + 1, dim + 2)

    use_fallback = should_fallback_max_pool_with_indices(kernel_size, dim=dim)
    if assert_fallback is not None:
        assert use_fallback == assert_fallback

    return kernel_size, stride, padding, dilation, use_fallback


def _max_pool_with_offsets(
    x,
    kernel_size,
    stride,
    padding,
    dilation,
    ceil_mode,
    *,
    dim,
):
    x.realize_hint()
    batch = x.shape[:-dim]
    dhw = x.shape[-dim:]

<<<<<<< HEAD
    dhw_out, ceil_mode = zip(
        *[
            pooling_size(dhw[d], d, kernel_size, stride, padding, ceil_mode)
            for d in range(dim)
        ]
=======
    h_out, ceil_mode1 = pooling_size(
        h, 0, kernel_size, stride, padding, ceil_mode, dilation=dilation
    )
    w_out, ceil_mode2 = pooling_size(
        w, 1, kernel_size, stride, padding, ceil_mode, dilation=dilation
>>>>>>> eb769a1e
    )

    dtype = x.dtype
    min_value = (
        False
        if dtype is torch.bool
        else (float("-inf") if dtype.is_floating_point else torch.iinfo(dtype).min)
    )

    new_size = list(batch) + list(dhw_out)
    if any(padding) or any(ceil_mode) or any(d > 1 for d in dilation):
        x_loader = constant_boundary_condition(x, min_value, dim=dim)
    else:
        x_loader = x.make_loader()

    def fn_inner(idx, reduction_idx):
        prefix = idx[:-dim]
        bh = idx[-dim:]
        ih = [
            bh[i] * stride[i] + reduction_idx[i] * dilation[i] - padding[i]
            for i in range(dim)
        ]
        return x_loader([*prefix, *ih])

    result = Reduction.create(
        reduction_type="max",
        input_node=x,
        device=x.get_device(),
        dst_dtype=dtype,
        src_dtype=dtype,
        inner_fn=fn_inner,
        ranges=new_size,
        reduction_ranges=kernel_size,
    )
    offsets = Reduction.create(
        reduction_type="argmax",
        input_node=x,
        device=x.get_device(),
        dst_dtype=torch.int64,
        src_dtype=dtype,
        inner_fn=fn_inner,
        ranges=new_size,
        reduction_ranges=kernel_size,
    )
    if isinstance(result.data.data, Reduction):  # type: ignore[attr-defined]
        # Only realize if reduction isn't unrolled
        result.realize()
    if isinstance(offsets.data.data, Reduction):  # type: ignore[attr-defined]
        # Only realize if reduction isn't unrolled
        offsets.realize()

    return result, offsets


@register_lowering(prims._low_memory_max_pool_with_offsets, type_promotion_kind=None)
def _low_memory_max_pool_with_offsets(
    x,
    kernel_size,
    stride,
    padding,
    dilation,
    ceil_mode=False,
):
    dim = len(kernel_size)

    # assert we are not on a fallback path, the inductor decomp should have guaranteed this
    kernel_size, stride, padding, dilation, _ = max_pool_checks(
        x,
        kernel_size,
        stride,
        padding,
        dilation,
        dim,
        assert_fallback=False,
    )

    with config.patch(unroll_reductions_threshold=25):
        result, offsets = _max_pool_with_offsets(
            x,
            kernel_size,
            stride,
            padding,
            dilation,
            ceil_mode,
            dim=dim,
        )
        return result, to_dtype(offsets, torch.int8)


@register_lowering(
    prims._low_memory_max_pool_offsets_to_indices, type_promotion_kind=None
)
<<<<<<< HEAD
def _low_memory_max_pool_offsets_to_indices(
    offsets, kernel_size, input_size, stride, padding
=======
def _low_memory_max_pool2d_offsets_to_indices(
    offsets, kernel_width, input_width, stride, padding, dilation
>>>>>>> eb769a1e
):
    # TODO: Generalize to other max pooling flavors
    dim = len(kernel_size)
    offsets_loader = offsets.make_loader()

<<<<<<< HEAD
    def increments_to_index(dhw_inc, bh):
        w_in = [ops.index_expr(input_size[d], torch.int64) for d in range(dim)]
        hbase = [
            ops.index_expr(bh[d] * stride[d] - padding[d], torch.int64)
            for d in range(dim)
        ]
        idhw = [hbase[d] + dhw_inc[d] for d in range(dim)]
        return inductor_prims._flatten_index(idhw, w_in)
=======
    def increments_to_index(h_inc, w_inc, bh, bw):
        w_in = ops.index_expr(input_width, torch.int64)
        hbase = ops.index_expr(bh * stride[0] - padding[0], torch.int64)
        wbase = ops.index_expr(bw * stride[1] - padding[1], torch.int64)
        ih = hbase + h_inc * dilation[0]
        iw = wbase + w_inc * dilation[1]
        return ih * w_in + iw
>>>>>>> eb769a1e

    def offsets_to_indices(idx):
        bh = idx[-dim:]
        offset = offsets_loader(idx)
        k_const = [ops.constant(kernel_size[d], torch.int32) for d in range(dim)]
        dhw_inc = inductor_prims._flattened_index_to_nd(offset, k_const)
        return increments_to_index(dhw_inc, bh)

    indices = Pointwise.create(
        device=offsets.get_device(),
        dtype=torch.int64,
        inner_fn=offsets_to_indices,
        ranges=offsets.get_size(),
    )
    return indices


def _max_pool_with_indices(
    x,
    kernel_size,
    stride,
    padding,
    dilation,
    ceil_mode,
    dim,
):
    kernel_size, stride, padding, dilation, _ = max_pool_checks(
        x, kernel_size, stride, padding, dilation, dim=dim
    )

    out, offsets = _max_pool_with_offsets(
        x, kernel_size, stride, padding, dilation, ceil_mode, dim=dim
    )

    indices = _low_memory_max_pool_offsets_to_indices(
        offsets, kernel_size, x.shape[-dim:], stride, padding
    )

    return out, indices


# Fallback when we do not decompose to the low-memory path.
@register_lowering(aten.max_pool2d_with_indices, type_promotion_kind=None)
def max_pool2d_with_indices(
    x,
    kernel_size,
    stride=None,
    padding=0,
    dilation=1,
    ceil_mode=False,
):
    return _max_pool_with_indices(
        x, kernel_size, stride, padding, dilation, ceil_mode, dim=2
    )


<<<<<<< HEAD
# Fallback when we do not decompose to the low-memory path.
@register_lowering(aten.max_pool3d_with_indices, type_promotion_kind=None)
def max_pool3d_with_indices(
    x,
    kernel_size,
    stride=None,
    padding=0,
    dilation=1,
    ceil_mode=False,
):
    return _max_pool_with_indices(
        x, kernel_size, stride, padding, dilation, ceil_mode, dim=3
=======
    indices = _low_memory_max_pool2d_offsets_to_indices(
        offsets, kernel_size[-1], x.shape[-1], stride, padding, dilation
>>>>>>> eb769a1e
    )


fallback_max_pool2d_with_indices_backward = fallback_handler(
    aten.max_pool2d_with_indices_backward.default,
    add_to_fallback_set=False,
)


@register_lowering(aten.max_pool2d_with_indices_backward, type_promotion_kind=None)
def max_pool2d_with_indices_backward(
    grad_output, x, kernel_size, stride, padding, dilation, ceil_mode, indices
):
    if padding == 0:
        padding = [0, 0]
    if dilation == 1:
        dilation = [1, 1]
    if not stride:
        stride = kernel_size

    assert isinstance(x, TensorBox)
    assert len(kernel_size) == 2
    assert len(stride) == 2
    assert len(padding) == 2
    assert len(dilation) == 2
    assert len(x.get_size()) in (3, 4)

    # we will read this many times, so make sure it is computed
    grad_output.realize_hint()
    gO_stride = grad_output.maybe_get_stride()
    x_stride: Optional[Sequence[Any]]
    if isinstance(x, TensorBox) and isinstance(x.data.data, Pointwise):  # type: ignore[attr-defined]
        data = x.data.data  # type: ignore[attr-defined]
        x_buffer = ir.ComputedBuffer(
            name=None,
            layout=ir.FlexibleLayout(
                device=data.get_device(),
                dtype=data.get_dtype(),
                size=data.get_size(),
            ),
            data=data,
        )
        x_buffer.decide_layout()
        x_stride = x_buffer.get_stride()
    else:
        x_stride = x.maybe_get_stride()

    is_channels_last = (x_stride is not None and x_stride[1] == 1) or (
        gO_stride is not None and gO_stride[1] == 1
    )
    if any(d != 1 for d in dilation):
        # dilation NYI
        return fallback_max_pool2d_with_indices_backward(
            grad_output, x, kernel_size, stride, padding, dilation, ceil_mode, indices
        )

    *_batch, _height, width = x.get_size()
    *_, pooled_height, pooled_width = grad_output.get_size()

    indices_loader = indices.make_loader()
    grad_loader = grad_output.make_loader()
    new_size = list(x.get_size())

    h_window_size = max(
        max(h // stride[0] - max(0, (h - kernel_size[0]) // stride[0]), 1)
        for h in range(kernel_size[0] * 2)
    )
    w_window_size = max(
        max(w // stride[1] - max(0, (w - kernel_size[1]) // stride[1]), 1)
        for w in range(kernel_size[1] * 2)
    )

    window_size = h_window_size * w_window_size

    if window_size > 25:
        # Kernel size too big. Results in hard-to-optimize Triton code. Use fallback.
        return fallback_max_pool2d_with_indices_backward(
            grad_output, x, kernel_size, stride, padding, dilation, ceil_mode, indices
        )

    indices_size = indices.get_size()

    def fn(idx):
        *prefix, h, w = idx
        index_test = ops.index_expr(h * width + w, torch.int32)
        h = h + padding[0]
        w = w + padding[1]
        phstart = ops.index_expr(
            FloorDiv(h - kernel_size[0] + stride[0], stride[0]), torch.int32
        )
        pwstart = ops.index_expr(
            FloorDiv(w - kernel_size[1] + stride[1], stride[1]), torch.int32
        )
        phend = ops.index_expr(FloorDiv(h, stride[0]) + 1, torch.int32)
        pwend = ops.index_expr(FloorDiv(w, stride[1]) + 1, torch.int32)

        phstart = ops.maximum(phstart, ops.constant(0, torch.int32))
        pwstart = ops.maximum(pwstart, ops.constant(0, torch.int32))
        phend = ops.minimum(phend, ops.index_expr(pooled_height, torch.int32))
        pwend = ops.minimum(pwend, ops.index_expr(pooled_width, torch.int32))

        gradient = None
        for ph_ in range(h_window_size):
            for pw_ in range(w_window_size):
                ph = ops.add(phstart, ops.constant(ph_, torch.int32))
                pw = ops.add(pwstart, ops.constant(pw_, torch.int32))
                grad_index = [
                    *prefix,
                    ops.indirect_indexing(
                        ops.minimum(ph, ops.sub(phend, ops.constant(1, torch.int32))),
                        indices_size[-2],
                        check=False,
                    ),
                    ops.indirect_indexing(
                        ops.minimum(pw, ops.sub(pwend, ops.constant(1, torch.int32))),
                        indices_size[-1],
                        check=False,
                    ),
                ]

                index_actual = indices_loader(grad_index)
                grad_part = grad_loader(grad_index)
                check = ops.eq(index_actual, index_test)

                if gradient is None:
                    # don't need mask for 0, 0
                    gradient = ops.where(
                        check, grad_part, ops.constant(0.0, torch.float32)
                    )
                else:
                    mask = ops.and_(
                        ops.and_(
                            ops.lt(ph, phend),
                            ops.lt(pw, pwend),
                        ),
                        check,
                    )
                    gradient = ops.where(mask, ops.add(gradient, grad_part), gradient)
        assert gradient is not None
        return gradient

    out = Pointwise.create(
        device=grad_output.get_device(),
        dtype=grad_output.get_dtype(),
        inner_fn=fn,
        ranges=new_size,
    )
    if is_channels_last:
        return ir.ExternKernel.require_channels_last(out)
    else:
        return out


def pad_adaptive_loader(x, pad_val=0.0):
    x_loader = x.make_loader()

    def load(prefix, increments, start_indices, end_indices):
        ih, iw = increments
        h_start_index, w_start_index = start_indices
        h_end_index, w_end_index = end_indices

        mask = ops.and_(
            ops.lt(
                ops.index_expr(h_start_index + ih, torch.int64),
                ops.index_expr(h_end_index, torch.int64),
            ),
            ops.lt(
                ops.index_expr(w_start_index + iw, torch.int64),
                ops.index_expr(w_end_index, torch.int64),
            ),
        )

        return ops.masked(
            mask,
            lambda: x_loader([*prefix, h_start_index + ih, w_start_index + iw]),
            pad_val,
        )

    return load


def compute_indices_adaptive_pooling(start_index, end_index, h_in, w_in, h_out, w_out):
    h_start_index = functools.partial(start_index, out_dim=h_out, inp_dim=h_in)
    h_end_index = functools.partial(end_index, out_dim=h_out, inp_dim=h_in)

    w_start_index = functools.partial(start_index, out_dim=w_out, inp_dim=w_in)
    w_end_index = functools.partial(end_index, out_dim=w_out, inp_dim=w_in)

    return h_start_index, h_end_index, w_start_index, w_end_index


def _adaptive_pooling_fn(
    start_index, end_index, kernel_maxes, in_sizes, out_sizes, pooling_fn
):
    h_in, w_in = in_sizes
    h_out, w_out = out_sizes

    (
        h_start_index_fn,
        h_end_index_fn,
        w_start_index_fn,
        w_end_index_fn,
    ) = compute_indices_adaptive_pooling(
        start_index, end_index, h_in, w_in, h_out, w_out
    )

    def fn(idx, loader):
        *prefix, bh, bw = idx

        h_start_index = h_start_index_fn(bh)
        h_end_index = h_end_index_fn(bh)

        w_start_index = w_start_index_fn(bw)
        w_end_index = w_end_index_fn(bw)

        result = None
        for ih, iw in itertools.product(range(kernel_maxes[0]), range(kernel_maxes[1])):
            val = loader(
                prefix,
                [ih, iw],
                [h_start_index, w_start_index],
                [h_end_index, w_end_index],
            )
            if result is None:
                result = val
            else:
                result = pooling_fn(val, result)
        return result

    return fn


def _adaptive_pooling_fn_with_idx(
    start_index, end_index, kernel_maxes, in_sizes, out_sizes, pooling_fn
):
    h_in, w_in = in_sizes
    h_out, w_out = out_sizes

    (
        h_start_index_fn,
        h_end_index_fn,
        w_start_index_fn,
        w_end_index_fn,
    ) = compute_indices_adaptive_pooling(
        start_index, end_index, h_in, w_in, h_out, w_out
    )

    def fn(idx, loader):
        *prefix, bh, bw = idx

        h_start_index = h_start_index_fn(bh)
        h_end_index = h_end_index_fn(bh)

        w_start_index = w_start_index_fn(bw)
        w_end_index = w_end_index_fn(bw)

        maxval = None
        maxindex = None
        for ih, iw in itertools.product(range(kernel_maxes[0]), range(kernel_maxes[1])):
            val = loader(
                prefix,
                [ih, iw],
                [h_start_index, w_start_index],
                [h_end_index, w_end_index],
            )

            index = ops.index_expr(
                (h_start_index + ih) * w_in + w_start_index + iw, torch.int64
            )

            if maxindex is None:
                maxindex = index
            else:
                maxindex = ops.where(ops.gt(val, maxval), index, maxindex)

            if maxval is None:
                maxval = val
            else:
                maxval = pooling_fn(val, maxval)

        return maxindex

    return fn


fallback_adaptive_avg_pool2d = fallback_handler(
    aten._adaptive_avg_pool2d.default, add_to_fallback_set=False
)


@register_lowering(aten._adaptive_avg_pool2d)
def _adaptive_avg_pool2d(x, output_size):
    if x.get_dtype() == torch.int64:
        # not supported in eager
        raise RuntimeError("'adaptive_avg_pool2d' not implemented for 'Long'")
    assert isinstance(x, TensorBox)
    assert len(output_size) == 2
    x.realize_hint()

    *batch, h_in, w_in = x.get_size()

    h_in = V.graph.sizevars.evaluate_static_shape(h_in)
    w_in = V.graph.sizevars.evaluate_static_shape(w_in)

    h_out, w_out = output_size

    # no-op if the same input and output
    if h_in == h_out and w_in == w_out:
        return clone(x)

    if h_out == 0 or w_out == 0:
        o_size = [*batch, h_out, w_out]
        return empty(o_size, dtype=x.get_dtype(), device=x.get_device())
    if h_in % h_out == 0 and w_in % w_out == 0:
        kernel_size = [h_in // h_out, w_in // w_out]
        return avg_pool2d(x, kernel_size)

    h_kernel_max = ceildiv((h_in + h_out - 1), h_out)
    w_kernel_max = ceildiv((w_in + w_out - 1), w_out)

    new_size = list(batch) + [h_out, w_out]
    dtype = x.get_dtype()

    window_size = h_kernel_max * w_kernel_max
    if window_size > 25:
        # Kernel size too big. Results in hard-to-optimize Triton code. Use fallback.
        return fallback_adaptive_avg_pool2d(x, output_size)

    def start_index(index, out_dim, inp_dim):
        return FloorDiv((index * inp_dim), out_dim)

    def end_index(index, out_dim, inp_dim):
        return FloorDiv((index + 1) * inp_dim + out_dim - 1, out_dim)

    fn_sum = _adaptive_pooling_fn(
        start_index=start_index,
        end_index=end_index,
        kernel_maxes=[h_kernel_max, w_kernel_max],
        in_sizes=[h_in, w_in],
        out_sizes=[h_out, w_out],
        pooling_fn=ops.add,
    )

    ones_loader = pad_adaptive_loader(ones_like(x))

    def fn(idx):
        return ops.truediv(
            fn_sum(idx, pad_adaptive_loader(x)), fn_sum(idx, ones_loader)
        )

    rv = Pointwise.create(
        device=x.get_device(),
        dtype=dtype,
        inner_fn=fn,
        ranges=new_size,
    )
    # TODO: should we force these to be realized?
    return rv


fallback_adaptive_max_pool2d = fallback_handler(
    aten.adaptive_max_pool2d.default, add_to_fallback_set=False
)


@register_lowering(aten.adaptive_max_pool2d)
def adaptive_max_pool2d(x, output_size):
    if x.get_dtype() == torch.int64:
        # not supported in eager
        raise RuntimeError("adaptive_max_pool2d not implemented for Long")
    assert isinstance(x, TensorBox)
    assert len(output_size) == 2
    x.realize_hint()

    *batch, h_in, w_in = x.get_size()

    h_in = V.graph.sizevars.evaluate_static_shape(h_in)
    w_in = V.graph.sizevars.evaluate_static_shape(w_in)

    h_out, w_out = output_size

    if h_out == 0 or w_out == 0:
        o_size = [*batch, h_out, w_out]
        return empty(o_size, dtype=x.get_dtype(), device=x.get_device()), empty(
            o_size, dtype=torch.int64, device=x.get_device()
        )

    if h_in % h_out == 0 and w_in % w_out == 0:
        # This is handled by a decomposition
        raise ValueError

    h_kernel_max = ceildiv((h_in + h_out - 1), h_out)
    w_kernel_max = ceildiv((w_in + w_out - 1), w_out)

    new_size = list(batch) + [h_out, w_out]
    dtype = x.get_dtype()

    window_size = h_kernel_max * w_kernel_max
    if window_size > 25:
        # Kernel size too big. Results in hard-to-optimize Triton code. Use fallback.
        return fallback_adaptive_max_pool2d(x, output_size)

    def start_index(index, out_dim, inp_dim):
        return FloorDiv((index * inp_dim), out_dim)

    def end_index(index, out_dim, inp_dim):
        return FloorDiv((index + 1) * inp_dim + out_dim - 1, out_dim)

    inner_func_max_val = _adaptive_pooling_fn(
        start_index=start_index,
        end_index=end_index,
        kernel_maxes=[h_kernel_max, w_kernel_max],
        in_sizes=[h_in, w_in],
        out_sizes=[h_out, w_out],
        pooling_fn=ops.maximum,
    )

    inner_func_max_idx = _adaptive_pooling_fn_with_idx(
        start_index=start_index,
        end_index=end_index,
        kernel_maxes=[h_kernel_max, w_kernel_max],
        in_sizes=[h_in, w_in],
        out_sizes=[h_out, w_out],
        pooling_fn=ops.maximum,
    )

    def inner_fn_max_val(idx):
        return inner_func_max_val(idx, pad_adaptive_loader(x, float("-inf")))

    def inner_fn_max_idx(idx):
        return inner_func_max_idx(idx, pad_adaptive_loader(x, float("-inf")))

    rv = Pointwise.create(
        device=x.get_device(),
        dtype=dtype,
        inner_fn=inner_fn_max_val,
        ranges=new_size,
    )
    ri = Pointwise.create(
        device=x.get_device(),
        dtype=torch.int64,
        inner_fn=inner_fn_max_idx,
        ranges=new_size,
    )
    return rv, ri


fallback_fractional_max_pool2d = fallback_handler(
    aten.fractional_max_pool2d.default, add_to_fallback_set=False
)


def _fractional_pooling_offsets(samples, in_sz, out_sz, kernel_sz, dim, ndims):
    out_sz = out_sz[dim]
    in_sz = in_sz[dim]
    kernel_sz = kernel_sz[dim]
    alpha = IntTrueDiv(in_sz - kernel_sz, out_sz - 1)
    samples_loader = samples.make_loader()

    def load(prefix, i):
        sample = samples_loader([*prefix, ndims - 1 - dim])
        i_expr = ops.index_expr(i, samples.get_dtype())
        alpha_expr = ops.index_expr(alpha, samples.get_dtype())
        seq_i = ops.trunc((i_expr + sample) * alpha_expr) - ops.trunc(
            sample * alpha_expr
        )
        seq_i = ops.to_dtype(seq_i, torch.int64)

        mask = ops.lt(
            i_expr,
            ops.index_expr(out_sz - 1, torch.int64),
        )
        return ops.where(mask, seq_i, ops.index_expr(in_sz - kernel_sz, torch.int64))

    return load


@register_lowering(aten.fractional_max_pool2d)
def fractional_max_pool2d(x, kernel_size, output_size, random_samples):
    x.realize_hint()
    *batch, inp_h, inp_w = x.get_size()
    kernel_h, kernel_w = kernel_size
    h_out, w_out = output_size

    if kernel_h * kernel_w >= 25:
        return fallback_fractional_max_pool2d(
            x, kernel_size, output_size, random_samples
        )

    gen_offsets_for_dim = functools.partial(
        _fractional_pooling_offsets,
        samples=random_samples,
        in_sz=[inp_h, inp_w],
        out_sz=output_size,
        kernel_sz=kernel_size,
        ndims=2,
    )

    h_index_fn = gen_offsets_for_dim(dim=0)
    w_index_fn = gen_offsets_for_dim(dim=1)
    x_loader = x.make_loader()

    def fn(idx, return_index):
        *prefix, bh, bw = idx

        h_start_index = ops.indirect_indexing(h_index_fn(prefix, bh), inp_h)
        w_start_index = ops.indirect_indexing(w_index_fn(prefix, bw), inp_w)

        maxval = None
        maxindex = None
        for ih, iw in itertools.product(range(kernel_size[0]), range(kernel_size[1])):
            val = x_loader([*prefix, h_start_index + ih, w_start_index + iw])
            if return_index:
                index = ops.index_expr(
                    (h_start_index + ih) * inp_w + w_start_index + iw, torch.int64
                )
                if maxindex is None:
                    maxindex = index
                else:
                    maxindex = ops.where(
                        ops.or_(ops.gt(val, maxval), ops.isnan(val)), index, maxindex
                    )
            if maxval is None:
                maxval = val
            else:
                maxval = ops.maximum(val, maxval)
        if return_index:
            return maxindex
        else:
            return maxval

    new_size = list(batch) + [h_out, w_out]
    rv = Pointwise.create(
        device=x.get_device(),
        dtype=x.get_dtype(),
        inner_fn=functools.partial(fn, return_index=False),
        ranges=new_size,
    )

    ri = Pointwise.create(
        device=x.get_device(),
        dtype=torch.int64,
        inner_fn=functools.partial(fn, return_index=True),
        ranges=new_size,
    )
    return rv, ri


@register_lowering(aten.upsample_nearest2d_backward.default)
def upsample_nearest2d_backward(
    x, output_size=None, input_size=None, scales_h=None, scales_w=None
):
    x.realize_hint()

    *_batch, inp_h, inp_w = x.get_size()
    inp_h = V.graph.sizevars.evaluate_static_shape(inp_h)
    inp_w = V.graph.sizevars.evaluate_static_shape(inp_w)

    *_batch, out_h, out_w = input_size

    if inp_h % out_h == 0 and inp_w % out_w == 0:
        return avg_pool2d(x, [inp_h // out_h, inp_w // out_w], divisor_override=1)

    h_kernel_max = ceildiv(inp_h, out_h)
    w_kernel_max = ceildiv(inp_w, out_w)

    def start_index(index, out_dim, inp_dim):
        return CeilDiv(index * inp_dim, sympy.sympify(out_dim))

    def end_index(index, out_dim, inp_dim):
        return start_index((index + 1), out_dim, inp_dim)

    fn_sum = _adaptive_pooling_fn(
        start_index=start_index,
        end_index=end_index,
        kernel_maxes=[h_kernel_max, w_kernel_max],
        in_sizes=[inp_h, inp_w],
        out_sizes=[out_h, out_w],
        pooling_fn=ops.add,
    )

    def fn(idx):
        return fn_sum(idx, pad_adaptive_loader(x))

    rv = Pointwise.create(
        device=x.get_device(),
        dtype=x.get_dtype(),
        inner_fn=fn,
        ranges=list(input_size),
    )

    return rv


fallback_avg_pool2d = fallback_handler(
    aten.avg_pool2d.default, add_to_fallback_set=False
)
fallback_avg_pool3d = fallback_handler(
    aten.avg_pool3d.default, add_to_fallback_set=False
)


@register_lowering(aten.avg_pool2d, type_promotion_kind=None)
def avg_pool2d(
    x,
    kernel_size,
    stride=(),
    padding=0,
    ceil_mode=False,
    count_include_pad=True,
    divisor_override=None,
):
    return _avg_poolnd(
        x,
        kernel_size,
        stride,
        padding,
        ceil_mode,
        count_include_pad,
        divisor_override,
        dim=2,
    )


@register_lowering(aten.avg_pool3d, type_promotion_kind=None)
def avg_pool3d(
    x,
    kernel_size,
    stride=(),
    padding=0,
    ceil_mode=False,
    count_include_pad=True,
    divisor_override=None,
):
    return _avg_poolnd(
        x,
        kernel_size,
        stride,
        padding,
        ceil_mode,
        count_include_pad,
        divisor_override,
        dim=3,
    )


def _avg_poolnd(
    x,
    kernel_size,
    stride,
    padding,
    ceil_mode,
    count_include_pad,
    divisor_override,
    dim,
):
    if not stride:
        stride = kernel_size
    if not padding:
        padding = [0] * dim
    kernel_size = pad_listlike(kernel_size, dim)
    stride = pad_listlike(stride, dim)
    padding = pad_listlike(padding, dim)

    assert isinstance(x, TensorBox)
    assert len(kernel_size) == dim
    assert len(stride) == dim
    assert len(padding) == dim
    assert len(x.get_size()) in (dim + 1, dim + 2)

    x.realize_hint()
    batch = x.get_size()[:-dim]
    h = x.get_size()[-dim:]

    h_out, ceil_modes = zip(
        *[
            pooling_size(h[i], i, kernel_size, stride, padding, ceil_mode)
            for i in range(dim)
        ]
    )

    if any(padding) or any(ceil_modes):
        x_loader = constant_boundary_condition(x, 0.0, dim=dim)
        had_padding = True
    else:
        x_loader = x.make_loader()
        had_padding = False

    new_size = list(batch) + list(h_out)
    dtype = x.get_dtype()

    window_size = functools.reduce(operator.mul, kernel_size)
    if window_size > 25:
        # Kernel size too big. Results in hard-to-optimize Triton code. Use fallback.
        if dim == 2:
            fallback = fallback_avg_pool2d
        elif dim == 3:
            fallback = fallback_avg_pool3d
        else:
            raise ValueError(f"Unknown dim: {dim}")

        return fallback(
            x,
            kernel_size,
            stride,
            padding,
            ceil_mode,
            count_include_pad,
            divisor_override,
        )

    def fn_sum(idx, loader):
        prefix = idx[:-dim]
        b = idx[-dim:]
        total = None
        for ih in itertools.product(*[range(kernel_size[i]) for i in range(dim)]):
            inp = [b[i] * stride[i] + ih[i] - padding[i] for i in range(dim)]
            val = loader([*prefix, *inp])
            if total is None:
                total = val
            else:
                total = ops.add(val, total)
        return total

    if not had_padding or divisor_override:
        divisor = divisor_override if divisor_override else window_size
        if dtype.is_floating_point:
            scale = 1 / divisor

            def fn(idx):
                return ops.mul(fn_sum(idx, x_loader), ops.constant(scale, dtype))

        else:

            def fn(idx):
                return ops.truediv(fn_sum(idx, x_loader), ops.constant(divisor, dtype))

    else:

        def fn(idx):
            bh = idx[-dim:]

            divide_factors = []
            for i in range(dim):
                hstart = bh[i] * stride[i] - padding[i]
                hend = sympy.Min(hstart + kernel_size[i], h[i] + padding[i])
                if not count_include_pad:
                    hstart = sympy.Max(hstart, 0)
                    hend = sympy.Min(hend, h[i])
                factor = ops.index_expr(hend - hstart, torch.int32)
                divide_factors.append(factor)
            divide_factor = functools.reduce(ops.mul, divide_factors)
            return ops.truediv(fn_sum(idx, x_loader), divide_factor)

    rv = Pointwise.create(
        device=x.get_device(),
        dtype=dtype,
        inner_fn=fn,
        ranges=new_size,
    )
    # TODO(jansel): should we force these to be realized?
    return rv


fallback_avg_pool2d_backward = fallback_handler(
    aten.avg_pool2d_backward.default, add_to_fallback_set=False
)


@register_lowering(aten.avg_pool2d_backward, type_promotion_kind=None)
def avg_pool2d_backward(
    grad_output,
    x,
    kernel_size,
    stride,
    padding,
    ceil_mode,
    count_include_pad,
    divisor_override=None,
):
    assert divisor_override is None or divisor_override != 0, "divisor must be not zero"
    if not stride:
        stride = kernel_size
    if not padding:
        padding = [0, 0]

    assert isinstance(grad_output, TensorBox)
    assert isinstance(x, TensorBox)
    assert len(kernel_size) == 2
    assert len(stride) == 2
    assert len(padding) == 2
    assert len(x.get_size()) in (3, 4)

    grad_output.realize_hint()  # we will read this many times, so make sure it is computed

    *_, height, width = x.get_size()

    _h_out, ceil_mode1 = pooling_size(
        height, 0, kernel_size, stride, padding, ceil_mode
    )
    _w_out, ceil_mode2 = pooling_size(width, 1, kernel_size, stride, padding, ceil_mode)

    grad_loader = grad_output.make_loader()

    had_padding = padding[0] or padding[1] or ceil_mode1 or ceil_mode2

    *_, pooled_height, pooled_width = grad_output.get_size()
    new_size = list(x.get_size())
    dtype = x.get_dtype()

    h_window_size = max(
        max(h // stride[0] - max(0, (h - kernel_size[0]) // stride[0]), 1)
        for h in range(kernel_size[0] * 2)
    )
    w_window_size = max(
        max(w // stride[1] - max(0, (w - kernel_size[1]) // stride[1]), 1)
        for w in range(kernel_size[1] * 2)
    )

    window_size = h_window_size * w_window_size
    if window_size > 25:
        # Kernel size too big. Results in hard-to-optimize Triton code. Use fallback.
        return fallback_avg_pool2d_backward(
            grad_output,
            x,
            kernel_size,
            stride,
            padding,
            ceil_mode,
            count_include_pad,
            divisor_override,
        )

    def compute_pool_size_without_padding(ph, pw):
        """
        This computes the scaling factor that we will divide an element
        by when `count_include_pad=False`
        """
        stride_h = ops.constant(stride[0], torch.int32)
        stride_w = ops.constant(stride[1], torch.int32)
        pad_h = ops.constant(padding[0], torch.int32)
        pad_w = ops.constant(padding[1], torch.int32)
        kernel_h = ops.constant(kernel_size[0], torch.int32)
        kernel_w = ops.constant(kernel_size[1], torch.int32)
        hstart = ops.sub(ops.mul(ph, stride_h), pad_h)
        wstart = ops.sub(ops.mul(pw, stride_w), pad_w)
        hend = ops.minimum(
            ops.add(hstart, kernel_h),
            ops.add(ops.index_expr(height, torch.int32), pad_h),
        )
        wend = ops.minimum(
            ops.add(wstart, kernel_w),
            ops.add(ops.index_expr(width, torch.int32), pad_w),
        )
        hstart = ops.maximum(hstart, ops.constant(0, torch.int32))
        wstart = ops.maximum(wstart, ops.constant(0, torch.int32))
        hend = ops.minimum(hend, ops.index_expr(height, torch.int32))
        wend = ops.minimum(wend, ops.index_expr(width, torch.int32))
        divide_factor = ops.mul(ops.sub(hend, hstart), ops.sub(wend, wstart))
        return divide_factor

    def fn(idx):
        *prefix, h, w = idx
        h = h + padding[0]
        w = w + padding[1]
        phstart = ops.index_expr(
            FloorDiv(h - kernel_size[0] + stride[0], stride[0]), torch.int32
        )
        pwstart = ops.index_expr(
            FloorDiv(w - kernel_size[1] + stride[1], stride[1]), torch.int32
        )
        phend = ops.index_expr(FloorDiv(h, stride[0]) + 1, torch.int32)
        pwend = ops.index_expr(FloorDiv(w, stride[1]) + 1, torch.int32)

        phstart = ops.maximum(phstart, ops.constant(0, torch.int32))
        pwstart = ops.maximum(pwstart, ops.constant(0, torch.int32))
        phend = ops.minimum(phend, ops.index_expr(pooled_height, torch.int32))
        pwend = ops.minimum(pwend, ops.index_expr(pooled_width, torch.int32))

        gradient = None
        for ph_ in range(h_window_size):
            for pw_ in range(w_window_size):
                ph = ops.add(phstart, ops.constant(ph_, torch.int32))
                pw = ops.add(pwstart, ops.constant(pw_, torch.int32))

                if divisor_override is not None:
                    scale = divisor_override
                elif count_include_pad or not had_padding:
                    scale = kernel_size[0] * kernel_size[1]
                else:
                    scale = compute_pool_size_without_padding(ph, pw)

                part = ops.truediv(
                    grad_loader(
                        [
                            *prefix,
                            ops.indirect_indexing(
                                ops.minimum(
                                    ph, ops.sub(phend, ops.constant(1, torch.int32))
                                ),
                                pooled_height,
                                check=False,
                            ),
                            ops.indirect_indexing(
                                ops.minimum(
                                    pw, ops.sub(pwend, ops.constant(1, torch.int32))
                                ),
                                pooled_width,
                                check=False,
                            ),
                        ]
                    ),
                    scale,
                )

                mask = ops.and_(
                    ops.lt(ph, phend),
                    ops.lt(pw, pwend),
                )
                if gradient is None:
                    gradient = ops.where(mask, part, ops.constant(0.0, torch.float32))
                else:
                    gradient = ops.where(mask, ops.add(gradient, part), gradient)
        assert gradient is not None
        return gradient

    rv = Pointwise.create(
        device=grad_output.get_device(),
        dtype=dtype,
        inner_fn=fn,
        ranges=new_size,
    )
    return rv


fallback_avg_pool3d_backward = fallback_handler(
    aten.avg_pool3d_backward.default, add_to_fallback_set=False
)


@register_lowering(aten.avg_pool3d_backward, type_promotion_kind=None)
def avg_pool3d_backward(
    grad_output,
    x,
    kernel_size,
    stride,
    padding,
    ceil_mode,
    count_include_pad,
    divisor_override=None,
):
    assert divisor_override is None or divisor_override != 0, "divisor must be not zero"
    if not stride:
        stride = kernel_size
    if not padding:
        padding = [0, 0, 0]

    assert isinstance(grad_output, TensorBox)
    assert isinstance(x, TensorBox)
    assert len(kernel_size) == 3
    assert len(stride) == 3
    assert len(padding) == 3
    assert len(x.get_size()) in (4, 5)

    grad_output.realize_hint()

    *_batch, depth, height, width = x.get_size()

    _d_out, ceil_mode_d = pooling_size(
        depth, 0, kernel_size, stride, padding, ceil_mode
    )
    _h_out, ceil_mode_h = pooling_size(
        height, 1, kernel_size, stride, padding, ceil_mode
    )
    _w_out, ceil_mode_w = pooling_size(
        width, 2, kernel_size, stride, padding, ceil_mode
    )

    grad_loader = grad_output.make_loader()
    had_padding = any(padding) or ceil_mode_d or ceil_mode_h or ceil_mode_w

    *_, pooled_depth, pooled_height, pooled_width = grad_output.get_size()
    new_size = list(x.get_size())
    dtype = x.get_dtype()

    d_window_size, h_window_size, w_window_size = (
        max(
            max(d // stride[i] - max(0, (d - kernel_size[i]) // stride[i]), 1)
            for d in range(kernel_size[i] * 2)
        )
        for i in range(3)
    )

    window_size = d_window_size * h_window_size * w_window_size
    if window_size > 125:
        # Kernel size too big. Results in hard-to-optimize Triton code.
        return fallback_avg_pool3d_backward(
            grad_output,
            x,
            kernel_size,
            stride,
            padding,
            ceil_mode,
            count_include_pad,
            divisor_override,
        )

    def compute_pool_size_without_padding(pd, ph, pw):
        stride_d, stride_h, stride_w = (ops.constant(s, torch.int32) for s in stride)
        pad_d, pad_h, pad_w = (ops.constant(p, torch.int32) for p in padding)
        kernel_d, kernel_h, kernel_w = (
            ops.constant(k, torch.int32) for k in kernel_size
        )

        dstart, hstart, wstart = (
            ops.sub(ops.mul(p, s), pad)
            for p, s, pad in zip(
                [pd, ph, pw], [stride_d, stride_h, stride_w], [pad_d, pad_h, pad_w]
            )
        )
        dend, hend, wend = (
            ops.minimum(
                ops.add(start, k), ops.add(ops.index_expr(dim, torch.int32), pad)
            )
            for start, k, dim, pad in zip(
                [dstart, hstart, wstart],
                [kernel_d, kernel_h, kernel_w],
                [depth, height, width],
                [pad_d, pad_h, pad_w],
            )
        )
        dstart, hstart, wstart = (
            ops.maximum(start, ops.constant(0, torch.int32))
            for start in [dstart, hstart, wstart]
        )
        dend, hend, wend = (
            ops.minimum(end, ops.index_expr(dim, torch.int32))
            for end, dim in zip([dend, hend, wend], [depth, height, width])
        )
        divide_factor = ops.mul(
            ops.mul(ops.sub(dend, dstart), ops.sub(hend, hstart)), ops.sub(wend, wstart)
        )
        return divide_factor

    def fn(idx):
        *prefix, d, h, w = idx
        d, h, w = (v + pad for v, pad in zip([d, h, w], padding))

        pdstart, phstart, pwstart = (
            ops.index_expr(FloorDiv(v - k + s, s), torch.int32)
            for v, k, s in zip([d, h, w], kernel_size, stride)
        )

        pdend, phend, pwend = (
            ops.index_expr(FloorDiv(v, s) + 1, torch.int32)
            for v, s in zip([d, h, w], stride)
        )

        pdstart, phstart, pwstart = (
            ops.maximum(pstart, ops.constant(0, torch.int32))
            for pstart in [pdstart, phstart, pwstart]
        )
        pdend, phend, pwend = (
            ops.minimum(pend, ops.index_expr(pooled_dim, torch.int32))
            for pend, pooled_dim in zip(
                [pdend, phend, pwend], [pooled_depth, pooled_height, pooled_width]
            )
        )

        gradient = None
        # Iterate over the 3D region to accumulate gradients
        for pd_ in range(d_window_size):
            for ph_ in range(h_window_size):
                for pw_ in range(w_window_size):
                    pd, ph, pw = (
                        ops.add(pstart, ops.constant(p_, torch.int32))
                        for pstart, p_ in zip(
                            [pdstart, phstart, pwstart], [pd_, ph_, pw_]
                        )
                    )

                    if divisor_override is not None:
                        scale = divisor_override
                    elif count_include_pad or not had_padding:
                        scale = kernel_size[0] * kernel_size[1] * kernel_size[2]
                    else:
                        scale = compute_pool_size_without_padding(pd, ph, pw)

                    part = ops.truediv(
                        grad_loader(
                            [
                                *prefix,
                                ops.indirect_indexing(
                                    ops.minimum(
                                        pd, ops.sub(pdend, ops.constant(1, torch.int32))
                                    ),
                                    pooled_depth,
                                    check=False,
                                ),
                                ops.indirect_indexing(
                                    ops.minimum(
                                        ph, ops.sub(phend, ops.constant(1, torch.int32))
                                    ),
                                    pooled_height,
                                    check=False,
                                ),
                                ops.indirect_indexing(
                                    ops.minimum(
                                        pw, ops.sub(pwend, ops.constant(1, torch.int32))
                                    ),
                                    pooled_width,
                                    check=False,
                                ),
                            ]
                        ),
                        scale,
                    )

                    mask = ops.and_(
                        ops.and_(ops.lt(pd, pdend), ops.lt(ph, phend)),
                        ops.lt(pw, pwend),
                    )
                    if gradient is None:
                        gradient = ops.where(
                            mask, part, ops.constant(0.0, torch.float32)
                        )
                    else:
                        gradient = ops.where(mask, ops.add(gradient, part), gradient)
        assert gradient is not None
        return gradient

    rv = Pointwise.create(
        device=grad_output.get_device(),
        dtype=dtype,
        inner_fn=fn,
        ranges=new_size,
    )
    return rv


def _validate_reduction_axis(x, axis):
    size = x.get_size()
    if isinstance(axis, int):
        axis = [axis]
    elif not axis:
        axis = range(len(size))
    if len(size) == 0:
        assert tuple(axis) in [(), (0,), (-1,)], f"invalid axis: {axis}"
        return []
    axis = list(axis)
    for i in range(len(axis)):
        if axis[i] < 0:
            axis[i] += len(size) if len(size) else 1
        assert 0 <= axis[i] < len(size) or (len(size) == 0 and axis[i] == 0)
    assert len(OrderedSet(axis)) == len(axis), "reduction axis not unique"
    return axis


def _make_reduction_inner(x, *, axis, keepdims, dtype, override_return_dtype):
    if dtype is not None:
        x = to_dtype(x, dtype)
    size = x.get_size()
    axis = OrderedSet[int](_validate_reduction_axis(x, axis))

    kept_sizes = []
    kept_idx = []
    reduced_sizes = []
    reduced_idx = []
    for i in range(len(size)):
        if i in axis:
            reduced_idx.append(i)
            reduced_sizes.append(size[i])
        else:
            kept_idx.append(i)
            kept_sizes.append(size[i])

    def loader(index, reduction_index):
        assert len(reduction_index) == len(reduced_idx)
        if keepdims:
            assert len(index) == len(size)
            index = [index[i] for i in kept_idx]
        assert len(index) == len(kept_idx)
        new_index = [None] * (len(index) + len(reduction_index))
        for idx, var in itertools.chain(
            zip(kept_idx, index), zip(reduced_idx, reduction_index)
        ):
            new_index[idx] = var
        return inner_loader(new_index)

    if keepdims:
        new_size = list(size)
        for i in reduced_idx:
            new_size[i] = sympy.S.One
    else:
        new_size = kept_sizes

    inner_loader = x.make_loader()
    return dict(
        device=x.get_device(),
        dst_dtype=override_return_dtype or x.get_dtype(),
        src_dtype=x.get_dtype(),
        inner_fn=loader,
        ranges=new_size,
        reduction_ranges=reduced_sizes,
    )


def make_reduction(reduction_type: ReductionType, override_return_dtype=None):
    def inner(x, axis=None, keepdims=False, *, dtype=None):
        kwargs = _make_reduction_inner(
            x,
            axis=axis,
            keepdims=keepdims,
            dtype=dtype,
            override_return_dtype=override_return_dtype,
        )
        result = Reduction.create(reduction_type=reduction_type, input_node=x, **kwargs)
        if isinstance(
            result.data.data, Reduction  # type: ignore[attr-defined]
        ):  # Only realize if reduction isn't unrolled
            result.realize()
        return result

    return inner


def _make_scan_inner(x, *, axis, dtype):
    if dtype is not None:
        x = to_dtype(x, dtype)
    axis = _validate_dim(x, axis)

    return dict(
        device=x.get_device(),
        dtypes=(x.get_dtype(),),
        inner_fns=(x.make_loader(),),
        size=x.get_size(),
        axis=axis,
    )


@register_lowering(aten.mean)
def mean(x, axis=None, keepdim=False, *, dtype=None):
    if dtype is not None:
        x = to_dtype(x, dtype)
    size = x.get_size()
    axis = _validate_reduction_axis(x, axis)
    # compute in higher-precision until end of mean lowering
    output_dtype = x.get_dtype()
    if output_dtype in (torch.float16, torch.bfloat16):
        x = to_dtype(x, torch.float)
    sum_result = sum_(x, axis, keepdim)
    denom = sympy_product(size[i] for i in axis)
    denom = ir.IndexingConstant(index=denom, dtype=x.get_dtype(), device=x.get_device())
    denom = ExpandView.create(denom, list(sum_result.get_size()))
    return to_dtype(div(sum_result, denom), output_dtype)


def var_mean_sum_(x, axis, correction, keepdim, return_mean):
    if correction is None:
        correction = 1

    size = x.get_size()
    axis = _validate_reduction_axis(x, axis)
    x_mean = mean(x, axis, keepdim=True)
    if return_mean:
        x_mean.realize()

    diffs = square(sub(x, x_mean))
    sum_result = sum_(diffs, axis, keepdim)

    denom = sympy_product(size[i] for i in axis)
    if correction:
        denom = sympy.Max(denom - correction, 0)
    denom = ir.IndexingConstant(index=denom, dtype=x.get_dtype(), device=x.get_device())
    denom = ExpandView.create(denom, list(sum_result.get_size()))
    x_var = div(sum_result, denom)
    if not return_mean:
        return (x_var,)

    x_mean = x_mean if keepdim else squeeze(x_mean, axis)
    return x_var, x_mean


def use_two_step_variance(x, axis, keepdim):
    # Instead of unrolling welford, just unroll the simpler two-step var
    axis = _validate_reduction_axis(x, axis)
    kwargs = _make_reduction_inner(
        x, axis=axis, keepdims=keepdim, dtype=None, override_return_dtype=None
    )

    ranges = kwargs["ranges"]
    reduction_numel = sympy_product(kwargs["reduction_ranges"])
    return (
        isinstance(reduction_numel, sympy.Integer)
        and int(reduction_numel) < config.unroll_reductions_threshold
        and sympy_product(ranges) != 1
    )


def var_mean_welford_(x, axis, *, correction, keepdim, return_mean):
    if correction is None:
        correction = 1

    kwargs = _make_reduction_inner(
        x, axis=axis, keepdims=keepdim, dtype=None, override_return_dtype=None
    )
    loader = kwargs.pop("inner_fn")
    kwargs.pop("dst_dtype")
    kwargs.pop("src_dtype")

    mean, m2, _ = ir.WelfordReduction.create(
        inner_fns=(loader,),
        reduction_type="welford_reduce",
        dtype=x.get_dtype(),
        **kwargs,
    )
    m2.realize()

    dtype = x.get_dtype()
    size = x.get_size()
    axis = _validate_reduction_axis(x, axis)
    rnumel = sympy_product(size[i] for i in axis)

    def get_constant_or_index_expr(x, dtype):
        if isinstance(x, sympy.Expr) and not x.is_number:
            return ops.to_dtype(ops.index_expr(x, torch.int64), dtype)
        return ops.constant(x, dtype)

    def scale_fn(data):
        c = get_constant_or_index_expr(correction, dtype)
        N = get_constant_or_index_expr(rnumel, dtype)
        zero = ops.constant(0, dtype)
        return data / ops.maximum(zero, N - c)

    var = make_pointwise(scale_fn)(m2)

    if return_mean:
        mean.realize()
        return var, mean
    return (var,)


def var_mean_helper_(x, *, axis, correction, keepdim, return_mean):
    out_dtype = x.get_dtype()
    compute_dtype = get_computation_dtype(out_dtype)
    x = to_dtype(x, compute_dtype, copy=False)
    kwargs = dict(
        x=x,
        axis=axis,
        correction=correction,
        keepdim=keepdim,
        return_mean=return_mean,
    )
    output = (
        var_mean_sum_(**kwargs)
        if use_two_step_variance(x, axis=axis, keepdim=keepdim)
        else var_mean_welford_(**kwargs)
    )
    output = tuple(to_dtype(x, out_dtype, copy=False) for x in output)
    return output[0] if not return_mean else output


@register_lowering([aten.var, prims.var])
def var_(x, axis=None, *, correction=None, keepdim=False):
    return var_mean_helper_(
        x, axis=axis, correction=correction, keepdim=keepdim, return_mean=False
    )


@register_lowering(aten.var_mean)
def var_mean(x, axis=None, *, correction=None, keepdim=False):
    return var_mean_helper_(
        x, axis=axis, correction=correction, keepdim=keepdim, return_mean=True
    )


def pow_recursive(x, y, dtype):
    if y < 0:
        return pow_recursive(ops.reciprocal(x), -y, dtype)
    if y == 0:
        return ops.constant(1, dtype)
    if y == 1:
        return x

    result = pow_recursive(x, y // 2, dtype)
    result = ops.mul(result, result)
    if (y % 2) == 1:
        result = ops.mul(result, x)
    return result


@make_pointwise
def pow_native(a, b):
    return ops.pow(a, b)


fallback_pow_tensor_tensor = fallback_handler(
    aten.pow.Tensor_Tensor, add_to_fallback_set=False
)
fallback_pow_scalar = fallback_handler(aten.pow.Scalar, add_to_fallback_set=False)
fallback_pow_tensor_scalar = fallback_handler(
    aten.pow.Tensor_Scalar, add_to_fallback_set=False
)


@register_lowering(aten.pow, broadcast=True)
def pow(a, b):
    if isinstance(b, float) and b == int(b):
        return pow(a, int(b))
    elif isinstance(b, float) and b == 0.5:
        return sqrt(a)
    elif isinstance(b, int) and b == 1:
        return clone(a)

    # Type promotion ensures all tensor arguments have the same type
    dtype = next(x.get_dtype() for x in (a, b) if isinstance(x, ir.TensorBox))
    is_integer_pow = is_integer_dtype(dtype)

    # Optimize away small fixed powers, or for integers avoid falling back to ATen
    embed_exponent = isinstance(b, int) and (
        -32 < b < 32 or (is_integer_pow and b >= 0)
    )
    if embed_exponent:
        loader = a.make_loader()

        def fn(idx):
            return pow_recursive(loader(idx), b, a.get_dtype())

        return Pointwise.create(
            device=a.get_device(),
            dtype=a.get_dtype(),
            inner_fn=fn,
            ranges=a.get_size(),
        )

    if isinstance(a, Number):
        if a == 1:
            return full_like(b, 1)
        if a == 2 and is_float_dtype(b.get_dtype()):
            return exp2(b)

    if is_integer_pow:
        # ops.pow doesn't work for integers
        if isinstance(a, Number):
            return fallback_pow_scalar(a, b)
        elif isinstance(b, Number):
            return fallback_pow_tensor_scalar(a, b)
        else:
            return fallback_pow_tensor_tensor(a, b)

    return pow_native(a, b)


def mutate_to(changed, val, unsafe_alias=False):
    if isinstance(changed, TensorBox):
        changed_data = changed.data
    else:
        changed_data = changed
    if isinstance(val, TensorBox):
        val = val.data

    if not isinstance(val, ir.StorageBox):
        # introduce a copy to handle views
        val = Pointwise.create(
            device=changed.get_device(),
            dtype=changed.get_dtype(),
            inner_fn=val.make_loader(),
            ranges=changed.get_size(),
        ).data
        assert isinstance(val, ir.StorageBox)

    if isinstance(changed_data, ir.StorageBox) and not (
        changed_data.is_input_buffer()
        # In AOTI, module parameters and buffers are not lifted as graph inputs
        or changed_data.is_module_buffer()
        or isinstance(changed_data.data, ir.NopKernel)
    ):
        # Fast path, just swing the data pointer
        val.realize()
        changed_data.data = val.data
        return changed

    ir.MutationLayoutSHOULDREMOVE.realize_into(
        val, changed_data, unsafe_alias=unsafe_alias
    )
    return changed


@register_lowering(aten.fill_)
def fill_(x, fill_value):
    return mutate_to(x, full_like(x, fill_value))


@register_lowering(aten.copy_, type_promotion_kind=None)
def copy_(dst, src, non_blocking=False):
    if dst is src:
        # dst.copy_(dst) can happen from the reinplacing pass
        return dst
    src = to_device(src, dst.get_device())
    src = to_dtype(src, dst.get_dtype())
    src = expand(src, dst.get_size())
    return mutate_to(dst, src)


@make_pointwise
def floordiv(a, b):
    return ops.floordiv(a, b)


@make_pointwise
def truncdiv(a, b):
    return ops.truncdiv(a, b)


@register_lowering(aten.div, broadcast=True)
def div_mode(a, b, rounding_mode=None):
    both_integer = is_integer_type(a) and is_integer_type(b)
    both_boolean = is_boolean_type(a) and is_boolean_type(b)

    # floordiv and truncdiv need special handling for integer tensors on Triton,
    # see the discussion at https://github.com/openai/triton/issues/605
    if rounding_mode == "floor":
        assert not both_boolean, "floordiv operands can not be boolean at the same time"
        return floordiv(a, b) if both_integer else floor(div(a, b))
    if rounding_mode == "trunc":
        assert not both_boolean, "truncdiv operands can not be boolean at the same time"
        return truncdiv(a, b) if both_integer else trunc(div(a, b))
    return div(a, b)


@register_lowering([aten.mul], broadcast=True)
def mul(a, b):
    both_bool = is_boolean_type(a) and is_boolean_type(b)
    if both_bool:
        return logical_and(a, b)
    else:
        fn = ops_wrapper(aten.mul.__name__)
        return make_pointwise(fn)(a, b)


def get_constant_value(x: ir.IRNode) -> Optional[ir.Constant]:
    """Try convert an arbitrary IR node into an ir.Constant value"""

    # First try unwrapping the IRNode to see if it is already an ir.Constant
    # Optional step, but avoids unnecessary inner_fn evaluation.
    if isinstance(x, ir.MutableBox):
        return get_constant_value(x.data)
    if isinstance(x, ir.BaseView):
        return get_constant_value(x.unwrap_view())
    if isinstance(x, ir.Constant):
        return x

    # If the unwrapped node is not an ir.Constant, try evaluating inner_fn
    # to see if the returned value is from an `ops.constant` call
    if not isinstance(x, ir.Loops):
        return None

    handler = torch._inductor.ops_handler.ExtractConstantsHandler(x.get_device())
    with V.set_ops_handler(handler), patch.object(
        ir.FlexibleLayout, "allow_indexing", True
    ):
        out = x.inner_fn(*x.inner_fn_args())

    assert isinstance(out, torch._inductor.virtualized.OpsValue)
    if isinstance(out.value, ir.Constant):
        return out.value
    return None


# NOTE: prims.div maps to a / b in C, so performs truncation division on
#   integer inputs and true division for floating and complex inputs.
@register_lowering([prims.div], broadcast=True)
def div_prim(a, b):
    is_integral = all(is_boolean_type(x) or is_integer_type(x) for x in [a, b])

    if is_integral:
        return truncdiv(a, b)

    if (divisor := get_constant_value(b)) is not None:
        # Replace divide by constant with multiply by reciprocal
        if divisor.value == 0:
            reciprocal = math.copysign(float("inf"), divisor.value)
        else:
            reciprocal = 1.0 / divisor.value
        return mul(a, reciprocal)

    def fn(*args):
        return ops.truediv(*args)

    return make_pointwise(fn)(a, b)


@register_lowering(
    [aten.true_divide, aten.div.Tensor],
    broadcast=True,
    type_promotion_kind=ELEMENTWISE_TYPE_PROMOTION_KIND.INT_TO_FLOAT,
)
def div(a, b):
    a, b = promote_constants(
        (a, b), type_promotion_kind=ELEMENTWISE_TYPE_PROMOTION_KIND.INT_TO_FLOAT
    )
    return div_prim(a, b)


@register_lowering([aten.fmod, prims.fmod], broadcast=True)
def fmod(a, b):
    is_integral = is_boolean_type(a) or is_integer_type(a)

    if is_integral:

        def fn(a, b):
            return ops.mod(a, b)

    else:

        def fn(a, b):
            return ops.fmod(a, b)

    return make_pointwise(fn)(a, b)


@register_lowering([aten.sum, prims.sum])
def sum_(x, axis=None, keepdims=False, *, dtype=None):
    if (
        is_integer_dtype(x.get_dtype()) or is_boolean_dtype(x.get_dtype())
    ) and dtype is None:
        dtype = torch.int64

    fn = make_reduction("sum", override_return_dtype=dtype)
    return fn(x, axis, keepdims, dtype=dtype)


fallback_cumsum = fallback_handler(aten.cumsum.default)
fallback_cumprod = fallback_handler(aten.cumprod.default)
fallback_logcumsumexp = fallback_handler(aten.logcumsumexp.default)
fallback_cummax = fallback_handler(aten.cummax.default)
fallback_cummin = fallback_handler(aten.cummin.default)


@register_lowering(aten.cumsum)
def cumsum(x, axis=None, dtype=None):
    if (
        is_integer_dtype(x.get_dtype()) or is_boolean_dtype(x.get_dtype())
    ) and dtype is None:
        dtype = torch.int64

    if len(x.get_size()) == 0:
        assert axis in [0, -1]
        dtype = dtype or x.get_dtype()
        return to_dtype(x, dtype, copy=True)

    def combine_fn(a_tuple, b_tuple):
        (a,) = a_tuple
        (b,) = b_tuple
        return (ops.add(a, b),)

    kwargs = _make_scan_inner(x, axis=axis, dtype=dtype)
    (result,) = ir.Scan.create(**kwargs, combine_fn=combine_fn)
    if result is None:
        return fallback_cumsum(x, dim=axis, dtype=dtype)
    return result


@register_lowering(aten.cumprod)
def cumprod(x, axis=None, dtype=None):
    if (
        is_integer_dtype(x.get_dtype()) or is_boolean_dtype(x.get_dtype())
    ) and dtype is None:
        dtype = torch.int64

    if len(x.get_size()) == 0:
        assert axis in [0, -1]
        dtype = dtype or x.get_dtype()
        return to_dtype(x, dtype, copy=True)

    def combine_fn(a_tuple, b_tuple):
        (a,) = a_tuple
        (b,) = b_tuple
        return (ops.mul(a, b),)

    kwargs = _make_scan_inner(x, axis=axis, dtype=dtype)
    (result,) = ir.Scan.create(**kwargs, combine_fn=combine_fn)
    if result is None:
        return fallback_cumprod(x, dim=axis, dtype=dtype)
    return result


@register_lowering(aten.logcumsumexp)
def logcumsumexp(x, dim):
    def log_add_exp_helper(a_tuple, b_tuple):
        (a,) = a_tuple
        (b,) = b_tuple
        min_v = ops.minimum(a, b)
        max_v = ops.maximum(a, b)
        mask = (min_v != max_v) | (~ops.isinf(min_v))
        return (ops.where(mask, ops.log1p(ops.exp(min_v - max_v)) + max_v, a),)

    dtype = x.get_dtype()
    if len(x.get_size()) == 0:
        assert dim in [0, -1]
        return clone(x)

    kwargs = _make_scan_inner(x, axis=dim, dtype=dtype)
    (result,) = ir.Scan.create(**kwargs, combine_fn=log_add_exp_helper)
    if result is None:
        return fallback_logcumsumexp(x, dim=dim)
    return result


@register_lowering(aten.cummax, type_promotion_kind=None)
def cummax(x, axis=None):
    if len(x.get_size()) == 0:
        assert axis in [0, -1]
        return clone(x), empty_like(x, dtype=torch.int64)

    dtype = x.get_dtype()
    combine_fn = ir.get_reduction_combine_fn(
        "argmax", dtype=dtype, arg_break_ties_left=False
    )

    kwargs = _make_scan_inner(x, axis=axis, dtype=dtype)
    kwargs["dtypes"] = (dtype, torch.int64)
    kwargs["inner_fns"] = (x.make_loader(), lambda _: "rindex")
    values, indices = ir.Scan.create(**kwargs, combine_fn=combine_fn)  # type: ignore[arg-type]
    if values is None:
        return fallback_cummax(x, dim=axis)
    return values, indices


@register_lowering(aten.cummin, type_promotion_kind=None)
def cummin(x, axis=None):
    if len(x.get_size()) == 0:
        assert axis in [0, -1]
        return clone(x), empty_like(x, dtype=torch.int64)

    dtype = x.get_dtype()
    combine_fn = ir.get_reduction_combine_fn(
        "argmin", dtype=dtype, arg_break_ties_left=False
    )

    kwargs = _make_scan_inner(x, axis=axis, dtype=dtype)
    kwargs["dtypes"] = (dtype, torch.int64)
    kwargs["inner_fns"] = (x.make_loader(), lambda _: "rindex")
    values, indices = ir.Scan.create(**kwargs, combine_fn=combine_fn)  # type: ignore[arg-type]
    if values is None:
        return fallback_cummin(x, dim=axis)
    return values, indices


@register_lowering(aten.prod)
def prod(x, axis=None, keepdims=False, *, dtype=None):
    if (
        is_integer_dtype(x.get_dtype()) or is_boolean_dtype(x.get_dtype())
    ) and dtype is None:
        dtype = torch.int64

    fn = make_reduction("prod", override_return_dtype=dtype)
    return fn(x, axis, keepdims, dtype=dtype)


@register_lowering(aten.any)
def reduce_any(x, dim=None, keepdim=False):
    x = to_dtype(x, torch.bool)
    return make_reduction("any")(x, axis=dim, keepdims=keepdim)


@register_lowering(aten.max, type_promotion_kind=None)
def reduce_max(x, dim=None, keepdim=False):
    if dim is not None:
        return (
            reduce_amax(x, axis=dim, keepdims=keepdim),
            reduce_argmax(x, axis=dim, keepdims=keepdim),
        )

    return reduce_amax(x, axis=None, keepdims=keepdim)


@register_lowering(aten.min, type_promotion_kind=None)
def reduce_min(x, dim=None, keepdim=False):
    if dim is not None:
        return (
            reduce_amin(x, axis=dim, keepdims=keepdim),
            reduce_argmin(x, axis=dim, keepdims=keepdim),
        )

    return reduce_amin(x, axis=None, keepdims=keepdim)


register_lowering(prims.xor_sum)(make_reduction("xor_sum"))
reduce_amax = register_lowering(aten.amax)(make_reduction("max"))
reduce_amin = register_lowering(aten.amin)(make_reduction("min"))
reduce_argmax = register_lowering(aten.argmax)(
    make_reduction("argmax", override_return_dtype=torch.int64)
)
reduce_argmin = register_lowering(aten.argmin)(
    make_reduction("argmin", override_return_dtype=torch.int64)
)

add = register_pointwise(
    aten.add, allow_alpha=True, override_fn_when_input_bool="logical_or"
)

sort_fallback = fallback_handler(aten.sort.stable, add_to_fallback_set=False)


@register_lowering(aten.sort.stable, type_promotion_kind=None)
def sort_stable(x, *, stable=None, dim=-1, descending=False):
    if stable is None:
        stable = False

    shape = x.get_size()
    device = x.get_device()
    dim = canonicalize_dim(len(shape), dim)
    if len(shape) == 0:
        return clone(x), _full(0, device, torch.int64, shape)

    dim_size = shape[dim] if len(shape) else 1
    if not V.graph.sizevars.statically_known_lt(dim_size, torch.iinfo(torch.int16).max):
        return sort_fallback(x, stable=stable, dim=dim, descending=descending)

    indices = iota(
        dim_size, start=0, step=1, dtype=torch.int16, device=device, requires_grad=False
    )
    view_shape = [1] * len(shape)
    if len(shape):
        view_shape[dim] = dim_size
    indices = view(indices, view_shape)
    indices = expand(indices, shape)

    values, indices = ir.Sort.create(
        device=device,
        dtypes=(x.dtype, indices.dtype),
        inner_fns=(x.make_loader(), indices.make_loader()),
        size=shape,
        axis=dim,
        stable=stable,
        descending=descending,
    )
    if values is None:
        return sort_fallback(x, stable=stable, dim=dim, descending=descending)

    assert indices is not None
    return values, to_dtype(indices, torch.int64)


@register_lowering(aten.sort.default, type_promotion_kind=None)
def sort(x, dim=-1, descending=False):
    return sort_stable(x, stable=False, dim=dim, descending=descending)


def register_pointwise_numeric(op, name=None, triton_fallback=None):
    return register_pointwise(
        op,
        name=name,
        type_promotion_kind=ELEMENTWISE_TYPE_PROMOTION_KIND.INT_TO_FLOAT,
        triton_fallback=triton_fallback,
    )


def register_pointwise_numeric_ldf64(op):
    return register_pointwise(
        op,
        type_promotion_kind=ELEMENTWISE_TYPE_PROMOTION_KIND.INT_TO_FLOAT,
        use_libdevice_for_f64=True,
    )


rsqrt = register_pointwise_numeric(aten.rsqrt)
exp = register_pointwise_numeric_ldf64(aten.exp)
exp2 = register_pointwise_numeric(aten.exp2)
expm1 = register_pointwise_numeric(aten.expm1)
relu = register_pointwise(aten.relu)
sigmoid = register_pointwise_numeric_ldf64(aten.sigmoid)
sqrt = register_pointwise_numeric_ldf64(aten.sqrt)
square = register_pointwise(aten.square)
sub = register_pointwise(aten.sub, allow_alpha=True)
register_pointwise_numeric_ldf64(aten.cos)
register_pointwise_numeric_ldf64(aten.sin)
abs = register_pointwise(aten.abs)
bitwise_and = register_pointwise(aten.bitwise_and)
bitwise_left_shift = register_pointwise(aten.bitwise_left_shift)
bitwise_not = register_pointwise(
    aten.bitwise_not, override_fn_when_input_bool="logical_not"
)
bitwise_or = register_pointwise(aten.bitwise_or)
bitwise_right_shift = register_pointwise(aten.bitwise_right_shift)
bitwise_xor = register_pointwise(aten.bitwise_xor)
register_pointwise_numeric(aten.lgamma)
erf = register_pointwise_numeric(aten.erf)
register_lowering(
    aten.special_erf, type_promotion_kind=ELEMENTWISE_TYPE_PROMOTION_KIND.INT_TO_FLOAT
)(erf)

register_pointwise_numeric(aten.log1p)
register_pointwise_numeric(aten.tan)
register_pointwise_numeric(aten.tanh)
register_pointwise_numeric_ldf64(aten.log)
logical_and = register_pointwise(
    aten.logical_and,
    type_promotion_kind=None,
    convert_input_to_bool=True,
    override_return_dtype=torch.bool,
)
logical_not = register_pointwise(
    aten.logical_not,
    type_promotion_kind=None,
    convert_input_to_bool=True,
    override_return_dtype=torch.bool,
)
logical_or = register_pointwise(
    aten.logical_or,
    type_promotion_kind=None,
    convert_input_to_bool=True,
    override_return_dtype=torch.bool,
)
logical_xor = register_pointwise(
    aten.logical_xor,
    type_promotion_kind=None,
    convert_input_to_bool=True,
    override_return_dtype=torch.bool,
)
maximum = register_pointwise(aten.maximum)
minimum = register_pointwise(aten.minimum)
register_lowering(aten.clamp_min)(maximum)
register_lowering(aten.clamp_max)(minimum)
neg = register_pointwise(aten.neg)
abs = register_pointwise(aten.abs)
reciprocal = register_pointwise_numeric(aten.reciprocal)
register_pointwise(aten.remainder)
sign = register_pointwise(aten.sign, override_fn_when_input_bool="identity")
register_pointwise(aten.ceil)
register_pointwise(aten.signbit, override_return_dtype=torch.bool)

register_lowering(aten._neg_view)(neg)

register_pointwise(aten.le, override_return_dtype=torch.bool)
register_pointwise(aten.lt, override_return_dtype=torch.bool)
register_pointwise(aten.ge, override_return_dtype=torch.bool)
gt = register_pointwise(aten.gt, override_return_dtype=torch.bool)
register_pointwise(aten.eq, override_return_dtype=torch.bool)
register_pointwise(aten.ne, override_return_dtype=torch.bool)

register_pointwise_numeric(aten.cosh)
register_pointwise_numeric(aten.sinh)
register_pointwise_numeric(aten.acos)
register_pointwise_numeric(aten.acosh)
register_pointwise_numeric(aten.asin)
register_pointwise_numeric(aten.asinh)
register_pointwise_numeric(aten.atan2)
register_pointwise_numeric(aten.atan)
register_pointwise_numeric(aten.atanh)
register_pointwise_numeric(aten.copysign)
register_pointwise_numeric(aten.erfc)
register_pointwise_numeric(aten.erfinv)
register_pointwise_numeric(aten.hypot)
register_pointwise_numeric(aten.log10)
register_pointwise_numeric(aten.log2)
register_pointwise_numeric(aten.nextafter)

from .codegen.common import BackendFeature, pointwise_overrides_data


def _get_pointwise_overrides(ns, name):
    data = pointwise_overrides_data[name]
    op = getattr(ns, data.name, None)
    if op is None:
        return

    def make_triton_fallback(op):
        if data.triton is None:
            return fallback_handler(op)

    if isinstance(op, torch._ops.OpOverloadPacket):
        for olname in op.overloads():
            ol = getattr(op, olname)
            yield ol, data.type_promotion_kind, make_triton_fallback(ol)
    else:
        yield op, data.type_promotion_kind, make_triton_fallback(op)


for name in pointwise_overrides_data:
    for op, type_promotion_kind, triton_fallback in _get_pointwise_overrides(
        aten, name
    ):
        register_pointwise(
            op,
            name=name,
            type_promotion_kind=type_promotion_kind,
            triton_fallback=triton_fallback,
        )

    for op, type_promotion_kind, triton_fallback in _get_pointwise_overrides(
        prims, name
    ):
        register_pointwise(
            op,
            name=name,
            type_promotion_kind=type_promotion_kind,
            triton_fallback=triton_fallback,
        )


foreach_add_list = register_foreach_pointwise(
    aten._foreach_add.List, add, allow_alpha=True
)
foreach_add_scalar = register_foreach_pointwise(
    aten._foreach_add.Scalar, add, allow_alpha=True
)
register_foreach_pointwise(aten._foreach_add.Tensor, add, allow_alpha=True)
foreach_mul_list = register_foreach_pointwise(aten._foreach_mul.List, mul)
register_foreach_pointwise(aten._foreach_mul.Tensor, mul)
foreach_mul_scalar = register_foreach_pointwise(aten._foreach_mul.Scalar, mul)
register_foreach_pointwise(aten._foreach_sub.List, sub)
register_foreach_pointwise(aten._foreach_sub.Scalar, sub)
register_foreach_pointwise(aten._foreach_neg.default, neg)
register_foreach_pointwise(aten._foreach_abs.default, abs)
register_foreach_pointwise(aten._foreach_pow.Scalar, pow)
register_foreach_pointwise(aten._foreach_pow.List, pow)
register_foreach_pointwise(aten._foreach_pow.ScalarAndTensor, pow)
foreach_div_list = register_foreach_pointwise(aten._foreach_div.List, div)
register_foreach_pointwise(aten._foreach_div.Tensor, div)
foreach_div_scalar = register_foreach_pointwise(aten._foreach_div.Scalar, div)
register_foreach_pointwise(aten._foreach_sqrt, sqrt)
register_foreach_pointwise(aten._foreach_rsqrt, rsqrt)
register_foreach_pointwise(aten._foreach_maximum.List, maximum)
register_foreach_pointwise(aten._foreach_maximum.Scalar, maximum)
register_foreach_pointwise(aten._foreach_minimum.List, minimum)
register_foreach_pointwise(aten._foreach_minimum.Scalar, minimum)
register_foreach_pointwise(aten._foreach_clamp_min.List, maximum)
register_foreach_pointwise(aten._foreach_clamp_min.Scalar, maximum)
register_foreach_pointwise(aten._foreach_clamp_max.List, minimum)
register_foreach_pointwise(aten._foreach_clamp_max.Scalar, minimum)
register_foreach_pointwise(aten._foreach_reciprocal, reciprocal)
register_foreach_pointwise(aten._foreach_sign, sign)
register_foreach_pointwise(aten._foreach_copy, copy)


# these are only encountered as outputs of the graph
# reinplacing epilogue copies improves compile time
# by removing extra buffers sent to the scheduler.
def register_foreach_inplace(aten_op, outplace_aten_op, outplace_op):
    inplaceable_foreach_ops[outplace_aten_op] = aten_op
    inplace_foreach_ops.add(aten_op)

    def fn(*args, **kwargs):
        results = outplace_op(*args, **kwargs)
        mut_results = []
        for arg, result in zip(args[0], results):
            mut_results.append(mutate_to(arg, result, unsafe_alias=True))

        return mut_results

    _register_foreach_lowering(aten_op, fn)


register_foreach_inplace(
    aten._foreach_add_.List, aten._foreach_add.List, foreach_add_list
)
register_foreach_inplace(
    aten._foreach_add_.Scalar, aten._foreach_add.Scalar, foreach_add_scalar
)
register_foreach_inplace(
    aten._foreach_mul_.List, aten._foreach_mul.List, foreach_mul_list
)
register_foreach_inplace(
    aten._foreach_mul_.Scalar, aten._foreach_mul.Scalar, foreach_mul_scalar
)
register_foreach_inplace(
    aten._foreach_div_.List, aten._foreach_div.List, foreach_div_list
)
register_foreach_inplace(
    aten._foreach_div_.Scalar, aten._foreach_div.Scalar, foreach_div_scalar
)


def register_inplace(aten_op, outplace_op):
    @register_lowering(aten_op, type_promotion_kind=None)
    def fn(*args, **kwargs):
        result = outplace_op(*args, **kwargs)
        result = to_dtype(result, args[0].get_dtype())
        return mutate_to(args[0], result)

    return fn


register_inplace(aten.add_, add)
register_inplace(aten.bitwise_and_, bitwise_and)
register_inplace(aten.bitwise_left_shift_, bitwise_left_shift)
register_inplace(aten.bitwise_not_, bitwise_not)
register_inplace(aten.bitwise_or_, bitwise_or)
register_inplace(aten.bitwise_right_shift_, bitwise_right_shift)
register_inplace(aten.bitwise_xor_, bitwise_xor)
register_inplace(aten.mul_, mul)
register_inplace(aten.div_.Tensor, div)
register_inplace(aten.div_.Tensor_mode, div_mode)
register_inplace(aten.logical_and_, logical_and)
register_inplace(aten.logical_not_, logical_not)
register_inplace(aten.logical_or_, logical_or)
register_inplace(aten.logical_xor_, logical_xor)
register_inplace(aten.sub_, sub)
register_inplace(aten.relu_, relu)
register_inplace(aten.sigmoid_, sigmoid)


register_lowering(aten.__and__)(bitwise_and)
register_lowering(aten.__lshift__)(bitwise_left_shift)
register_lowering(aten.__or__)(bitwise_or)
register_lowering(aten.__rshift__)(bitwise_right_shift)
register_lowering(aten.__xor__)(bitwise_xor)

register_inplace(aten.__iand__, aten.__and__)
register_inplace(aten.__ilshift__, aten.__lshift__)
register_inplace(aten.__ior__, aten.__or__)
register_inplace(aten.__irshift__, aten.__rshift__)
register_inplace(aten.__ixor__, aten.__xor__)


@register_lowering(aten.sym_constrain_range)
def sym_constrain_range(a, min=None, max=None):
    return None


@register_lowering(aten.sym_size.int)
def sym_size(a, dim):
    val = V.graph.current_node.meta["val"]
    # Note [Can val be an int?]
    # ~~~~~~~~~~~~~~~~~~~~~~~~~
    # In principle, someone could construct an FX graph where
    # a call to size/stride has a val that is a plain int (not
    # SymInt).  However, we will maintain the invariant that
    # this is not possible: if you are constructing an FX graph
    # where there is a call to size/stride that returns an
    # int, but you KNOW that int must always be a constant,
    # then you do not need trace that call at all (and just
    # constant propagate the integer as is.)
    assert isinstance(val, torch.SymInt)
    return val.node.expr


@register_lowering(aten.sym_stride.int)
def sym_stride(a, dim):
    val = V.graph.current_node.meta["val"]
    # See Note [Can val be an int?]
    assert isinstance(val, torch.SymInt)
    return val.node.expr


@register_lowering(aten.sym_numel)
def sym_numel(a):
    return a.get_numel()


for method, func in magic_methods.items():
    register_lowering(method_to_operator(method))(func)  # type: ignore[arg-type]


@register_lowering(torch.sym_sum)
def sym_sum(args):
    return sympy.Add(*args)


@register_lowering(aten._foobar)
def foobar(self, *args, **kwargs):
    raise NotImplementedError("Helpful for debugging")


@register_lowering(torch.ops._inductor_test.realize)
def _realize(x):
    x.realize()
    return clone(x)


@register_lowering(torch.ops.inductor.resize_storage_bytes_)
def resize_storage_bytes_(variable, new_size):
    variable.realize()
    ir.ResizeStorageBytes(variable, new_size)
    return variable


@register_lowering(torch.ops.aten.set_.source_Tensor)
def set__source_tensor(self, source_tensor):
    self.realize()
    source_tensor.realize()
    return TensorBox.create(ir.SetSourceTensorKernel(self, source_tensor))


if hasattr(torch.ops.fsdp, "copy_"):

    @register_lowering(torch.ops.fsdp.copy_.default)
    def fsdp_copy_(dst, src):
        if dst is src:
            # dst.copy_(dst) can happen from the reinplacing pass
            return dst
        src = to_device(src, dst.get_device())
        src = to_dtype(src, dst.get_dtype())
        src = expand(src, dst.get_size())
        return mutate_to(dst, src)


@register_lowering(torch.ops.aten.resize)
def resize(x, size, *, memory_format=None):
    assert isinstance(x, TensorBox)
    assert isinstance(size, (list, tuple))

    if memory_format is None:
        memory_format = torch.contiguous_format
    if memory_format == torch.preserve_format:
        raise RuntimeError(f"unsupported memory format: {memory_format}")

    if memory_format == torch.channels_last:
        assert len(size) == 4
    if memory_format == torch.channels_last_3d:
        assert len(size) == 5

    old_numel = x.get_numel()
    dtype = x.get_dtype()
    device = x.get_device_or_error()

    if isinstance(x.data, ir.BaseView):
        x.data = x.data.unwrap_view()

    if (
        torch.are_deterministic_algorithms_enabled()
        and torch.utils.deterministic.fill_uninitialized_memory  # type: ignore[attr-defined]
    ):
        if is_float_dtype(dtype):
            uninitalized_val = float("nan")
        elif is_integer_dtype(dtype):
            uninitalized_val = torch.iinfo(dtype).max
        else:
            uninitalized_val = True
    else:
        # using zero as that is what empty does
        uninitalized_val = 0.0

    if V.graph.sizevars.statically_known_equals(old_numel, 0):  # type: ignore[arg-type]
        return full(size, uninitalized_val, dtype=dtype, device=device)

    x_flat = as_strided(
        x,
        [
            old_numel,
        ],
        [
            1,
        ],
    )
    flat_loader = x_flat.make_loader()
    out_stride = ir.FlexibleLayout.stride_ordered_for_memory_format(size, memory_format)
    out_indexer = ir.FixedLayout(device, dtype, size, out_stride).make_indexer()

    def inner_fn(idx):
        flat_index = out_indexer(idx)
        flat_index_expr = ops.index_expr(flat_index, torch.int64)
        limit = ops.index_expr(old_numel, torch.int64)
        mask = ops.lt(flat_index_expr, limit)
        return ops.masked(mask, lambda: flat_loader([flat_index]), uninitalized_val)

    out = Pointwise.create(
        device=device, dtype=dtype, inner_fn=inner_fn, ranges=list(size)
    )
    return out


from torch._higher_order_ops.auto_functionalize import auto_functionalized


make_fallback(auto_functionalized)


@register_lowering(triton_kernel_wrapper_mutation)
def triton_kernel_wrap_(
    *,
    kernel_idx,
    constant_args_idx,
    grid,
    tma_descriptor_metadata,
    kwargs,
):
    from torch._higher_order_ops.triton_kernel_wrap import kernel_side_table

    constant_args = kernel_side_table.get_constant_args(constant_args_idx)
    ir.UserDefinedTritonKernel(
        kernel_idx=kernel_idx,
        grid=grid,
        tma_descriptor_metadata=tma_descriptor_metadata,
        kernel_args={**kwargs, **constant_args},
    )
    return {key: val for key, val in kwargs.items() if isinstance(val, TensorBox)}


@register_lowering(torch.ops.higher_order.cond, type_promotion_kind=None)
def cond(pred, true_fn, false_fn, operands):
    if any(isinstance(x, IRNode) and is_triton(x) for x in [pred, *operands]):
        msg = "control flow operator: torch.cond."
        if stack_trace := V.graph.current_node.meta.get("stack_trace", None):
            msg = f"{msg} Found from : \n {stack_trace}"
        V.graph.disable_cudagraphs_reason = msg

    result = ir.Conditional.create(pred, true_fn, false_fn, operands)
    return list(map(TensorBox.create, result))


@register_lowering(torch.ops.higher_order.while_loop, type_promotion_kind=None)
def while_loop(cond_fn, body_fn, carried_inputs, additional_inputs):
    if any(
        isinstance(x, IRNode) and is_triton(x)
        for x in carried_inputs + additional_inputs
    ):
        msg = "control flow operator: torch.while_loop."
        if stack_trace := V.graph.current_node.meta.get("stack_trace", None):
            msg = f"{msg} Found from : \n {stack_trace}"
        V.graph.disable_cudagraphs_reason = msg

    result = ir.WhileLoop.create(cond_fn, body_fn, carried_inputs, additional_inputs)
    return list(map(TensorBox.create, result))


@register_lowering(torch.ops.higher_order.invoke_subgraph, type_promotion_kind=None)
def invoke_subgraph(subgraph_fn: ir.Subgraph, identifier: str, operands):
    result = ir.InvokeSubgraph.create(subgraph_fn, operands)
    return list(map(TensorBox.create, result))


@register_lowering(torch._higher_order_ops.invoke_quant, type_promotion_kind=None)
def invoke_quant_tracer(subgraph_fn: ir.Subgraph, *operands, scheme=None):
    output = None
    quant_options = V.graph.current_node.meta.get("quant_options", None)
    assert quant_options is not None

    for i, node in enumerate(subgraph_fn.graph_module.graph.nodes):
        if node.op == "placeholder":
            V.graph.env[node] = operands[i]
            continue
        # todo getattr
        elif node.op == "output":
            args, kwargs = V.graph.fetch_args_kwargs_from_env(node)

            for v in itertools.chain(args, kwargs.values()):
                v.realize()

                if quant_options.codegen_low_precision:
                    V.graph.low_precision_codegen_ops.add(v.get_operation_name())

                V.graph.invoke_quant_ops.add(v.get_operation_name())

            output = torch.fx.Interpreter.output(V.graph, node, args, kwargs)
        else:
            V.graph.env[node] = V.graph.run_node(node)

    return output


@register_lowering(associative_scan_op, type_promotion_kind=None)
def associative_scan(
    combine_fn: ir.Subgraph, xs, additional_inputs: tuple[torch.Tensor]
):
    from .subgraph_lowering import InputDescriptor, lower_pointwise_subgraph

    if len(additional_inputs) > 0:
        raise RuntimeError(
            "Unable to generate code for associative_scan op, because there are lifted arguments"
        )

    subgraph_inputs = [
        InputDescriptor(dtype=x.get_dtype(), device=x.get_device())
        for x in itertools.chain(xs, xs)
    ]
    lowered_combine_fn = lower_pointwise_subgraph(combine_fn, subgraph_inputs)  # type: ignore[var-annotated]

    def wrapped_combine_fn(lhs, rhs):
        return lowered_combine_fn(
            *pytree.tree_leaves(lhs),
            *pytree.tree_leaves(rhs),
        )

    kwargs = _make_scan_inner(xs[0], axis=0, dtype=None)
    kwargs["dtypes"] = tuple(x.get_dtype() for x in xs)
    kwargs["inner_fns"] = tuple(x.make_loader() for x in xs)
    result = ir.Scan.create(
        combine_fn=wrapped_combine_fn,
        can_fallback_to_aten=False,
        **kwargs,
    )
    if result[0] is None:
        raise RuntimeError("Unable to generate code for associative_scan op")
    return result


@register_lowering(torch.ops.prims._sink_tokens.default)
def _sink_tokens(tokens):
    return None


@register_lowering(torch.ops.higher_order.with_effects, type_promotion_kind=None)
def with_effects(token, op, *args, **kwargs):
    result = ir.EffectfulKernel.create(op, *args, **kwargs)

    from torch._higher_order_ops.effects import get_effect_key

    effect_type = get_effect_key(op, args, kwargs)
    assert effect_type is not None
    effectful_kernel = V.graph.effectful_ops[effect_type]

    if result is None:
        return (effectful_kernel,)

    result = pytree.tree_map_only(ir.MultiOutput, TensorBox.create, result)
    if not isinstance(result, (list, tuple)):
        return (effectful_kernel, result)
    else:
        return (effectful_kernel, *result)


from .comm_lowering import register_comm_lowerings


register_comm_lowerings()

# populate lowerings defined in kernel/*
from . import kernel


import_submodule(kernel)

from . import quantized_lowerings


quantized_lowerings.register_quantized_ops()
quantized_lowerings.register_woq_mm_ops()

from . import mkldnn_lowerings


mkldnn_lowerings.register_onednn_fusion_ops()

from . import jagged_lowerings


jagged_lowerings.register_jagged_ops()


@contextlib.contextmanager
def force_fallback(op: torch._ops.OpOverload):
    """
    A context manager to force fallback an op. Used in unit test
    for FallbackKernel.
    """
    assert isinstance(
        op, torch._ops.OpOverload
    ), "Only OpOverload to make the clean up easier"
    old_handler = lowerings.get(op)
    try:
        register_lowering(op)(fallback_handler(op))
        yield
    finally:
        if old_handler:
            lowerings[op] = old_handler
        else:
            lowerings.pop(op)<|MERGE_RESOLUTION|>--- conflicted
+++ resolved
@@ -4369,19 +4369,13 @@
     batch = x.shape[:-dim]
     dhw = x.shape[-dim:]
 
-<<<<<<< HEAD
     dhw_out, ceil_mode = zip(
         *[
-            pooling_size(dhw[d], d, kernel_size, stride, padding, ceil_mode)
+            pooling_size(
+                dhw[d], d, kernel_size, stride, padding, ceil_mode, dilation=dilation
+            )
             for d in range(dim)
         ]
-=======
-    h_out, ceil_mode1 = pooling_size(
-        h, 0, kernel_size, stride, padding, ceil_mode, dilation=dilation
-    )
-    w_out, ceil_mode2 = pooling_size(
-        w, 1, kernel_size, stride, padding, ceil_mode, dilation=dilation
->>>>>>> eb769a1e
     )
 
     dtype = x.dtype
@@ -4474,36 +4468,21 @@
 @register_lowering(
     prims._low_memory_max_pool_offsets_to_indices, type_promotion_kind=None
 )
-<<<<<<< HEAD
 def _low_memory_max_pool_offsets_to_indices(
-    offsets, kernel_size, input_size, stride, padding
-=======
-def _low_memory_max_pool2d_offsets_to_indices(
-    offsets, kernel_width, input_width, stride, padding, dilation
->>>>>>> eb769a1e
+    offsets, kernel_size, input_size, stride, padding, dilation
 ):
     # TODO: Generalize to other max pooling flavors
     dim = len(kernel_size)
     offsets_loader = offsets.make_loader()
 
-<<<<<<< HEAD
     def increments_to_index(dhw_inc, bh):
         w_in = [ops.index_expr(input_size[d], torch.int64) for d in range(dim)]
         hbase = [
             ops.index_expr(bh[d] * stride[d] - padding[d], torch.int64)
             for d in range(dim)
         ]
-        idhw = [hbase[d] + dhw_inc[d] for d in range(dim)]
+        idhw = [hbase[d] + dhw_inc[d] * dilation[d] for d in range(dim)]
         return inductor_prims._flatten_index(idhw, w_in)
-=======
-    def increments_to_index(h_inc, w_inc, bh, bw):
-        w_in = ops.index_expr(input_width, torch.int64)
-        hbase = ops.index_expr(bh * stride[0] - padding[0], torch.int64)
-        wbase = ops.index_expr(bw * stride[1] - padding[1], torch.int64)
-        ih = hbase + h_inc * dilation[0]
-        iw = wbase + w_inc * dilation[1]
-        return ih * w_in + iw
->>>>>>> eb769a1e
 
     def offsets_to_indices(idx):
         bh = idx[-dim:]
@@ -4560,7 +4539,6 @@
     )
 
 
-<<<<<<< HEAD
 # Fallback when we do not decompose to the low-memory path.
 @register_lowering(aten.max_pool3d_with_indices, type_promotion_kind=None)
 def max_pool3d_with_indices(
@@ -4573,10 +4551,6 @@
 ):
     return _max_pool_with_indices(
         x, kernel_size, stride, padding, dilation, ceil_mode, dim=3
-=======
-    indices = _low_memory_max_pool2d_offsets_to_indices(
-        offsets, kernel_size[-1], x.shape[-1], stride, padding, dilation
->>>>>>> eb769a1e
     )
 
 
