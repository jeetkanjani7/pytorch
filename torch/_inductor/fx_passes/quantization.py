# mypy: allow-untyped-decorators
# mypy: allow-untyped-defs
import copy
import functools
import itertools
import math
import operator
from typing import Any, Tuple

import torch
from torch._dynamo.utils import counters
from torch.fx.experimental.symbolic_shapes import has_free_symbols
from torch.fx.node import map_arg

from ..lowering import lowerings as L, require_channels_last
from ..pattern_matcher import Arg, CallFunction, filter_nodes, KeywordArg, ListOf, Match
from ..utils import pad_listlike
from .freezing_patterns import register_freezing_graph_pattern
from .post_grad import register_lowering_pattern


aten = torch.ops.aten
prims = torch.ops.prims
quantized_decomposed = torch.ops.quantized_decomposed
quantized = torch.ops.quantized

# Only for per tensor quant since permute may changes the channel idx
_PER_TENSOR_QUANTIZE_OPS = [
    quantized_decomposed.quantize_per_tensor.default,
    quantized_decomposed.quantize_per_tensor.tensor,
]

_VIEW_OPS = [
    aten.transpose.int,
    aten.permute.default,
    aten.view.default,
]

"""
The quantization.py file primarily incorporates passes related to quantization fusion
in inductor, includes:
1. Dequant Promotion;
2. Conv/GEMM weight prepack with oneDNN Library;
3. Conv/GEMM quantization fusion with output quant node (if have);
4. Other pointwise operators' quantization fusion like: qmaxpool2d, qcat and more;

It also involves int8-mixed-fp32 and int8-mixed-bf16 quantization. The main difference
of patterns for int8-mixed-bf16, comparing with int8-mixed-fp32, is
1. There is to(dtype=torch.bfloat16) node at the inputs of activation and weight for Conv/GEMM.
2. There is to(dtype=torch.float32) node at the outputs of Conv/GEMM before inputs to next quant node.
Refer to: https://github.com/pytorch/pytorch/issues/111640 for detail design of int8-mixed-bf16
quantization.
"""


def _get_pattern_output_dtype(match: Match):
    """
    Get the pattern's output dtype from node's meta
    Assume only 1 output node in this matched pattern.
    """
    pattern_output_nodes = match.output_nodes()
    assert len(pattern_output_nodes) == 1
    output_node = pattern_output_nodes[0]
    assert isinstance(output_node, torch.fx.Node)
    output_dtype = output_node.meta["val"].dtype
    assert output_dtype in [torch.uint8, torch.float32, torch.bfloat16]
    return output_dtype


def _may_generate_pattern_with_dtype_convert(
    pattern, dtype=Arg(), with_dtype_convert=True, users=1
):
    if with_dtype_convert:
        return CallFunction(
            prims.convert_element_type.default,
            pattern,
            dtype,
            _users=users,
        )
    else:
        return pattern


def _may_generate_pattern_with_reshape(pattern, reshape_size=Arg(), with_reshape=True):
    if with_reshape:
        return CallFunction(
            torch.ops.aten.reshape.default,
            pattern,
            reshape_size,
        )
    else:
        return pattern


def _generate_linear_t_pattern(
    _dequant_per_channel_pattern,
    dtype,
):
    assert dtype in [torch.float32, torch.bfloat16]
    t_pattern = CallFunction(
        aten.permute.default,
        _may_generate_pattern_with_dtype_convert(
            _dequant_per_channel_pattern,
            KeywordArg("autocast_wgt_dtype"),
            dtype == torch.bfloat16,
        ),
        KeywordArg("permute_axes"),
    )
    return t_pattern


def _unary_fusion_pattern(unary_fusion, call_fn, users, is_bf16):
    # only insert to_dtype if is_bf16 is True
    computation_call = _may_generate_pattern_with_dtype_convert(
        call_fn, dtype=KeywordArg("to_float"), with_dtype_convert=is_bf16, users=users
    )
    return unary_fusion(computation_call)


def get_dequantize_per_tensor_activation_pattern(is_tensor_overload=False):
    dequantize_per_tensor_activation_pattern = CallFunction(
        quantized_decomposed.dequantize_per_tensor.tensor
        if is_tensor_overload
        else quantized_decomposed.dequantize_per_tensor.default,
        KeywordArg("x"),
        KeywordArg("x_scale"),
        KeywordArg("x_zp"),
        KeywordArg("x_quant_min"),
        KeywordArg("x_quant_max"),
        KeywordArg("x_dq_dtype"),
    )
    return dequantize_per_tensor_activation_pattern


dequantize_per_channel_weight_pattern = CallFunction(
    quantized_decomposed.dequantize_per_channel.default,
    KeywordArg("q_weight"),
    KeywordArg("w_scale"),
    KeywordArg("w_zp"),
    KeywordArg("w_axis"),
    KeywordArg("w_quant_min"),
    KeywordArg("w_quant_max"),
    KeywordArg("w_dtype"),
)

dequantize_per_channel_to_bf16_weight_pattern = (
    _may_generate_pattern_with_dtype_convert(
        dequantize_per_channel_weight_pattern,
        KeywordArg("autocast_wgt_dtype"),
    )
)

dequantize_per_channel_clone_weight_pattern = CallFunction(
    aten.clone.default,
    dequantize_per_channel_weight_pattern,
    memory_format=KeywordArg("memory_format"),
)

dequantize_per_channel_to_bf16_clone_weight_pattern = CallFunction(
    aten.clone.default,
    dequantize_per_channel_to_bf16_weight_pattern,
    memory_format=KeywordArg("memory_format"),
)


def get_dequantize_qconv_pt2e_pattern(users=1):
    return CallFunction(
        torch.ops.onednn.qconv2d_pointwise.default,
        KeywordArg("x"),
        KeywordArg("x_scale"),  # x_scale
        KeywordArg("x_zp"),  # x_zp
        KeywordArg("packed_weight"),  # packed_weight
        KeywordArg("w_scale"),  # w_scale
        KeywordArg("w_zp"),  # w_zp
        KeywordArg("b"),  # bias
        KeywordArg("stride"),
        KeywordArg("padding"),
        KeywordArg("dilation"),
        KeywordArg("groups"),
        KeywordArg("output_scale"),  # output_scale = 1.0
        KeywordArg("output_zero_point"),  # output_zero_point = 0
        KeywordArg("output_dtype"),  # output_dtype = None
        KeywordArg("attr"),  # attr = "none"
        Arg(),  # scalars
        Arg(),  # algorithm
        _users=users,
    )


def get_qlinear_pt2e_pattern(x_scale_zp_are_tensors, users=1):
    qlinear_op = (
        torch.ops.onednn.qlinear_pointwise.tensor
        if x_scale_zp_are_tensors
        else torch.ops.onednn.qlinear_pointwise.default
    )
    return CallFunction(
        qlinear_op,
        KeywordArg("x"),
        KeywordArg("x_scale"),
        KeywordArg("x_zp"),
        KeywordArg("packed_weight"),
        KeywordArg("w_scale"),
        KeywordArg("w_zp"),
        KeywordArg("b"),
        KeywordArg("output_scale"),
        KeywordArg("output_zero_point"),
        KeywordArg("output_dtype"),
        KeywordArg("postop_name"),
        KeywordArg("postop_args"),
        KeywordArg("postop_algorithm"),
        _users=users,
    )


dequantize_accum_pattern = CallFunction(
    quantized_decomposed.dequantize_per_tensor.default,
    KeywordArg("accum"),
    KeywordArg("accum_scale"),
    KeywordArg("accum_zp"),
    Arg(),
    Arg(),
    KeywordArg("accum_dq_dtype"),
)


def generate_pattern_with_binary(
    binary_post_op,
    computation_call,
    extra_input_pattern,
    dtype_convert=False,
    swap_inputs=False,
):
    binary_pattern = (
        CallFunction(
            binary_post_op,
            extra_input_pattern,
            computation_call,
        )
        if swap_inputs
        else CallFunction(
            binary_post_op,
            computation_call,
            extra_input_pattern,
        )
    )
    return _may_generate_pattern_with_dtype_convert(
        binary_pattern,
        KeywordArg("convert_dtype_after_inplace_add"),
        dtype_convert,
    )


def generate_pattern_with_unary(computation_call, unary_post_op):
    if unary_post_op is not None:
        return CallFunction(
            unary_post_op,
            computation_call,
        )
    return computation_call


def generate_pattern_with_output_quant(computation_call, with_dtype_convert=False):
    quantized_op_output_pattern_pt2e = CallFunction(
        quantized_decomposed.quantize_per_tensor.default,
        _may_generate_pattern_with_dtype_convert(
            computation_call,
            Arg(),
            with_dtype_convert,
        ),
        KeywordArg("o_inv_scale"),
        KeywordArg("o_zp"),
        KeywordArg("o_qmin"),
        KeywordArg("o_qmax"),
        KeywordArg("o_dtype"),
    )
    return quantized_op_output_pattern_pt2e


def _check_node_kwarg_arg_value(check_node, kwarg_name, args_index, expected_value):
    if kwarg_name in check_node.kwargs:
        actual_value = check_node.kwargs[kwarg_name]
        return actual_value == expected_value
    else:
        assert len(check_node.args) >= (args_index + 1)
        actual_value = check_node.args[args_index]
        return actual_value == expected_value


def _is_valid_quantized_conv2d_optimization_pattern():
    def fn(match):
        output_dtype = _get_pattern_output_dtype(match)
        if output_dtype in [torch.float32, torch.bfloat16]:
            # Only keep matched pattern with same output_dtype
            qconv_node_after_weight_prepack = filter_nodes(
                match.nodes, torch.ops.onednn.qconv2d_pointwise
            )[0]
            return _check_node_kwarg_arg_value(
                qconv_node_after_weight_prepack, "output_dtype", 13, output_dtype
            )
        return True

    return fn


def _register_quantized_conv_lowering(
    pattern,
    pass_number,
    computation_op,
    unary_attr,
):
    @register_lowering_pattern(
        pattern,
        extra_check=_is_valid_quantized_conv2d_optimization_pattern(),
        pass_number=pass_number,
    )
    def qconv(match: Match, *args, **kwargs):
        # Activation QParams
        x, x_scale, x_zp = (
            kwargs["x"],
            kwargs["x_scale"],
            kwargs["x_zp"],
        )
        # Weight QParams
        packed_weight, w_scale, w_zp = (
            kwargs["packed_weight"],
            kwargs["w_scale"],
            kwargs["w_zp"],
        )
        # Conv Params
        b, stride, padding, dilation, groups = (
            kwargs["b"],
            kwargs["stride"],
            kwargs["padding"],
            kwargs["dilation"],
            kwargs["groups"],
        )
        output_dtype = _get_pattern_output_dtype(match)
        assert output_dtype in [torch.uint8, torch.float32, torch.bfloat16]
        # Output QParams
        o_inv_scale = kwargs["o_inv_scale"] if output_dtype == torch.uint8 else 1.0
        o_zero_point = kwargs["o_zp"] if output_dtype == torch.uint8 else 0
        assert (
            kwargs["attr"] == "none"
        )  # Expected no post op fused in weight prepack phase
        if unary_attr.op_name == "hardtanh":
            min_value = kwargs.get("min_value")
            max_value = kwargs.get("max_value")
            unary_attr.scalars_attr = [min_value, max_value]

        computation_args = (
            x,
            x_scale,
            x_zp,
            packed_weight,
            w_scale,
            w_zp,
            b,
            stride,
            padding,
            dilation,
            groups,
            o_inv_scale,
            o_zero_point,
            output_dtype,
            unary_attr.op_name,
            unary_attr.scalars_attr,
            unary_attr.algorithm_attr,
        )
        counters["inductor"]["qconv2d_unary_matcher_count"] += 1
        counters["inductor"]["qconv2d_unary_matcher_nodes"] += len(match.nodes)
        return L[computation_op](*computation_args)

    return qconv


def _is_valid_quantized_linear_optimization_pattern():
    def fn(match):
        output_dtype = _get_pattern_output_dtype(match)
        if output_dtype in [torch.float32, torch.bfloat16]:
            # Only keep matched pattern with same output_dtype
            qlinear_node_after_weight_prepack = filter_nodes(
                match.nodes, torch.ops.onednn.qlinear_pointwise
            )[0]
            return _check_node_kwarg_arg_value(
                qlinear_node_after_weight_prepack, "output_dtype", 9, output_dtype
            )
        return True

    return fn


def _register_quantized_linear_lowering(
    pattern,
    pass_number,
    computation_op,
    unary_attr,
):
    @register_lowering_pattern(
        pattern,
        extra_check=_is_valid_quantized_linear_optimization_pattern(),
        pass_number=pass_number,
    )
    def qlinear(match: Match, *args, **kwargs):
        output_dtype = _get_pattern_output_dtype(match)
        # Activation QParams
        x, x_scale, x_zp = (
            kwargs["x"],
            kwargs["x_scale"],
            kwargs["x_zp"],
        )
        # Weight QParams
        packed_weight, w_scale, w_zp = (
            kwargs["packed_weight"],
            kwargs["w_scale"],
            kwargs["w_zp"],
        )

        # bias
        b = kwargs["b"] if "b" in kwargs else None

        # Output QParams
        o_inv_scale = kwargs["o_inv_scale"] if output_dtype == torch.uint8 else 1.0
        o_zero_point = kwargs["o_zp"] if output_dtype == torch.uint8 else 0
        assert (
            kwargs["postop_name"] == "none"
        )  # Expected no post op fused in weight prepack phase

        computation_args = (
            x,
            x_scale,
            x_zp,
            packed_weight,
            w_scale,
            w_zp,
            b,
            o_inv_scale,
            o_zero_point,
            output_dtype,
            unary_attr.op_name,
            unary_attr.scalars_attr,
            unary_attr.algorithm_attr,
        )
        counters["inductor"]["qlinear_unary_matcher_count"] += 1
        counters["inductor"]["qlinear_unary_matcher_nodes"] += len(match.nodes)
        return L[computation_op](*computation_args)

    return qlinear


def _register_quantized_linear_binary_lowering(
    pattern,
    pass_number,
    computation_op,
    binary_unary_attr,
):
    @register_lowering_pattern(
        pattern,
        extra_check=_is_valid_qlinear_binary_optimization_pattern(),
        pass_number=pass_number,
    )
    def qlinear_binary(match: Match, *args, **kwargs):
        output_dtype = _get_pattern_output_dtype(match)
        assert output_dtype is not None
        # Activation QParams
        x, x_scale, x_zp = (
            kwargs["x"],
            kwargs["x_scale"],
            kwargs["x_zp"],
        )
        x2 = (
            kwargs["accum"]
            if binary_unary_attr.binary_op_name == "sum"
            else kwargs["other"]
        )
        x2_scale = 1.0
        x2_zp = 0
        # Weight QParams
        packed_weight, w_scale, w_zp = (
            kwargs["packed_weight"],
            kwargs["w_scale"],
            kwargs["w_zp"],
        )
        # bias
        b = kwargs["b"] if "b" in kwargs else None
        # Output QParams
        o_inv_scale = kwargs["o_inv_scale"] if output_dtype == torch.uint8 else 1.0
        o_zero_point = kwargs["o_zp"] if output_dtype == torch.uint8 else 0

        x2.realize()
        from .mkldnn_fusion import _can_be_inplace

        binary_op_name = binary_unary_attr.binary_op_name

        if binary_op_name == "sum" and (
            not _can_be_inplace(x2)
            or x2.data.shape != list(match.nodes[0].meta["val"].size())
        ):
            # Change the post op from sum to binary add for two cases:
            # 1. When we enable the GEMM Template, the output of QLinear
            # will be reshaped from 2D back to 3D if the input is 3D.
            # This causes _can_be_inplace(x2) to return False if x2 happens
            # to be the output of QLinear in this scenario.
            # Use post op binary_add for this case.
            # Refer to test case:
            #   test_mkldnn_pattern_matcher.py::test_qlinear_dequant_promotion_cpu_input_dim_exceeds_2
            # 2. Use post op binary_add for broadcast add.
            binary_op_name = "add"

        computation_args = (
            x,
            x_scale,
            x_zp,
            packed_weight,
            w_scale,
            w_zp,
            x2,
            b,
            o_inv_scale,
            o_zero_point,
            output_dtype,
            x2_scale,
            x2_zp,
            binary_op_name,
            binary_unary_attr.alpha,
            binary_unary_attr.unary_op_name,
            binary_unary_attr.scalars_attr,
            binary_unary_attr.algorithm_attr,
        )
        counters["inductor"]["qlinear_binary_matcher_count"] += 1
        counters["inductor"]["qlinear_binary_matcher_nodes"] += len(match.nodes)
        return L[computation_op](*computation_args)

    return qlinear_binary


def _is_valid_qconv_binary_optimization_pattern():
    return _is_valid_quantized_op_binary_optimization_pattern(
        torch.ops.onednn.qconv2d_pointwise
    )


def _is_valid_qlinear_binary_optimization_pattern():
    return _is_valid_quantized_op_binary_optimization_pattern(
        torch.ops.onednn.qlinear_pointwise,
        # we don't insert q-dq for extra input due to accuracy issues
        extra_input_from_dequant=False,
    )


def _is_valid_quantized_op_binary_optimization_pattern(
    qop, extra_input_from_dequant=True
):
    # Check if it's a valid Binary Pattern for qconv2d and qlinear:
    # * qop_pointwise should only has one users
    # * If extra_input_from_dequant is True, extra input of binary node should come from dequant pattern
    # * the two inputs of binary node should have attribute "meta" and should be tensors
    # * the two inputs of binary node should have the same dimensions
    # * All users of the extra input in this pattern should be
    #   ancestor nodes of the compute node, except for the binary node
    #   connected to the compute node.
    def fn(match):
        output_dtype = _get_pattern_output_dtype(match)
        compute_node = filter_nodes(match.nodes, qop)[0]
        # qop_pointwise should only have one user
        if len(compute_node.users) != 1:
            return False
        binary_node_inputs = next(iter(compute_node.users)).args
        assert len(binary_node_inputs) == 2, "Expects binary node with 2 inputs"
        if output_dtype in [torch.float32, torch.bfloat16]:
            extra_input_of_binary_node = None
            for arg in binary_node_inputs:
                if arg != compute_node:
                    extra_input_of_binary_node = arg
                    break
            assert extra_input_of_binary_node is not None
            # Extra input of binary node comes from dequant pattern
            if extra_input_from_dequant and (
                (not isinstance(extra_input_of_binary_node, torch.fx.Node))
                or (
                    extra_input_of_binary_node.target
                    != quantized_decomposed.dequantize_per_tensor.default
                )
            ):
                return False

        # the two inputs of binary node should have attribute "meta" and should be tensors
        if not (
            hasattr(binary_node_inputs[0], "meta")
            and isinstance(binary_node_inputs[0].meta.get("val", None), torch.Tensor)  # type: ignore[union-attr]
        ) or not (
            hasattr(binary_node_inputs[1], "meta")
            and isinstance(binary_node_inputs[1].meta.get("val", None), torch.Tensor)  # type: ignore[union-attr]
        ):
            return False
        # the two inputs of binary node should have the same dimensions
        if (
            binary_node_inputs[0].meta["val"].dim()  # type: ignore[union-attr]
            != binary_node_inputs[1].meta["val"].dim()  # type: ignore[union-attr]
        ):
            return False

        # All users of the extra input in this pattern should be
        # ancestor nodes of the compute node, except for the binary node
        # connected to the compute node.

        from .mkldnn_fusion import _get_remaining_users

        extra_input_of_pattern = (
            match.kwargs["other"]
            if "other" in match.kwargs
            else (
                match.kwargs["accum"]
                if output_dtype == torch.uint8 or (not extra_input_from_dequant)
                else match.kwargs["accum_after_dequant"]
            )
        )
        if (
            len(_get_remaining_users(extra_input_of_pattern, compute_node)) > 1
            or extra_input_of_pattern == compute_node.args[0]
        ):
            return False
        return True

    return fn


def _register_quantized_conv_binary_lowering(
    pattern,
    pass_number,
    computation_op,
    binary_unary_attr,
):
    @register_lowering_pattern(
        pattern,
        extra_check=_is_valid_qconv_binary_optimization_pattern(),
        pass_number=pass_number,
    )
    def qconv_binary(match: Match, *args, **kwargs):
        output_dtype = _get_pattern_output_dtype(match)
        assert output_dtype is not None
        x, x_scale, x_zp = kwargs["x"], kwargs["x_scale"], kwargs["x_zp"]
        accum = (
            kwargs["accum"]
            if output_dtype == torch.uint8
            else kwargs["accum_after_dequant"]
        )
        accum_scale = kwargs["accum_scale"] if output_dtype == torch.uint8 else 1.0
        accum_zp = kwargs["accum_zp"] if output_dtype == torch.uint8 else 0
        packed_weight, w_scale, w_zp = (
            kwargs["packed_weight"],
            kwargs["w_scale"],
            kwargs["w_zp"],
        )
        b, stride, padding, dilation, groups = (
            kwargs["b"],
            kwargs["stride"],
            kwargs["padding"],
            kwargs["dilation"],
            kwargs["groups"],
        )
        # Output QParams
        o_inv_scale = kwargs["o_inv_scale"] if output_dtype == torch.uint8 else 1.0
        o_zero_point = kwargs["o_zp"] if output_dtype == torch.uint8 else 0

        accum.realize()
        from .mkldnn_fusion import _can_be_inplace

        binary_op_name = binary_unary_attr.binary_op_name

        if binary_op_name == "sum" and (
            not _can_be_inplace(accum)
            or accum.data.shape != list(match.nodes[0].meta["val"].size())
        ):
            # Change the post op from sum to binary add for two cases:
            # 1. when outplace add is required.
            # 2. broadcast add.
            binary_op_name = "add"

        computation_args = (
            x,
            x_scale,
            x_zp,
            packed_weight,
            w_scale,
            w_zp,
            accum,
            b,
            stride,
            padding,
            dilation,
            groups,
            o_inv_scale,
            o_zero_point,
            output_dtype,
<<<<<<< HEAD
            binary_op_name,
=======
            accum_scale,
            accum_zp,
            binary_unary_attr.binary_op_name,
>>>>>>> ee495bf4
            binary_unary_attr.alpha,
            binary_unary_attr.unary_op_name,
            binary_unary_attr.scalars_attr,
            binary_unary_attr.algorithm_attr,
        )
        counters["inductor"]["qconv2d_binary_matcher_count"] += 1
        counters["inductor"]["qconv2d_binary_matcher_nodes"] += len(match.nodes)
        return L[computation_op](*computation_args)

    return qconv_binary


def _register_quantization_unary_fusion():
    from .mkldnn_fusion import (
        _gelu_fusion_1 as _gelu_fusion_erf,
        _gelu_fusion_2 as _gelu_fusion_tanh,
        _hardswish_fusion,
        _hardtanh_fusion,
        _silu_fusion,
    )

    class UnaryAttr:
        def __init__(
            self, op_name: str, scalars_attr=None, algorithm_attr=None
        ) -> None:
            self.op_name = op_name
            self.scalars_attr = scalars_attr if scalars_attr else []
            self.algorithm_attr = algorithm_attr if algorithm_attr else ""

    for original_pattern_output_dtype in [torch.float32, torch.bfloat16]:
        # QConv2d
        # Priority 1 to match: QConv2d Unary pattern with int8 output
        # If a pattern1 is a sub-set of pattern2, we should try to match pattern2 firstly.
        # For example: pattern1 is qconv_fp32 -> relu, pattern2 is qconv_fp32 -> relu -> quant
        is_bf16 = original_pattern_output_dtype == torch.bfloat16
        conv_unary_replace_patterns = {
            UnaryAttr("none", [], ""): generate_pattern_with_output_quant(
                get_dequantize_qconv_pt2e_pattern(1),
            ),
            UnaryAttr("relu", [], ""): generate_pattern_with_output_quant(
                generate_pattern_with_unary(
                    get_dequantize_qconv_pt2e_pattern(1), aten.relu.default
                ),
            ),
            UnaryAttr("hardtanh", [], ""): generate_pattern_with_output_quant(
                _unary_fusion_pattern(
                    _hardtanh_fusion,
                    get_dequantize_qconv_pt2e_pattern(1),
                    1,
                    is_bf16,
                ),
                with_dtype_convert=is_bf16,
            ),
            UnaryAttr("hardswish", [], ""): generate_pattern_with_output_quant(
                _unary_fusion_pattern(
                    _hardswish_fusion,
                    get_dequantize_qconv_pt2e_pattern(1 if is_bf16 else 2),
                    2,
                    is_bf16,
                ),
                with_dtype_convert=is_bf16,
            ),
            UnaryAttr("swish", [], ""): generate_pattern_with_output_quant(
                _unary_fusion_pattern(
                    _silu_fusion,
                    get_dequantize_qconv_pt2e_pattern(1 if is_bf16 else 2),
                    2,
                    is_bf16,
                ),
                with_dtype_convert=is_bf16,
            ),
        }

        for unary_attr, patterns in conv_unary_replace_patterns.items():
            # Register qconv2d pattern for ExternKernel Lowering
            _register_quantized_conv_lowering(
                patterns,
                1,  # pass_number
                torch.ops.onednn.qconv2d_pointwise,  # computation_op
                unary_attr,  # unary_attr
            )

        # Priority 2 to match: QConv2d Unary pattern with fp32/bfloat16 output
        conv_unary_replace_float_out_patterns = {
            UnaryAttr("relu", [], ""): generate_pattern_with_unary(
                get_dequantize_qconv_pt2e_pattern(1), aten.relu.default
            ),
            UnaryAttr("hardtanh", [], ""): _may_generate_pattern_with_dtype_convert(
                _unary_fusion_pattern(
                    _hardtanh_fusion,
                    get_dequantize_qconv_pt2e_pattern(1),
                    1,
                    is_bf16,
                ),
                Arg(),
                is_bf16,
            ),
            UnaryAttr("hardswish", [], ""): _may_generate_pattern_with_dtype_convert(
                _unary_fusion_pattern(
                    _hardswish_fusion,
                    get_dequantize_qconv_pt2e_pattern(1 if is_bf16 else 2),
                    2,
                    is_bf16,
                ),
                Arg(),
                is_bf16,
            ),
            UnaryAttr("swish", [], ""): _may_generate_pattern_with_dtype_convert(
                _unary_fusion_pattern(
                    _silu_fusion,
                    get_dequantize_qconv_pt2e_pattern(1 if is_bf16 else 2),
                    2,
                    is_bf16,
                ),
                Arg(),
                is_bf16,
            ),
        }

        for unary_attr, patterns in conv_unary_replace_float_out_patterns.items():
            # Register qconv2d pattern for ExternKernel Lowering
            _register_quantized_conv_lowering(
                patterns,
                2,  # pass_number
                torch.ops.onednn.qconv2d_pointwise,  # computation_op
                unary_attr,  # unary_attr
            )

        # QLinear
        for x_scale_zp_are_tensors in (False, True):
            qlinear_pattern = get_qlinear_pt2e_pattern(x_scale_zp_are_tensors)
            # Priority 1 to match: QLinear Unary pattern with int8 output
            linear_unary_replace_patterns = {
                UnaryAttr("none", [], ""): generate_pattern_with_output_quant(
                    qlinear_pattern,
                ),
                UnaryAttr("relu", [], ""): generate_pattern_with_output_quant(
                    generate_pattern_with_unary(qlinear_pattern, aten.relu.default),
                ),
                UnaryAttr("gelu", [], "none"): generate_pattern_with_output_quant(
                    _unary_fusion_pattern(
                        _gelu_fusion_erf,
                        get_qlinear_pt2e_pattern(
                            x_scale_zp_are_tensors, 1 if is_bf16 else 2
                        ),
                        2,
                        is_bf16,
                    ),
                    with_dtype_convert=is_bf16,
                ),
                UnaryAttr("gelu", [], "tanh"): generate_pattern_with_output_quant(
                    _unary_fusion_pattern(
                        _gelu_fusion_tanh,
                        get_qlinear_pt2e_pattern(
                            x_scale_zp_are_tensors, 1 if is_bf16 else 4
                        ),
                        4,
                        is_bf16,
                    ),
                    with_dtype_convert=is_bf16,
                ),
            }

            for unary_attr, patterns in linear_unary_replace_patterns.items():
                _register_quantized_linear_lowering(
                    patterns,
                    1,  # pass_number
                    torch.ops.onednn.qlinear_pointwise,  # computation_op
                    unary_attr,  # unary_attr
                )

            # Priority 2 to match: QLinear Unary pattern with FP32/BF16 output
            linear_unary_replace_float_out_patterns = {
                UnaryAttr("relu", [], ""): generate_pattern_with_unary(
                    qlinear_pattern, aten.relu.default
                ),
                UnaryAttr("gelu", [], "none"): _may_generate_pattern_with_dtype_convert(
                    _unary_fusion_pattern(
                        _gelu_fusion_erf,
                        get_qlinear_pt2e_pattern(
                            x_scale_zp_are_tensors, 1 if is_bf16 else 2
                        ),
                        2,
                        is_bf16,
                    ),
                    Arg(),
                    is_bf16,
                ),
                UnaryAttr("gelu", [], "tanh"): _may_generate_pattern_with_dtype_convert(
                    _unary_fusion_pattern(
                        _gelu_fusion_tanh,
                        get_qlinear_pt2e_pattern(
                            x_scale_zp_are_tensors, 1 if is_bf16 else 4
                        ),
                        4,
                        is_bf16,
                    ),
                    Arg(),
                    is_bf16,
                ),
            }

            for unary_attr, patterns in linear_unary_replace_float_out_patterns.items():
                _register_quantized_linear_lowering(
                    patterns,
                    2,  # pass_number
                    torch.ops.onednn.qlinear_pointwise,  # computation_op
                    unary_attr,  # unary_attr
                )


def _register_quantization_binary_fusion():
    class BinaryUnaryAttr:
        def __init__(
            self,
            binary_op_name: str,
            alpha=None,
            unary_op_name: str = "none",
            scalars_attr=None,
            algorithm_attr=None,
        ) -> None:
            self.binary_op_name = binary_op_name
            self.alpha = alpha if alpha else 1.0
            self.unary_op_name = unary_op_name
            self.scalars_attr = scalars_attr if scalars_attr else []
            self.algorithm_attr = algorithm_attr if algorithm_attr else ""

    # QConv
    for int8_mixed_bf16_with_inplace_add in [False, True]:
        # Priority 1 to match: QConv2d Binary or Binary-Unary pattern with int8 output
        swap_binary_inputs_list = [False, True]
        binary_replace_patterns = {}
        for swap_inputs in swap_binary_inputs_list:
            binary_replace_patterns.update(
                {
                    BinaryUnaryAttr(
                        "sum", 1.0, "none", [], ""
                    ): generate_pattern_with_output_quant(
                        generate_pattern_with_binary(
                            aten.add.Tensor,
                            get_dequantize_qconv_pt2e_pattern(1),
                            dequantize_accum_pattern,
                            int8_mixed_bf16_with_inplace_add,
                            swap_inputs=swap_inputs,
                        ),
                    ),
                    BinaryUnaryAttr(
                        "sum", 1.0, "relu", [], ""
                    ): generate_pattern_with_output_quant(
                        generate_pattern_with_unary(
                            generate_pattern_with_binary(
                                aten.add.Tensor,
                                get_dequantize_qconv_pt2e_pattern(1),
                                dequantize_accum_pattern,
                                int8_mixed_bf16_with_inplace_add,
                                swap_inputs=swap_inputs,
                            ),
                            aten.relu.default,
                        ),
                    ),
                }
            )

        for binary_unary_attr, patterns in binary_replace_patterns.items():
            _register_quantized_conv_binary_lowering(
                patterns,
                0,  # pass_number
                torch.ops.onednn.qconv2d_pointwise.binary,  # computation_op
                binary_unary_attr,  # binary_unary_attr
            )

        # Priority 2 to match: QConv2d Binary-Unary pattern with fp32/bfloat16 output
        binary_replace_float_out_patterns = {}
        for swap_inputs in swap_binary_inputs_list:
            binary_replace_float_out_patterns.update(
                {
                    BinaryUnaryAttr(
                        "sum", 1.0, "relu", [], ""
                    ): generate_pattern_with_unary(
                        generate_pattern_with_binary(
                            aten.add.Tensor,
                            get_dequantize_qconv_pt2e_pattern(1),
                            KeywordArg("accum_after_dequant"),
                            int8_mixed_bf16_with_inplace_add,
                            swap_inputs=swap_inputs,
                        ),
                        aten.relu.default,
                    )
                }
            )

        for (
            binary_unary_attr,
            patterns,
        ) in binary_replace_float_out_patterns.items():
            if int8_mixed_bf16_with_inplace_add:
                _register_quantized_conv_binary_lowering(
                    patterns,
                    0,  # pass_number
                    torch.ops.onednn.qconv2d_pointwise.binary,  # computation_op
                    binary_unary_attr,  # binary_unary_attr
                )
            else:
                _register_quantized_conv_binary_lowering(
                    patterns,
                    1,  # pass_number
                    torch.ops.onednn.qconv2d_pointwise.binary,  # computation_op
                    binary_unary_attr,  # binary_unary_attr
                )

        # Priority 3: QConv2d Binary pattern with fp32/bfloat16 output
        binary_replace_float_out_patterns = {}
        for swap_inputs in swap_binary_inputs_list:
            binary_replace_float_out_patterns.update(
                {
                    BinaryUnaryAttr(
                        "sum", 1.0, "none", [], ""
                    ): generate_pattern_with_binary(
                        aten.add.Tensor,
                        get_dequantize_qconv_pt2e_pattern(1),
                        KeywordArg("accum_after_dequant"),
                        int8_mixed_bf16_with_inplace_add,
                        swap_inputs=swap_inputs,
                    ),
                }
            )

        for (
            binary_unary_attr,
            patterns,
        ) in binary_replace_float_out_patterns.items():
            _register_quantized_conv_binary_lowering(
                patterns,
                1 if int8_mixed_bf16_with_inplace_add else 2,  # pass_number
                torch.ops.onednn.qconv2d_pointwise.binary,  # computation_op
                binary_unary_attr,  # binary_unary_attr
            )

    # QLinear
    r"""
    Supported linear-binary(-unary) patterns

        linear(X)   extra input
               \   /
                Add
                 |
            Optional(relu)
                 |
                 Y

    1. int8-mixed-fp32
    +---+---------------+-----------+------------------------------+---------+
    | # | Add type      | Quant out | Pattern                      | Post op |
    +---+---------------+-----------+------------------------------+---------+
    | 1 | In-/out-place | Yes       | linear + fp32 -> (relu) -> q | add     |
    +---+---------------+-----------+------------------------------+---------+
    | 2 | In-/out-place | No        | linear + fp32 -> (relu)      | sum     |
    +---+---------------+-----------+------------------------------+---------+

    2. int8-mixed-bf16
    +---+----------+---------------+-----------+-----------------------------------------+---------+
    | # | X2 dtype | Add type      | Quant out | Pattern                                 | Post op |
    +---+----------+---------------+-----------+-----------------------------------------+---------+
    | 1 | BF16     | In-/out-place | Yes       | linear + bf16 -> (relu) -> q            | add     |
    +---+----------+---------------+-----------+-----------------------------------------+---------+
    | 2 | BF16     | In-/out-place | No        | linear + bf16 -> (relu)                 | sum     |
    +---+----------+---------------+-----------+-----------------------------------------+---------+
    | 3 | FP32     | Out-place     | Yes       | linear + fp32 -> (relu) -> q            | add     |
    |   |          | In-place right|           |                                         |         |
    +---+----------+---------------+-----------+-----------------------------------------+---------+
    | 4 | FP32     | Out-place     | No        | linear + fp32 -> (relu)                 | sum     |
    |   |          | In-place right|           |                                         |         |
    +---+----------+---------------+-----------+-----------------------------------------+---------+
    | 5 | FP32     | In-place left | Yes       | linear + fp32 -> to_bf16 -> (relu) -> q | add     |
    +---+----------+---------------+-----------+-----------------------------------------+---------+
    | 6 | FP32     | In-place left | No        | linear + fp32 -> to_bf16 -> (relu)      | add     |
    +---+----------+---------------+-----------+-----------------------------------------+---------+

    Note
    (1) The positions of linear and the extra input can be swapped.
    (2) we don't insert q-dq before the extra input of linear-add by recipe. But if q-dq is found at the
    extra input, we don't match that pattern because we cannot match all these patterns in 3 passes.
    """
    for x_scale_zp_are_tensors in (False, True):
        qlinear_binary_op = (
            torch.ops.onednn.qlinear_pointwise.binary_tensor
            if x_scale_zp_are_tensors
            else torch.ops.onednn.qlinear_pointwise.binary
        )
        unary_postop_list = ["none", "relu"]
        unary_postop_dict = {
            "none": None,
            "relu": aten.relu.default,
        }
        convert_dtype_after_binary_list = [False, True]

        # Priority 1 to match: QLinear Binary or Binary-Unary pattern with int8 output
        # Covers case (1) of int8-mixed-fp32 and case (1)(3)(5) of int8-mixed-bf16,
        # totally 3 patterns (2 are identical)
        swap_binary_inputs_list = [False, True]
        int8_mixed_bf16_list = [False, True]
        combinations = itertools.product(
            unary_postop_list,
            int8_mixed_bf16_list,
            swap_binary_inputs_list,
            convert_dtype_after_binary_list,
        )
        qlinear_binary_replace_patterns = {}
        for unary_op, int8_mixed_bf16, swap_inputs, cvt_dtype_binary in combinations:
            if not int8_mixed_bf16 and cvt_dtype_binary:
                # No convert node after binary node if dtypes are all fp32
                continue
            qlinear_binary_replace_patterns.update(
                {
                    BinaryUnaryAttr(
                        "add", 1.0, unary_op, [], ""
                    ): generate_pattern_with_output_quant(
                        generate_pattern_with_unary(
                            generate_pattern_with_binary(
                                aten.add.Tensor,
                                get_qlinear_pt2e_pattern(x_scale_zp_are_tensors),
                                KeywordArg("other"),
                                # If fp32 extra input is inplace added to bf16 linear output,
                                # a to_bf16 node is inserted after binary
                                dtype_convert=cvt_dtype_binary,
                                swap_inputs=swap_inputs,
                            ),
                            unary_postop_dict[unary_op],
                        ),
                    )
                }
            )
        for binary_unary_attr, patterns in qlinear_binary_replace_patterns.items():
            _register_quantized_linear_binary_lowering(
                patterns,
                0,  # pass_number
                qlinear_binary_op,  # computation_op
                binary_unary_attr,  # binary_unary_attr
            )

        # Priority 2.1 to match: QLinear Binary-Unary pattern with fp32/bfloat16 output
        # Covers case (2) of int8-mixed-fp32 and case (2)(4) of int8-mixed-bf16,
        # totally 2 patterns (2 are identical)
        binary_replace_float_out_patterns = {}
        for swap_binary_inputs in swap_binary_inputs_list:
            binary_replace_float_out_patterns.update(
                {
                    BinaryUnaryAttr(
                        "sum", 1.0, "relu", [], ""
                    ): generate_pattern_with_unary(
                        generate_pattern_with_binary(
                            aten.add.Tensor,
                            get_qlinear_pt2e_pattern(x_scale_zp_are_tensors),
                            KeywordArg("accum"),
                            dtype_convert=False,
                            swap_inputs=swap_binary_inputs,
                        ),
                        aten.relu.default,
                    ),
                }
            )
        for (
            binary_unary_attr,
            patterns,
        ) in binary_replace_float_out_patterns.items():
            _register_quantized_linear_binary_lowering(
                patterns,
                1,  # pass_number
                qlinear_binary_op,  # computation_op
                binary_unary_attr,
            )
        # Priority 2.2 to match: QLinear Binary-Unary pattern with fp32/bfloat16 output
        # Covers case (6) of int8-mixed-bf16
        binary_replace_float_out_patterns = {}
        for swap_binary_inputs in swap_binary_inputs_list:
            binary_replace_float_out_patterns.update(
                {
                    BinaryUnaryAttr(
                        "add", 1.0, "relu", [], ""
                    ): generate_pattern_with_unary(
                        generate_pattern_with_binary(
                            aten.add.Tensor,
                            get_qlinear_pt2e_pattern(x_scale_zp_are_tensors),
                            KeywordArg("other"),
                            dtype_convert=True,
                            swap_inputs=swap_binary_inputs,
                        ),
                        aten.relu.default,
                    ),
                }
            )
        for (
            binary_unary_attr,
            patterns,
        ) in binary_replace_float_out_patterns.items():
            _register_quantized_linear_binary_lowering(
                patterns,
                1,  # pass_number
                qlinear_binary_op,  # computation_op
                binary_unary_attr,
            )

        # Priority 3.1: QLinear Binary pattern with fp32/bfloat16 output
        # Covers case (2) of int8-mixed-fp32 and case (2)(4) of int8-mixed-bf16,
        # totally 2 patterns (2 are identical)
        binary_replace_float_out_patterns = {}
        for swap_binary_inputs in swap_binary_inputs_list:
            binary_replace_float_out_patterns.update(
                {
                    BinaryUnaryAttr(
                        "sum", 1.0, "none", [], ""
                    ): generate_pattern_with_binary(
                        aten.add.Tensor,
                        get_qlinear_pt2e_pattern(x_scale_zp_are_tensors),
                        KeywordArg("accum"),
                        dtype_convert=False,
                        swap_inputs=swap_binary_inputs,
                    ),
                }
            )
        for (
            binary_unary_attr,
            patterns,
        ) in binary_replace_float_out_patterns.items():
            _register_quantized_linear_binary_lowering(
                patterns,
                2,  # pass_number
                qlinear_binary_op,  # computation_op
                binary_unary_attr,
            )
        # Priority 3.2: QLinear Binary pattern with fp32/bfloat16 output
        # Covers (6) of int8-mixed-bf16
        binary_replace_float_out_patterns = {}
        for swap_binary_inputs in swap_binary_inputs_list:
            binary_replace_float_out_patterns.update(
                {
                    BinaryUnaryAttr(
                        "add", 1.0, "none", [], ""
                    ): generate_pattern_with_binary(
                        aten.add.Tensor,
                        get_qlinear_pt2e_pattern(x_scale_zp_are_tensors),
                        KeywordArg("other"),
                        dtype_convert=True,
                        swap_inputs=swap_binary_inputs,
                    ),
                }
            )
        for (
            binary_unary_attr,
            patterns,
        ) in binary_replace_float_out_patterns.items():
            _register_quantized_linear_binary_lowering(
                patterns,
                2,  # pass_number
                qlinear_binary_op,  # computation_op
                binary_unary_attr,
            )


def _is_valid_quantized_maxpool2d_optimization_pattern():
    def fn(match):
        # Only match the pattern which max_pool2d_with_indices returns value
        # instead of indices.
        get_item_node = filter_nodes(match.nodes, operator.getitem)[0]
        return get_item_node.args[1] == 0

    return fn


def _register_quantized_maxpool2d_lowering(
    pattern,
    computation_op,
):
    @register_lowering_pattern(
        pattern,
        extra_check=_is_valid_quantized_maxpool2d_optimization_pattern(),
    )
    def qmaxpool2d(match: Match, *args, **kwargs):
        x = kwargs["x"]
        kernel_size = kwargs["kernel_size"]
        stride = kwargs["stride"] if ("stride" in kwargs) else None
        padding = kwargs["padding"] if ("padding" in kwargs) else 0
        dilation = kwargs["dilation"] if ("dilation" in kwargs) else 1
        ceil_mode = kwargs["ceil_mode"] if ("ceil_mode" in kwargs) else False

        if padding == 0:
            padding = [0, 0]
        if dilation == 1:
            dilation = [1, 1]
        if not stride:
            stride = kernel_size
        kernel_size = pad_listlike(kernel_size, 2)
        stride = pad_listlike(stride, 2)
        padding = pad_listlike(padding, 2)
        dilation = pad_listlike(dilation, 2)

        assert len(kernel_size) == 2
        assert len(stride) == 2
        assert len(padding) == 2
        assert len(dilation) == 2

        computation_args = (
            x,
            kernel_size,
            stride,
            padding,
            dilation,
            ceil_mode,
        )
        computation_args, _ = require_channels_last(computation_op, *computation_args)
        counters["inductor"]["qmaxpool2d_matcher_count"] += 1
        counters["inductor"]["qmaxpool2d_matcher_nodes"] += len(match.nodes)
        return L[computation_op](*computation_args)

    return qmaxpool2d


def _register_quantization_maxpool2d():
    # Currently, the default parameters are not in FX Graph generated by Dynamo export.
    # So, if user defines nn.MaxPool2d with different assignment of default parameter,
    # it will generate graph with different number of input nodes and hence
    # different pattern to be matched.
    # Refer to the issue: https://github.com/pytorch/pytorch/issues/105901
    max_pool2d_args_list = [
        [
            KeywordArg("stride"),
        ],
        [
            KeywordArg("stride"),
            KeywordArg("padding"),
        ],
        [
            KeywordArg("stride"),
            KeywordArg("padding"),
            KeywordArg("dilation"),
        ],
        [
            KeywordArg("stride"),
            KeywordArg("padding"),
            KeywordArg("dilation"),
            KeywordArg("ceil_mode"),
        ],
    ]
    for max_pool2d_args in max_pool2d_args_list:
        dequantize_maxpool2d_pattern = CallFunction(
            aten.max_pool2d_with_indices.default,
            get_dequantize_per_tensor_activation_pattern(),
            KeywordArg("kernel_size"),
            *max_pool2d_args,
        )
        dequantize_lowmem_maxpool2d_pattern = CallFunction(
            prims._low_memory_max_pool2d_with_offsets.default,
            get_dequantize_per_tensor_activation_pattern(),
            KeywordArg("kernel_size"),
            *max_pool2d_args,
            KeywordArg("offset_dtype"),
        )
        dequantize_maxpool2d_get_item_pattern = CallFunction(
            operator.getitem,
            dequantize_maxpool2d_pattern,
            Arg(),
        )
        dequantize_lowmem_maxpool2d_get_item_pattern = CallFunction(
            operator.getitem,
            dequantize_lowmem_maxpool2d_pattern,
            Arg(),
        )
        _register_quantized_maxpool2d_lowering(
            generate_pattern_with_output_quant(dequantize_maxpool2d_get_item_pattern),
            quantized.max_pool2d.default,
        )
        _register_quantized_maxpool2d_lowering(
            generate_pattern_with_output_quant(
                dequantize_lowmem_maxpool2d_get_item_pattern
            ),
            quantized.max_pool2d.default,
        )


def _is_input_output_same_scale_zp(check_node):
    def fn(match):
        # Ensure all the inputs and output has same scale and zero point
        # Step 1: Check inputs/output zero point
        # Get dequant nodes at input
        dequant_nodes = filter_nodes(
            match.nodes, quantized_decomposed.dequantize_per_tensor.default
        )
        zero_points = [node.args[2] for node in dequant_nodes]
        # Get quant nodes at output
        quant_nodes = filter_nodes(
            match.nodes, quantized_decomposed.quantize_per_tensor.default
        )
        assert len(quant_nodes) == 1, "expect only 1 add node at output quant pattern"
        zero_points.append(quant_nodes[0].args[2])
        if not all(zero_point == zero_points[0] for zero_point in zero_points):
            return False

        # Step 2: Check inputs/output scale
        scales = [node.args[1] for node in dequant_nodes]
        scales.append(quant_nodes[0].args[1])
        if not all(math.isclose(scale, scales[0], rel_tol=1e-5) for scale in scales):  # type: ignore[arg-type]
            return False

        return True

    return fn


def _register_quantized_cat_lowering(
    pattern,
    computation_op,
):
    @register_lowering_pattern(
        pattern,
        extra_check=_is_input_output_same_scale_zp(aten.cat.default),
    )
    def qcat(match: Match, inputs, dim, **kwargs):
        # inputs is with format: [[x1, x1_dq_dtype, x1_zp, x1_scale], ...]
        uint8_inputs = [input[0] for input in inputs]
        counters["inductor"]["qcat_matcher_count"] += 1
        counters["inductor"]["qcat_matcher_nodes"] += len(match.nodes)
        return L[computation_op](uint8_inputs, dim)

    return qcat


_raw_dequantize_per_tensor_activation_pattern = CallFunction(
    quantized_decomposed.dequantize_per_tensor.default,
    Arg(),
    Arg(),
    Arg(),
    Arg(),
    Arg(),
    Arg(),
)


def _register_quantization_cat():
    dequantize_cat_pattern = CallFunction(
        aten.cat.default,
        ListOf(_raw_dequantize_per_tensor_activation_pattern),
        KeywordArg("dim"),
    )
    _register_quantized_cat_lowering(
        generate_pattern_with_output_quant(dequantize_cat_pattern),
        aten.cat,
    )


def _register_quantized_reshape_lowering(
    pattern,
    computation_op,
):
    @register_lowering_pattern(
        pattern,
        extra_check=_is_input_output_same_scale_zp(aten.reshape.default),
    )
    def qreshape(match: Match, *args, **kwargs):
        qx = kwargs["x"]
        shape = kwargs["shape"]
        counters["inductor"]["qreshape_matcher_count"] += 1
        counters["inductor"]["qreshape_matcher_nodes"] += len(match.nodes)
        return L[computation_op](qx, shape)

    return qreshape


def _register_quantization_reshape():
    dequantize_reshape_pattern = CallFunction(
        torch.ops.aten.reshape.default,
        get_dequantize_per_tensor_activation_pattern(),
        KeywordArg("shape"),
    )
    _register_quantized_reshape_lowering(
        generate_pattern_with_output_quant(dequantize_reshape_pattern),
        aten.reshape,
    )


def _is_valid_woq_optimization_pattern():
    def fn(match):
        assert all(k in match.kwargs for k in ("x", "weight", "scales"))
        x = match.kwargs["x"].meta["val"]
        weight = match.kwargs["weight"].meta["val"]
        scales = match.kwargs["scales"].meta["val"]
        return (
            # For now, we only support woq mm kernels
            # with x.type=bfloat16 and w.type=int8
            x.dtype == torch.bfloat16
            and weight.dtype == torch.int8
            and scales.dtype == torch.bfloat16
            # _weight_int8pack_mm kernel only supports cpu now
            # TODO: add cuda kernel support instead of calling mul+sum
            and x.device.type == "cpu"
            and x.device == weight.device
            and x.device == scales.device
        )

    return fn


def _register_woq_lowering(pattern, computation_woq, computation_reshape):
    @register_lowering_pattern(
        pattern,
        extra_check=_is_valid_woq_optimization_pattern(),
    )
    def woq(match: Match, *args, **kwargs):
        x = kwargs["x"]
        weight = kwargs["weight"]
        scales = kwargs["scales"]
        counters["inductor"]["woq_matcher_count"] += 1
        counters["inductor"]["woq_matcher_nodes"] += len(match.nodes)
        out_features = weight.get_size()[0]
        origin_x_size = x.get_size()
        x_shape = [-1, origin_x_size[-1]]
        out_shape = origin_x_size[:-1] + [
            out_features,
        ]
        func1 = L[computation_reshape](x, x_shape)
        func2 = L[computation_woq](func1, weight, scales)
        return L[computation_reshape](func2, out_shape)

    return woq


def _register_woq_mm_int8_pattern1():
    # F.linear(x, weight.to(dtype=x.dtype)) * scales
    # case of dispatching to mm, with x reshape
    _woq_pattern = CallFunction(
        aten.mul.Tensor,
        CallFunction(
            aten.reshape.default,
            CallFunction(
                aten.mm.default,
                CallFunction(aten.reshape.default, KeywordArg("x"), Arg()),
                CallFunction(
                    aten.permute.default,
                    CallFunction(
                        prims.convert_element_type.default, KeywordArg("weight"), Arg()
                    ),
                    Arg(),
                ),
            ),
            Arg(),
        ),
        KeywordArg("scales"),
    )
    _register_woq_lowering(_woq_pattern, aten._weight_int8pack_mm.default, aten.reshape)


def _register_woq_mm_int8_pattern2():
    # F.linear(x, weight.to(dtype=x.dtype)) * scales
    # case of dispatching to mm, w/o x reshape
    _woq_pattern = CallFunction(
        aten.mul.Tensor,
        CallFunction(
            aten.reshape.default,
            CallFunction(
                aten.mm.default,
                KeywordArg("x"),
                CallFunction(
                    aten.permute.default,
                    CallFunction(
                        prims.convert_element_type.default, KeywordArg("weight"), Arg()
                    ),
                    Arg(),
                ),
            ),
            Arg(),
        ),
        KeywordArg("scales"),
    )
    _register_woq_lowering(_woq_pattern, aten._weight_int8pack_mm.default, aten.reshape)


def _register_woq_mm_int8_pattern3():
    # F.linear(x, weight.to(dtype=x.dtype)) * scales
    # case of dispatching to bmm
    _woq_pattern = CallFunction(
        aten.mul.Tensor,
        CallFunction(
            aten.bmm.default,
            CallFunction(aten.expand.default, KeywordArg("x"), Arg()),
            CallFunction(
                aten.expand.default,
                CallFunction(
                    aten.permute.default,
                    CallFunction(
                        prims.convert_element_type.default, KeywordArg("weight"), Arg()
                    ),
                    Arg(),
                ),
                Arg(),
            ),
        ),
        KeywordArg("scales"),
    )
    _register_woq_lowering(_woq_pattern, aten._weight_int8pack_mm.default, aten.reshape)


def _register_woq_mm_int8_pattern4():
    _woq_pattern = CallFunction(
        aten.mul.Tensor,
        CallFunction(
            aten.mm.default,
            KeywordArg("x"),
            CallFunction(
                prims.convert_element_type.default,
                CallFunction(
                    aten.permute.default,
                    KeywordArg("weight"),
                    Arg(),
                ),
                Arg(),
            ),
        ),
        KeywordArg("scales"),
    )
    _register_woq_lowering(_woq_pattern, aten._weight_int8pack_mm.default, aten.reshape)


def _register_quantization_lowerings():
    _register_quantization_unary_fusion()
    _register_quantization_binary_fusion()
    _register_quantization_maxpool2d()
    _register_quantization_cat()
    _register_quantization_reshape()


def _register_woq_lowerings():
    _register_woq_mm_int8_pattern1()
    _register_woq_mm_int8_pattern2()
    _register_woq_mm_int8_pattern3()
    _register_woq_mm_int8_pattern4()


def _is_valid_dequant_promotion_pattern(dtype=torch.float32):
    def _inner(match):
        assert dtype in [torch.float32, torch.bfloat16]
        dequant_pattern_end_node = match.output_node()
        if dequant_pattern_end_node.target not in [
            quantized_decomposed.dequantize_per_tensor.default,
            quantized_decomposed.dequantize_per_tensor.tensor,
            prims.convert_element_type.default,
            aten.reshape.default,
        ]:
            return False

        if dequant_pattern_end_node.target is aten.reshape.default:
            dequant_node = (
                dequant_pattern_end_node.args[
                    0
                ]  # pattern: linear <- reshape <- dequant
                if dtype == torch.float32
                else dequant_pattern_end_node.args[0].args[
                    0
                ]  # pattern: linear <- reshape <- to_bf16 <- dequant
            )
        else:
            dequant_node = (
                dequant_pattern_end_node  # pattern: linear <- dequant
                if dtype == torch.float32
                else dequant_pattern_end_node.args[
                    0
                ]  # pattern: linear <- to_bf16 <- dequant
            )

        if (
            dequant_node.target
            in [
                quantized_decomposed.dequantize_per_tensor.default,
                quantized_decomposed.dequantize_per_tensor.tensor,
            ]
            and len(list(dequant_pattern_end_node.users)) > 1
        ):
            # If dequant pattern has more than 1 users, then do dequant promoted
            return True
        return False

    return _inner


def _register_dequant_promotion_pass(pattern, pass_number, dtype=torch.float32):
    @register_freezing_graph_pattern(
        pattern,
        extra_check=_is_valid_dequant_promotion_pattern(dtype),
        pass_number=pass_number,
    )
    def dequant_promotion(match: Match, *args, **kwargs):
        # Dequant_promotion will transform
        # graph 1:
        #            quant
        #      + - - - | - - - +
        #      |    dequant    |
        #      |    /     \    |
        #      |  node1  node2 |
        #      + - | - - - | - +
        #        quant   quant
        # into:
        # graph 2:
        #            quant
        #      + - - / - \ - - +
        #      |dequant dequant|
        #      |    |      |   |
        #      | node1 node2   |
        #      + - | - - - | - +
        #        quant   quant
        # In graph 1, the dequant node is shared by node1 and node2,
        # as a result, neither node1 nor node2 could form an int8
        # fusion pattern.
        # After this transformation, the graph 2 could hit the int8
        # fusion pattern: dequant-node-quant, respectively for
        # node1 and node2.
        assert dtype in [torch.float32, torch.bfloat16]

        def clone_to_new_node(graph, source_node, user_node):
            # Clone the source_node to a new node
            # Replace user_node's input from source_node to new_node
            assert (
                source_node.op == "call_function"
            ), "clone_to_new_node only support node.op call_function"
            with graph.inserting_before(user_node):
                new_node = graph.call_function(
                    source_node.target,
                    args=source_node.args,
                    kwargs=source_node.kwargs,
                )
                new_node.meta = copy.copy(source_node.meta)
                user_node.replace_input_with(source_node, new_node)
            return new_node

        # Find the start node and end node of a dequant pattern
        # * End node should be the match.output_node()
        # * Start node should be the node of dequantize_per_tensor
        dequant_pattern_end_node = match.output_node()
        assert dequant_pattern_end_node.target in [
            quantized_decomposed.dequantize_per_tensor.default,
            quantized_decomposed.dequantize_per_tensor.tensor,
            prims.convert_element_type.default,
            aten.reshape.default,
        ]

        # For a dequant pattern, we should expect see the node list as:
        # * OPT(aten.reshape.default)
        # * OPT(prims.convert_element_type.default) (to_bf16)
        # * dequantize_per_tensor
        def _find_first_node_in_dequant_pattern(_node):
            if _node.target in [
                quantized_decomposed.dequantize_per_tensor.default,
                quantized_decomposed.dequantize_per_tensor.tensor,
            ]:
                # For a dequant pattern, we expect the start node is a dequantize_per_tensor node
                return _node
            else:
                assert (
                    len(_node.args) >= 1
                ), "In in dequant pattern, each node should have more than 1 arg."
                return _find_first_node_in_dequant_pattern(_node.args[0])

        dequant_pattern_start_node = _find_first_node_in_dequant_pattern(
            dequant_pattern_end_node
        )

        assert dequant_pattern_start_node.target in [
            quantized_decomposed.dequantize_per_tensor.default,
            quantized_decomposed.dequantize_per_tensor.tensor,
        ]

        # Clone the dequant pattern for each user node
        graph = match.graph
        user_node_list = list(dequant_pattern_end_node.users)
        for user_node in user_node_list[1:]:
            _source_node = dequant_pattern_end_node
            _user_node = user_node
            while _source_node != dequant_pattern_start_node.args[0]:
                _user_node = clone_to_new_node(graph, _source_node, _user_node)
                _source_node = _source_node.args[0]  # type: ignore[assignment]

        counters["inductor"]["dequant_promotion_matcher_count"] += 1
        counters["inductor"]["dequant_promotion_matcher_nodes"] += len(match.nodes)


def _is_valid_dequant_conv2d_pattern(dtype):
    def _inner(match):
        # Here we do some further check to ensure:
        # 1. It's a conv2d node with dim of 4, since we only support lowering of conv2d now.
        # 2. The dequant pattern has only 1 user of conv2d node.
        # If these conditions don't meet, we will not
        # insert weight prepack node into the matched pattern.
        conv_node = match.output_node()
        assert conv_node.target is aten.convolution.default
        input_meta_value = conv_node.args[0].meta.get("val")
        weight_meta_value = conv_node.args[1].meta.get("val")
        for meta_value in [input_meta_value, weight_meta_value]:
            if (
                meta_value is None
                or meta_value.device.type != "cpu"
                or meta_value.dim() != 4
            ):
                # Only support conv2d now
                return False

        assert dtype in [torch.float32, torch.bfloat16]

        if dtype == torch.float32:
            dequant_node = conv_node.args[0]
        else:
            convert_to_bf16 = conv_node.args[0]
            dequant_node = convert_to_bf16.args[0]

        if len(list(dequant_node.users)) != 1:
            # Ensure the dequant pattern only has 1 user
            # since we will delete the dequant pattern here
            return False
        return True

    return _inner


def _register_qconv_weight_prepack_pass(pattern, pass_number, dtype=torch.float32):
    @register_freezing_graph_pattern(
        pattern,
        extra_check=_is_valid_dequant_conv2d_pattern(dtype),
        pass_number=pass_number,
    )
    def qconv_weight_prepack(match: Match, *args, **kwargs):
        """
        Match the pattern:
        int8 activation
          |
        dequant_per_tensor
          |
        Conv2d <- optional(aten.clone.default) <- dequant_per_channel <- int8_weight

        Insert weight prepack node and change the pattern to:
        int8 activation
          |
        onednn.qconv2d_pointwise <- onednn.qconv_prepack <- int8_weight
        """
        assert dtype in [torch.float32, torch.bfloat16]
        conv_node = match.output_node()
        assert conv_node.target is aten.convolution.default
        if dtype == torch.float32:
            dequant_node = conv_node.args[0]
        else:
            convert_to_bf16 = conv_node.args[0]
            dequant_node = convert_to_bf16.args[0]  # type: ignore[union-attr]
        has_clone_to_channel_last_node_in_pattern = (
            conv_node.args[1].target is aten.clone.default  # type: ignore[union-attr]
        )
        clone_node = (
            conv_node.args[1] if has_clone_to_channel_last_node_in_pattern else None
        )

        if dtype == torch.float32:
            dequant_per_channel = (
                clone_node.args[0]  # type: ignore[union-attr]
                if has_clone_to_channel_last_node_in_pattern
                else conv_node.args[1]
            )
        else:
            weight_to_bf16_node = (
                clone_node.args[0]  # type: ignore[union-attr]
                if has_clone_to_channel_last_node_in_pattern
                else conv_node.args[1]
            )
            dequant_per_channel = weight_to_bf16_node.args[0]  # type: ignore[union-attr]

        assert (
            dequant_per_channel.target  # type: ignore[union-attr]
            is quantized_decomposed.dequantize_per_channel.default
        )

        # Activation QParams
        qx, x_zp, x_scale = (
            kwargs["x"],
            kwargs["x_zp"],
            kwargs["x_scale"],
        )

        # Weight QParams
        qw, w_scale, w_zp = (
            kwargs["q_weight"],
            kwargs["w_scale"],
            kwargs["w_zp"],
        )

        # Conv Params
        bias, stride, padding, dilation, groups = (
            kwargs["b"],
            kwargs["stride"],
            kwargs["padding"],
            kwargs["dilation"],
            kwargs["groups"],
        )

        x_shape = qx.meta.get("tensor_meta").shape
        if has_free_symbols(x_shape):
            # For dynamic shape case, we can't get activation shape ahead of runtime.
            x_shape = None
        graph = match.graph
        with graph.inserting_before(conv_node):
            # Insert weight prepack node and the QConv node
            packed_weight_inputs = (
                qw,
                w_scale,
                x_scale,
                x_zp,
                stride,
                padding,
                dilation,
                groups,
                x_shape,
            )
            packed_weight_op = torch.ops.onednn.qconv_prepack
            prepack_weight_node = graph.call_function(
                packed_weight_op, args=packed_weight_inputs
            )

            new_args: Tuple[Any, ...] = (
                qx,
                x_scale,
                x_zp,
                prepack_weight_node,
                w_scale,
                w_zp,
                bias,
                stride,
                padding,
                dilation,
                groups,
                1.0,  # output_scale
                0,  # output_zero_point
                dtype,  # output_dtype
                "none",  # attr
                [],  # scalars
                "",  # algorithm
            )
            new_conv_node = graph.call_function(
                torch.ops.onednn.qconv2d_pointwise.default, args=new_args
            )
            conv_node.replace_all_uses_with(new_conv_node)
            new_conv_node.meta.update(conv_node.meta)

            # Erase the original conv node
            graph.erase_node(conv_node)
            # Erase the dequant pattern
            if dtype == torch.bfloat16:
                graph.erase_node(convert_to_bf16)  # type: ignore[possibly-undefined, arg-type]
            graph.erase_node(dequant_node)  # type: ignore[arg-type]
            # Erase the dequant per channel pattern
            if clone_node is not None:
                graph.erase_node(clone_node)  # type: ignore[arg-type]
            if dtype == torch.bfloat16:
                graph.erase_node(weight_to_bf16_node)  # type: ignore[possibly-undefined, arg-type]
            graph.erase_node(dequant_per_channel)  # type: ignore[arg-type]
            counters["inductor"]["qconv2d_weight_prepack_matcher_count"] += 1
            counters["inductor"]["qconv2d_weight_prepack_matcher_nodes"] += len(
                match.nodes
            )


def _generate_dequant_convolution_node_pattern(
    _dequant_per_channel_pattern, dtype=torch.float32
):
    assert dtype in [torch.float32, torch.bfloat16]
    dequant_convolution_node_pattern = CallFunction(
        aten.convolution.default,
        _may_generate_pattern_with_dtype_convert(
            get_dequantize_per_tensor_activation_pattern(),
            KeywordArg("autocast_act_dtype"),
            dtype == torch.bfloat16,
        ),
        _dequant_per_channel_pattern,
        KeywordArg("b"),
        KeywordArg("stride"),
        KeywordArg("padding"),
        KeywordArg("dilation"),
        KeywordArg("is_transposed"),
        KeywordArg("out_padding"),
        KeywordArg("groups"),
    )
    return dequant_convolution_node_pattern


def _generate_qconv_weight_prepack_patterns(dtype=torch.float32):
    assert dtype in [torch.float32, torch.bfloat16]
    return (
        _generate_dequant_convolution_node_pattern(
            dequantize_per_channel_weight_pattern
            if dtype == torch.float32
            else dequantize_per_channel_to_bf16_weight_pattern,
            dtype,
        ),
        # There is another pattern due to the pass of convert_conv_weights_to_channels_last
        # https://github.com/pytorch/pytorch/blob/07107919297db3f8ab37f11c12666b6d6d5f692e/torch/_inductor/freezing.py#L338-L362.
        # Depend on some heuristics, it may or may not insert to(channel_last) node
        # between convolution and dequant_per_channel node
        _generate_dequant_convolution_node_pattern(
            dequantize_per_channel_clone_weight_pattern
            if dtype == torch.float32
            else dequantize_per_channel_to_bf16_clone_weight_pattern,
            dtype,
        ),
    )


def _get_linear_node(match, input_dim_exceeds_two, input_contiguous):
    output_reshape_node = None
    if input_dim_exceeds_two:
        if input_contiguous:
            output_reshape_node = match.output_node()
            assert output_reshape_node.target is aten.reshape.default
            linear_node = output_reshape_node.args[0]
        else:
            linear_nodes = filter_nodes(match.nodes, aten.bmm.default)
            assert len(linear_nodes) == 1
            linear_node = linear_nodes[0]
    else:
        linear_node = match.output_node()

    assert linear_node.target in (
        aten.addmm.default,
        aten.mm.default,
        aten.bmm.default,
    )
    return linear_node, output_reshape_node


def _get_linear_dq_node(
    linear_node, input_index, dtype, input_dim_exceeds_two, input_contiguous
):
    act_reshape_node = None
    activation_to_bf16_node = None
    act_expand_node = None
    if input_dim_exceeds_two:
        if input_contiguous:
            act_reshape_node = linear_node.args[input_index]
            assert act_reshape_node.target is aten.reshape.default
            if dtype == torch.float32:
                # pattern: linear -> reshape -> dequant
                dequant_node = act_reshape_node.args[0]
            else:
                # pattern: linear -> reshape -> to_bf16 -> dequant
                activation_to_bf16_node = act_reshape_node.args[0]
                dequant_node = activation_to_bf16_node.args[0]
        else:
            # bmm pattern decomposed from linear when input dim exceeds 2 and not contiguous
            act_expand_node = linear_node.args[input_index]
            assert act_expand_node.target is aten.expand.default
            if dtype == torch.float32:
                dequant_node = act_expand_node.args[0]
            else:
                activation_to_bf16_node = act_expand_node.args[0]
                dequant_node = activation_to_bf16_node.args[0]
    else:
        if dtype == torch.float32:
            # pattern: linear -> dequant
            dequant_node = linear_node.args[input_index]
        else:
            # pattern: linear -> to_bf16 -> dequant
            activation_to_bf16_node = linear_node.args[input_index]
            dequant_node = activation_to_bf16_node.args[0]
    return dequant_node, act_reshape_node, activation_to_bf16_node, act_expand_node


def _is_valid_dequant_linear_pattern(dtype, input_dim_exceeds_two, input_contiguous):
    def _inner(match):
        # Check dequant pattern has only 1 user.
        (
            linear_node,
            _,
        ) = _get_linear_node(match, input_dim_exceeds_two, input_contiguous)

        input_index = 1 if linear_node.target is aten.addmm.default else 0
        assert dtype in [torch.float32, torch.bfloat16]
        (
            dequant_node,
            _,
            _,
            _,
        ) = _get_linear_dq_node(
            linear_node, input_index, dtype, input_dim_exceeds_two, input_contiguous
        )

        assert dequant_node.target in [
            quantized_decomposed.dequantize_per_tensor.default,
            quantized_decomposed.dequantize_per_tensor.tensor,
        ]

        if len(list(dequant_node.users)) != 1:
            # Ensure the dequant pattern only has 1 user
            # since we will delete the dequant pattern here
            return False

        # Extra check for bmm pattern
        if input_dim_exceeds_two and not input_contiguous:
            # Check for act
            # Act expand size should be exactly same as act size
            act_expand_size = match.kwargs["act_expand_size"]
            act_node = match.kwargs["x"]
            if not (
                hasattr(act_node, "meta")
                and isinstance(act_node.meta.get("val", None), torch.Tensor)
                and (act_node.meta["val"].size() == torch.Size(act_expand_size))
            ):
                return False

            # Check for wgt
            # wgt permute dims should be [1, 0]
            wgt_permute_dims = match.kwargs["permute_axes"]
            if wgt_permute_dims != [1, 0]:
                return False

            # Check below wgt size items:
            # wgt before expand should with dim 2
            # Expand size should with dim 3
            # Expand size[0] should same as act size[0]
            # Expand size[1] should same as wgt size[1]
            # Expand size[2] should same as wgt size[0]
            qweight_node = match.kwargs["q_weight"]
            wgt_expand_size = match.kwargs["wgt_expand_size"]
            if not (
                hasattr(qweight_node, "meta")
                and isinstance(qweight_node.meta.get("val", None), torch.Tensor)
                and len(qweight_node.meta["val"].size()) == 2
                and len(wgt_expand_size) == 3
                and wgt_expand_size[0] == act_node.meta["val"].size()[0]
                and wgt_expand_size[1] == qweight_node.meta["val"].size()[1]
                and wgt_expand_size[2] == qweight_node.meta["val"].size()[0]
            ):
                return False

        return True

    return _inner


def _register_qlinear_weight_prepack_pass(
    pattern,
    pass_number,
    dtype=torch.float32,
    input_dim_exceeds_two=False,
    input_contiguous=True,
):
    @register_freezing_graph_pattern(
        pattern,
        extra_check=_is_valid_dequant_linear_pattern(
            dtype, input_dim_exceeds_two, input_contiguous
        ),
        pass_number=pass_number,
    )
    def qlinear_weight_prepack(match: Match, *args, **kwargs):
        """
        Match the pattern:
        int8 activation
          |
        dequant_per_tensor
          |
        mm/addmm <- t <- dequant_per_channel <- int8_weight

        Insert weight prepack node and change the pattern to:
        int8 activation
          |
        onednn.qlinear_pointwise <- onednn.qlinear_prepack <- int8_weight
        """
        assert dtype in [torch.float32, torch.bfloat16]
        (
            linear_node,
            output_reshape_node,
        ) = _get_linear_node(match, input_dim_exceeds_two, input_contiguous)
        input_index = 1 if linear_node.target is aten.addmm.default else 0
        weight_index = input_index + 1

        (
            dequant_node,
            act_reshape_node,
            activation_to_bf16_node,
            act_expand_node,
        ) = _get_linear_dq_node(
            linear_node, input_index, dtype, input_dim_exceeds_two, input_contiguous
        )

        if input_dim_exceeds_two and not input_contiguous:
            wgt_expand_node = linear_node.args[weight_index]
            assert wgt_expand_node.target is aten.expand.default
            t_node = wgt_expand_node.args[0]
        else:
            t_node = linear_node.args[weight_index]

        if dtype == torch.float32:
            dequant_per_channel = t_node.args[0]
        else:
            weight_to_bf16_node = t_node.args[0]
            dequant_per_channel = weight_to_bf16_node.args[0]
        assert (
            dequant_per_channel.target
            is quantized_decomposed.dequantize_per_channel.default
        )

        # Activation QParams
        qx, x_zp, x_scale = (
            kwargs["x"],
            kwargs["x_zp"],
            kwargs["x_scale"],
        )

        # Weight QParams
        qw, w_scale, w_zp = (
            kwargs["q_weight"],
            kwargs["w_scale"],
            kwargs["w_zp"],
        )

        # Params
        bias = kwargs["b"] if "b" in kwargs else None

        x_shape = qx.meta.get("tensor_meta").shape
        if has_free_symbols(x_shape):
            # For dynamic shape case, we can't get activation shape ahead of runtime.
            x_shape = None
        graph = match.graph
        with graph.inserting_before(linear_node):
            # Insert weight prepack node and the qlinear node
            packed_weight_inputs = (
                qw,
                x_shape,
            )
            packed_weight_op = torch.ops.onednn.qlinear_prepack
            prepack_weight_node = graph.call_function(
                packed_weight_op, args=packed_weight_inputs
            )

            new_args: Tuple[Any, ...] = (
                qx,
                x_scale,
                x_zp,
                prepack_weight_node,
                w_scale,
                w_zp,
                bias,
                1.0,  # output_scale
                0,  # output_zero_point
                dtype,  # output_dtype
                "none",  # post op name
                [],  # post op args
                "",  # post op algorithm
            )
            Node = torch.fx.node.Node
            if isinstance(x_scale, Node) and isinstance(x_zp, Node):
                new_linear_node = graph.call_function(
                    torch.ops.onednn.qlinear_pointwise.tensor, args=new_args
                )
            else:
                new_linear_node = graph.call_function(
                    torch.ops.onednn.qlinear_pointwise.default, args=new_args
                )
            if input_dim_exceeds_two:
                if input_contiguous:
                    output_reshape_node.replace_all_uses_with(new_linear_node)
                    new_linear_node.meta.update(output_reshape_node.meta)
                else:
                    if bias:
                        output_add_node_for_bias = match.output_node()
                        assert output_add_node_for_bias.target is aten.add.Tensor
                        output_add_node_for_bias.replace_all_uses_with(new_linear_node)
                        new_linear_node.meta.update(output_add_node_for_bias.meta)
                    else:
                        linear_node.replace_all_uses_with(new_linear_node)
                        new_linear_node.meta.update(linear_node.meta)
            else:
                linear_node.replace_all_uses_with(new_linear_node)
                new_linear_node.meta.update(linear_node.meta)

            # Erase the original linear node
            if input_dim_exceeds_two:
                if input_contiguous:
                    graph.erase_node(output_reshape_node)
                elif not input_contiguous and bias:
                    graph.erase_node(output_add_node_for_bias)  # type: ignore[possibly-undefined]
            graph.erase_node(linear_node)
            if input_dim_exceeds_two:
                if input_contiguous:
                    graph.erase_node(act_reshape_node)
                else:
                    graph.erase_node(act_expand_node)
                    graph.erase_node(wgt_expand_node)  # type: ignore[possibly-undefined]
            if dtype == torch.bfloat16:
                graph.erase_node(activation_to_bf16_node)
            # Erase the dequant pattern
            graph.erase_node(dequant_node)
            # Erase the dequant per channel pattern
            graph.erase_node(t_node)
            if dtype == torch.bfloat16:
                graph.erase_node(weight_to_bf16_node)  # type: ignore[possibly-undefined]
            graph.erase_node(dequant_per_channel)

            counters["inductor"]["qlinear_weight_prepack_matcher_count"] += 1
            counters["inductor"]["qlinear_weight_prepack_matcher_nodes"] += len(
                match.nodes
            )


def _generate_dequant_linear_node_pattern(
    _dequant_per_channel_pattern,
    dtype=torch.float32,
    input_dim_exceeds_two=False,
    is_tensor_overload=False,
):
    assert dtype in [torch.float32, torch.bfloat16]
    t_pattern = _generate_linear_t_pattern(_dequant_per_channel_pattern, dtype)
    dequant_linear_bias_pattern = _may_generate_pattern_with_reshape(
        CallFunction(
            aten.addmm.default,
            KeywordArg("b"),
            _may_generate_pattern_with_reshape(
                _may_generate_pattern_with_dtype_convert(
                    get_dequantize_per_tensor_activation_pattern(is_tensor_overload),
                    KeywordArg("autocast_act_dtype"),
                    dtype == torch.bfloat16,
                ),
                KeywordArg("act_reshape_size"),
                input_dim_exceeds_two,
            ),
            t_pattern,
        ),
        KeywordArg("output_reshape_size"),
        input_dim_exceeds_two,
    )
    dequant_linear_no_bias_pattern = _may_generate_pattern_with_reshape(
        CallFunction(
            aten.mm.default,
            _may_generate_pattern_with_reshape(
                _may_generate_pattern_with_dtype_convert(
                    get_dequantize_per_tensor_activation_pattern(is_tensor_overload),
                    KeywordArg("autocast_act_dtype"),
                    dtype == torch.bfloat16,
                ),
                KeywordArg("act_reshape_size"),
                input_dim_exceeds_two,
            ),
            t_pattern,
        ),
        KeywordArg("output_reshape_size"),
        input_dim_exceeds_two,
    )
    return dequant_linear_bias_pattern, dequant_linear_no_bias_pattern


def _generate_dequant_bmm_node_pattern(
    _dequant_per_channel_pattern,
    dtype=torch.float32,
    with_bias=False,
    is_tensor_overload=False,
):
    # When activation of linear dim exceed 2 and not contiguous
    t_pattern = _generate_linear_t_pattern(_dequant_per_channel_pattern, dtype)

    assert dtype in [torch.float32, torch.bfloat16]
    dequant_bmm_pattern = CallFunction(
        aten.bmm.default,
        CallFunction(
            aten.expand.default,
            _may_generate_pattern_with_dtype_convert(
                get_dequantize_per_tensor_activation_pattern(is_tensor_overload),
                KeywordArg("autocast_act_dtype"),
                dtype == torch.bfloat16,
            ),
            KeywordArg("act_expand_size"),
        ),
        CallFunction(
            aten.expand.default,
            t_pattern,
            KeywordArg("wgt_expand_size"),
        ),
    )

    def _generate_pattern_with_output_add(_dequant_bmm_pattern, _with_bias):
        if _with_bias:
            return CallFunction(
                aten.add.Tensor,
                _dequant_bmm_pattern,
                KeywordArg("b"),
            )
        else:
            return _dequant_bmm_pattern

    return _generate_pattern_with_output_add(dequant_bmm_pattern, with_bias)


def _generate_qlinear_weight_prepack_patterns(
    dtype=torch.float32,
    input_dim_exceeds_two=False,
    input_contiguous=True,
    with_bias=False,
    is_tensor_overload=False,
):
    if input_dim_exceeds_two and not input_contiguous:
        return _generate_dequant_bmm_node_pattern(
            dequantize_per_channel_weight_pattern,
            dtype,
            with_bias,
            is_tensor_overload,
        )
    else:
        return _generate_dequant_linear_node_pattern(
            dequantize_per_channel_weight_pattern,
            dtype,
            input_dim_exceeds_two,
            is_tensor_overload,
        )


def _register_dequant_promotion():
    dequant_pattern_cases = itertools.product(
        [torch.float32, torch.bfloat16], [True, False], [True, False]
    )
    for dtype, input_dim_exceeds_two, is_tensor_overload in dequant_pattern_cases:
        # 4 dequantization patterns will be matched based on the dtype and input dimension size.
        # Case 1: int8-mixed-fp32, input dim size is 2
        # Case 2: int8-mixed-fp32, input dim size exceeds 2
        # Case 3: int8-mixed-bf16, input dim size is 2
        # Case 4: int8-mixed-bf16, input dim size exceeds 2
        #           quant
        #   + - - - - | - - - - +
        #   |      dequant      |
        #   |         |         |
        #   |    OPT(to_bf16)   |
        #   |         |         |
        #   |    OPT(reshape)   |
        #   |      /     \      |
        #   |    node1  node2   |
        #   + - - | - - - | - - +
        #  OPT(reshape) OPT(reshape)
        #   + - - | - - - | - - +
        #  OPT(to_fp32) OPT(to_fp32)
        #   + - - | - - - | - - +
        #       quant   quant
        _register_dequant_promotion_pass(
            _may_generate_pattern_with_reshape(
                _may_generate_pattern_with_dtype_convert(
                    get_dequantize_per_tensor_activation_pattern(
                        is_tensor_overload=is_tensor_overload
                    ),
                    KeywordArg("autocast_act_dtype"),
                    dtype == torch.bfloat16,
                ),
                KeywordArg("act_reshape_size"),
                with_reshape=input_dim_exceeds_two,
            ),
            pass_number=0,
            dtype=dtype,
        )  # pass_number=0 to run before weight prepack


def _register_qconv_weight_prepack():
    for dtype in [torch.float32, torch.bfloat16]:
        weight_prepack_patterns = _generate_qconv_weight_prepack_patterns(dtype)
        for weight_prepack_pattern in weight_prepack_patterns:
            # Register to pass_number 1, so we can do dequant promotion in pass_number 0.
            _register_qconv_weight_prepack_pass(
                weight_prepack_pattern, pass_number=1, dtype=dtype
            )


def _register_qlinear_weight_prepack():
    # 6 Linear related patterns will be matched based on the dtype, input dimension size and input contiguous.
    # Then convert the pattern into a QLinear node with int8_fp32/bf16.
    # Case 1: int8-mixed-fp32, input dim size is 2
    # Case 2: int8-mixed-fp32, input dim size exceeds 2 and contiguous
    # Case 3: int8-mixed-bf16, input dim size is 2
    # Case 4: int8-mixed-bf16, input dim size exceeds 2 and contiguous

    #   + - - - - | - - - - - - | - - - - - +
    #   |    dq_per_tensor  dq_per_channel  |
    #   |         |              |          |
    #   |    OPT(to_bf16)    OPT(to_bf16)   |
    #   |         |              |          |
    #   |     OPT(reshape)   permute        |
    #   |            \        /             |
    #   |             addmm/mm              |
    #   |                |                  |
    #   |           OPT(reshape)            |

    # Case 5: int8-mixed-fp32, input dim size exceeds 2 and not contiguous
    # Case 6: int8-mixed-bf16, input dim size exceeds 2 and not contiguous

    #   + - - - - | - - - - - - | - - - - - +
    #   |    dq_per_tensor  dq_per_channel  |
    #   |         |              |          |
    #   |    OPT(to_bf16)    OPT(to_bf16)   |
    #   |         |              |          |
    #   |       expand       permute        |
    #   |          \             |          |
    #   |                    expand         |
    #   |                    /              |
    #   |               bmm                 |
    #   |                |                  |
    #   |            OPT(add)               |

    linear_weight_prepack_cases = itertools.product(
        [torch.float32, torch.bfloat16], [True, False], [True, False]
    )

    # Step 1: register patterns from mm and addmm
    for dtype, input_dim_exceeds_two, is_tensor_overload in linear_weight_prepack_cases:
        weight_prepack_patterns = _generate_qlinear_weight_prepack_patterns(
            dtype,
            input_dim_exceeds_two,
            is_tensor_overload=is_tensor_overload,
        )
        for weight_prepack_pattern in weight_prepack_patterns:
            # Register to pass_number 1, so we can do dequant promotion in pass_number 0.
            _register_qlinear_weight_prepack_pass(
                weight_prepack_pattern,
                pass_number=1,
                dtype=dtype,
                input_dim_exceeds_two=input_dim_exceeds_two,
            )

    # Step 2: register patterns from bmm
    # Linear might be decomposed into bmm when input dim exceeds 2 and not contiguous
    # refer to:
    # https://github.com/pytorch/pytorch/blob/
    # 80c07df659362a95da7cd4f3ec367abfdace38c4/torch/_decomp/decompositions.py#L3965-L3968
    # in this case, we can convert it back to qlinear
    for dtype, with_bias, is_tensor_overload in itertools.product(
        [torch.float32, torch.bfloat16], [True, False], [True, False]
    ):
        bmm_pattern = _generate_qlinear_weight_prepack_patterns(
            dtype=dtype,
            input_dim_exceeds_two=True,
            input_contiguous=False,
            with_bias=with_bias,
            is_tensor_overload=is_tensor_overload,
        )
        _register_qlinear_weight_prepack_pass(
            bmm_pattern,
            pass_number=1
            if with_bias
            else 2,  # if with_bias, there is an output add, so we should try to match it firstly
            dtype=dtype,
            input_dim_exceeds_two=True,
            input_contiguous=False,
        )


@functools.lru_cache(None)
def _register_quantization_weight_pack_pass():
    # Step 1: Dequant promotion for int8-mixed-fp32/bf16
    _register_dequant_promotion()

    # Step 2: QConv weight prepack
    _register_qconv_weight_prepack()

    # Step 3: QLinear weight prepack
    _register_qlinear_weight_prepack()


def quant_lift_up(graph_module: torch.fx.GraphModule):
    """
    Lift up the quant node before view like nodes. It can benefit performance
    of Attention like block. For example, we have the pattern as:

             DQ
    DQ       LINEAR
    LINEAR   VIEW
    VIEW     PERMUTE
    PERMUTE  TRANSPOSE
    Q        Q
    DQ       DQ
       Matmul
        DIV
        ADD
      SOFTMAX

    We want to lift up the the quant nodes from matmul before view like nodes
    as the output of Linear node.

             DQ
    DQ       LINEAR
    LINEAR   Q
    Q        VIEW
    VIEW     PERMUTE
    PERMUTE  TRANSPOSE
    DQ       DQ
       Matmul
        DIV
        ADD
      SOFTMAX

    It produces a DQ->LINEAR->Q pattern which can be fused by backend.
    """

    def is_view_op(node):
        return node.op == "call_function" and node.target in _VIEW_OPS

    for node in graph_module.graph.nodes:
        # <TODO> Leslie: Here we verify that the quant node has exactly
        # one input FX node, with constant scalar value for scale and zero point.
        # For the case input of quant node has more than one input FX nodes,
        # extend the implementation to lift up all the connected nodes
        # before the view nodes to keep the topological order.
        if (
            node.op == "call_function"
            and node.target in _PER_TENSOR_QUANTIZE_OPS
            and len(node.all_input_nodes) == 1
            and is_view_op(node.all_input_nodes[0])
        ):
            quant_node = node
            input_node_of_quant = quant_node.args[0]

            # Check the nodes along lift up path has only 1 user node
            # Propagate view like node to find where to insert the new quant node
            could_lift_up = True
            current_node = quant_node
            input_node = current_node.args[0]
            while is_view_op(input_node):
                if len(input_node.users) != 1:
                    could_lift_up = False
                    break
                current_node = input_node
                input_node = current_node.args[0]

            # Further check the input node of the first view node has only 1 user node
            if could_lift_up and len(input_node.users) == 1:
                # Replace dequant's input from quant to quant's input
                quant_node.replace_all_uses_with(input_node_of_quant)
                # Insert the new quant node
                with graph_module.graph.inserting_before(current_node):
                    new_quant_node = graph_module.graph.node_copy(quant_node)
                    input_node.replace_all_uses_with(new_quant_node)

                    # Update inputs of new_quant_node
                    def maybe_replace_node(n: torch.fx.Node) -> torch.fx.Node:
                        if n == input_node_of_quant:
                            return input_node
                        else:
                            return n

                    new_args = map_arg(new_quant_node.args, maybe_replace_node)
                    new_kwargs = map_arg(new_quant_node.kwargs, maybe_replace_node)
                    new_quant_node.args = new_args  # type: ignore[assignment]
                    new_quant_node.kwargs = new_kwargs  # type: ignore[assignment]
                    graph_module.graph.erase_node(quant_node)

    graph_module.graph.lint()
    graph_module.recompile()<|MERGE_RESOLUTION|>--- conflicted
+++ resolved
@@ -692,13 +692,9 @@
             o_inv_scale,
             o_zero_point,
             output_dtype,
-<<<<<<< HEAD
-            binary_op_name,
-=======
             accum_scale,
             accum_zp,
-            binary_unary_attr.binary_op_name,
->>>>>>> ee495bf4
+            binary_op_name,
             binary_unary_attr.alpha,
             binary_unary_attr.unary_op_name,
             binary_unary_attr.scalars_attr,
