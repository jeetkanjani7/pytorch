--- conflicted
+++ resolved
@@ -21,7 +21,7 @@
 from ..codegen.rocm.ck_universal_gemm_template import CKGemmTemplate
 from ..codegen.wrapper import PythonWrapperCodegen
 from ..ir import FlexibleLayout, is_triton
-from ..lowering import register_lowering
+from ..lowering import lowerings as L, register_lowering
 from ..select_algorithm import (
     autotune_select_algorithm,
     ExternKernelChoice,
@@ -46,16 +46,11 @@
     mm_options,
     persistent_mm_grid,
     persistent_mm_options,
-    scaled_mm_configs,
     scale_mm_epilogue,
     scaled_mm_options,
-    scaled_persistent_mm_configs,
     should_fallback_to_aten,
 )
 
-from ..lowering import (
-    lowerings as L,
-)
 
 try:
     import triton
@@ -199,9 +194,9 @@
         idx_m = b_k_idx_vals
         idx_n = offs_b_n[None, :]
         {{load_input("B", "b", ("idx_m", "idx_n"), mask=None if EVEN_K else "b_mask", indent_width=8)}}
-        if USE_FAST_ACCUM:
+        {% if USE_FAST_ACCUM %}
             acc = tl.dot(a, b, acc, allow_tf32=ALLOW_TF32, out_dtype=ACC_TYPE)
-        else:
+        {% else %}
             acc += tl.dot(a, b, allow_tf32=ALLOW_TF32, out_dtype=ACC_TYPE)
 
     # rematerialize rm and rn to save registers
@@ -493,7 +488,6 @@
 )
 
 
-
 # prevent duplication registration of extern functions
 @functools.lru_cache(None)
 def lazy_register_extern_choice(fn):
@@ -528,7 +522,6 @@
     return m * n > 2**13
 
 
-<<<<<<< HEAD
 def mm_config_kwargs(device):
     if device == "cpu":
         return {
@@ -536,6 +529,7 @@
             "exclude": _is_large_block_for_cpu,
         }
     return {}
+
 
 @functools.lru_cache
 def using_b200() -> bool:
@@ -547,8 +541,6 @@
     return device_properties.major == 10
 
 
-=======
->>>>>>> 58bf1f79
 def bias_addmm(inp, mat1, mat2, *, out=None, alpha=1, beta=1):
     """
     Giving torch.addmm a 1D tensor calls a different (faster) cublasLt
@@ -559,16 +551,21 @@
         return torch.addmm(inp[0], mat1, mat2, out=out, alpha=alpha, beta=beta)
     return torch.addmm(inp, mat1, mat2, out=out, alpha=alpha, beta=beta)
 
+
 def check_supported_striding(mat_a, mat_b) -> None:
     def is_row_major(stride) -> bool:
-        return stride[1] == 1
+        return V.graph.sizevars.statically_known_equals(stride[1], 1)
 
     def is_col_major(stride) -> bool:
-        return stride[0] == 1
+        return V.graph.sizevars.statically_known_equals(stride[0], 1)
 
     def has_zero_dim(size) -> bool:
-        return bool(size[0] == 0 or size[1] == 0)
-
+        return bool(
+            V.graph.sizevars.statically_known_equals(size[0], 0)
+            or V.graph.sizevars.statically_known_equals(size[1], 0)
+        )
+
+    import pdb; pdb.set_trace
     # Check mat_a (self) stride requirements
     torch._check(
         is_row_major(mat_a.get_stride()) or has_zero_dim(mat_a.get_size()),
@@ -580,6 +577,7 @@
         is_col_major(mat_b.get_stride()) or has_zero_dim(mat_b.get_size()),
         lambda: f"mat_b must be col_major, got stride {mat_b.get_stride()}",
     )
+
 
 aten_bias_addmm = ExternKernelChoice(bias_addmm, None)
 
@@ -1009,43 +1007,74 @@
         layout,
     )
 
+    device_type = ir.get_device_type(mat_a)
+
     check_supported_striding(mat_a, mat_b)
-    
-    scale_a, scale_b = realize_inputs(scale_a, scale_b)
-
-    # input_nodes: tuple[Any, ...]
-    # workaround for Inductor not supporting optional tensor input arguments
-    # if bias is None:
+
+    scale_a_real, scale_b_real = realize_inputs(scale_a, scale_b)
 
     if not bias:
-        input_nodes = (mat_a, mat_b, scale_a, scale_b)
+        input_nodes = (mat_a, mat_b, scale_a_real, scale_b_real)
         suffix_args = 2
     else:
-        bias_arg = realize_inputs(bias)
-        input_nodes = (mat_a, mat_b, scale_a, scale_b, bias_arg)
+        bias_real = realize_inputs(bias)
+        input_nodes = (mat_a, mat_b, scale_a_real, scale_b_real, bias_real)
         suffix_args = 3
 
     aten_choice = aten__fp8_mm.bind(
         input_nodes, layout, out_dtype=out_dtype, use_fast_accum=use_fast_accum
     )
 
-    choices= []
+    choices = []
     if use_aten_gemm_kernels():
         choices.append(aten_choice)
 
     _, is_nonzero = _is_static_problem(layout)
+
+    scaled_mm_configs = V.choices.get_scaled_mm_configs(device_type)
+    scaled_persistent_mm_configs = V.choices.get_scaled_persistent_mm_configs(
+        device_type
+    )
 
     if is_nonzero and use_triton_template(layout, enable_float8=True):
         if bias and len(mat_b.get_size()) == len(bias.get_size()) + 1:
             # Need to unsqueeze bias from [N] -> [1, N]
-            triton_input_nodes = (mat_a, mat_b, scale_a, scale_b, L[aten.unsqueeze](bias, 0))
+            triton_bias = L[aten.unsqueeze](bias, 0)
         else:
-            triton_input_nodes = input_nodes
-
-        if use_triton_tma_template(mat_a, mat_b) and bias is None:
+            triton_bias = bias
+
+        if len(scale_a.get_size()) == 0 or len(scale_b.get_size()) == 0:
+            assert len(scale_a.get_size()) == len(scale_b.get_size())
+            # Need to unsqueeze scale from [] -> [1, 1]
+            triton_scale_a = L[aten.unsqueeze](L[aten.unsqueeze](scale_a, 0), 1)
+            triton_scale_b = L[aten.unsqueeze](L[aten.unsqueeze](scale_b, 0), 1)
+        else:
+            triton_scale_a = scale_a
+            triton_scale_b = scale_b
+
+        if bias:
+            triton_input_nodes = (
+                mat_a,
+                mat_b,
+                triton_scale_a,
+                triton_scale_b,
+                triton_bias,
+            )
+        else:
+            triton_input_nodes = (mat_a, mat_b, triton_scale_a, triton_scale_b)
+
+        if use_triton_tma_template(mat_a, mat_b):
             for config in scaled_persistent_mm_configs(m, n, k):
                 kwargs = scaled_mm_options(
-                    config, m, n, k, layout, scale_a, scale_b, use_fast_accum, device_tma=True
+                    config,
+                    m,
+                    n,
+                    k,
+                    layout,
+                    scale_a,
+                    scale_b,
+                    use_fast_accum,
+                    device_tma=True,
                 )
                 scaled_mm_device_tma_template.maybe_append_choice(
                     choices,
@@ -1057,28 +1086,28 @@
                     ),
                     **kwargs,
                 )
-        else:
-            for config in scaled_mm_configs(m, n, k):
-                if k == 16 and config.kwargs["BLOCK_M"] >= 64:
-                    continue  # Triton crashes in this case
-
-                # On NVIDIA B200 GPUs, K dim must be >= 32 for tcgen05.mma.kind::f8f6f4.* PTX instruction to be valid
-                # source: https://docs.nvidia.com/cuda/parallel-thread-execution/#tcgen05-matrix-shape
-                if using_b200() and k < 32:
-                    continue
-                
-                kwargs = scaled_mm_options(
-                    config, m, n, k, layout, scale_a, scale_b, use_fast_accum
-                )
-                # possibly appends a TritonTemplateCaller to choices
-                mm_template.maybe_append_choice(
-                    choices,
-                    input_nodes=triton_input_nodes,
-                    layout=layout,
-                    **kwargs,
-                    suffix_args=suffix_args,
-                    epilogue_fn=scale_mm_epilogue(),
-                )
+
+        for config in scaled_mm_configs(m, n, k):
+            if k == 16 and config.kwargs["BLOCK_M"] >= 64:
+                continue  # Triton crashes in this case
+
+            # On NVIDIA B200 GPUs, K dim must be >= 32 for tcgen05.mma.kind::f8f6f4.* PTX instruction to be valid
+            # source: https://docs.nvidia.com/cuda/parallel-thread-execution/#tcgen05-matrix-shape
+            if using_b200() and k < 32:
+                continue
+
+            kwargs = scaled_mm_options(
+                config, m, n, k, layout, scale_a, scale_b, use_fast_accum
+            )
+            # possibly appends a TritonTemplateCaller to choices
+            mm_template.maybe_append_choice(
+                choices,
+                input_nodes=triton_input_nodes,
+                layout=layout,
+                **kwargs,
+                suffix_args=suffix_args,
+                epilogue_fn=scale_mm_epilogue(),
+            )
 
     if is_nonzero and use_ck_gemm_template(layout, m, n, k):
         CKGemmTemplate.add_ck_gemm_choices(choices, layout, input_nodes)
@@ -1087,7 +1116,6 @@
         return aten_choice.output_node()
 
     return autotune_select_algorithm("scaled_mm", choices, input_nodes, layout)
-
 
 
 @functools.lru_cache(None)
