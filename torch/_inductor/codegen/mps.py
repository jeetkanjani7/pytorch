# This is not a feature-complete compiler backend
# Just an early prototype that shows that one can compile elementwise ops into a Metal shader
from typing import Any, Optional

import sympy

import torch
from torch.utils._sympy.printers import ExprPrinter as ExprPrinter_

from ..ops_handler import StoreMode
from ..scheduler import SchedulerNode
from ..utils import get_bounds_index_expr, get_kernel_metadata
from ..virtualized import ops, V
from .common import CSEVariable, DeferredLine, IndentedBuffer, OpOverrides
from .simd import IterationRangesEntry, SIMDKernel, SIMDScheduling


DTYPE_TO_METAL = {
    torch.bool: "bool",
    torch.int8: "char",
    torch.int16: "short",
    torch.int32: "int",
    torch.int64: "long",
    torch.uint8: "uchar",
    torch.float: "float",
    torch.half: "half",
    torch.bfloat16: "bfloat",
}


class MetalExprPrinter(ExprPrinter_):
    def _print_FloorDiv(self, expr: sympy.Expr) -> str:
        x, div = expr.args
        x = self.doprint(x)
        div = self.doprint(div)
        if expr.is_integer:
            return f"({x}) / ({div})"
        return f"metal::floor({x}) / ({div})"

    def _print_ModularIndexing(self, expr: sympy.Expr) -> str:
        x, div, mod = expr.args
        x = self.doprint(x)
        if div != 1:
            div = self.doprint(div)
            if expr.is_integer:
                x = f"({x}) / ({div})"
            else:
                x = f"metal::floor({x}) / ({div})"
        mod = self.doprint(mod)
        return f"({x}) % ({mod})"


class MetalOverrides(OpOverrides):
    @staticmethod
    def to_dtype(
        x: CSEVariable,
        dtype: torch.dtype,
        src_dtype: Optional[torch.dtype] = None,
        use_compute_types: bool = True,
    ) -> str:
        return f"static_cast<{DTYPE_TO_METAL[dtype]}>({x})"

    @staticmethod
    def constant(val: CSEVariable, dtype: torch.dtype) -> str:
        if val == torch.inf:
            return "HUGE_VALF"
        elif val == -torch.inf:
            return "-HUGE_VALF"
<<<<<<< HEAD
        elif isinstance(val, bool):
            return "true" if val else "false"
        return str(val)

    @staticmethod
    def index_expr(expr: sympy.Expr, dtype: torch.dtype) -> str:
        idx_str = V.kernel.index_to_str(V.kernel.rename_indexing(expr))
        var = V.kernel.cse.generate(
            V.kernel.compute, idx_str, bounds=get_bounds_index_expr(expr)
        )
        return ops.to_dtype(var, dtype)

    @staticmethod
    def masked(mask: CSEVariable, body: sympy.Expr, other: CSEVariable) -> str:
        # TODO: Add a proper implementation considering there are no lambdas in Metal
        return f"{mask} ? {body()} : {other}"

    @staticmethod
=======
        return str(val)

    @staticmethod
>>>>>>> d41134f7
    def where(a: CSEVariable, b: CSEVariable, c: CSEVariable) -> str:
        return f"{a} ? {b} : {c}"

    @staticmethod
    def remainder(a: CSEVariable, b: CSEVariable) -> str:
        if b.dtype is not None and not b.dtype.is_floating_point:
            return f"{a} % {b}"
        # Upcast to float otherwise results of remainder op are wrong for half
        float_a = f"static_cast<float>({a})" if a.dtype != torch.float else a
        float_b = f"static_cast<float>({b})" if b.dtype != torch.float else b
        return f"{float_a} - {float_b} * metal::floor({float_a} / {float_b})"

    @staticmethod
    def maximum(a: CSEVariable, b: CSEVariable) -> str:
        # TODO: Fix nan propagation, see https://github.com/pytorch/pytorch/issues/143976
        return f"metal::max(static_cast<decltype({a}+{b})>({a}), static_cast<decltype({a}+{b})>({b}))"

    @staticmethod
    def minimum(a: CSEVariable, b: CSEVariable) -> str:
        return f"metal::min(static_cast<decltype({a}+{b})>({a}), static_cast<decltype({a}+{b})>({b}))"

    @staticmethod
    def logical_or(a: CSEVariable, b: CSEVariable) -> str:
        return f"{a} || {b}"

    @staticmethod
    def logical_and(a: CSEVariable, b: CSEVariable) -> str:
        return f"{a} && {b}"

    @staticmethod
    def isnan(x: CSEVariable) -> str:
        return f"metal::isnan({x})"

    @staticmethod
    def isinf(x: CSEVariable) -> str:
        return f"metal::isinf({x})"

    @staticmethod
    def abs(x: CSEVariable) -> str:
        return f"metal::abs({x})"

    @staticmethod
    def signbit(x: CSEVariable) -> str:
        return f"metal::signbit({x})"

    @staticmethod
    def sin(x: CSEVariable) -> str:
        return f"metal::precise::sin({x})"

    @staticmethod
    def cos(x: CSEVariable) -> str:
        return f"metal::precise::cos({x})"

    @staticmethod
    def tan(x: CSEVariable) -> str:
        return f"metal::tan({x})"

    @staticmethod
    def asin(x: CSEVariable) -> str:
        return f"metal::asin({x})"

    @staticmethod
    def acos(x: CSEVariable) -> str:
        return f"metal::acos({x})"

    @staticmethod
    def atan(x: CSEVariable) -> str:
        return f"metal::atan({x})"

    @staticmethod
    def sqrt(x: CSEVariable) -> str:
        return f"metal::sqrt({x})"

    @staticmethod
<<<<<<< HEAD
    def floordiv(a: CSEVariable, b: CSEVariable) -> str:
        # a and b are integer type
        quot = f"{a} / {b}"
        rem = f"{a} % {b}"
        return f"(({a} < 0) != ({b} < 0) ? ({rem} != 0 ? {quot} - 1 : {quot}) : {quot})"
=======
    def atanh(x: CSEVariable) -> str:
        return f"metal::atanh({x})"
>>>>>>> d41134f7


class MetalKernel(SIMDKernel):
    overrides = MetalOverrides  # type: ignore[assignment]
    suffix = ";"
    newvar_prefix = "auto "
    sexpr = MetalExprPrinter().doprint
    kexpr = sexpr

    def __init__(
        self,
        tiling: dict[str, sympy.Expr],
        **kwargs: Any,
    ) -> None:
        super().__init__(tiling, **kwargs)
        self.compute = self.body
        self.loads = self.body
        self.stores = self.body

    def dtype_to_str(self, dtype: torch.dtype) -> str:
        return DTYPE_TO_METAL[dtype]

    def load(self, name: str, index: sympy.Expr) -> CSEVariable:
        """Codegen a load from an InputBuffer"""
        var = self.args.input(name)
        index = self.prepare_indexing(index)
        line = f"{var}[{index}]"
        return self.cse.generate(self.body, line, dtype=V.graph.get_dtype(name))

    def store(
        self, name: str, index: sympy.Expr, value: CSEVariable, mode: StoreMode = None
    ) -> None:
        var = self.args.output(name)
        index = self.prepare_indexing(index)
        dtype_str = self.dtype_to_str(V.graph.get_dtype(name))
        line = f"{var}[{index}] = static_cast<{dtype_str}>({value});"
        self.body.writeline(DeferredLine(name, line))

    def codegen_iteration_ranges_entry(self, entry: IterationRangesEntry) -> None:
        index_expr = self.rename_indexing(entry.expr)
        index_str = self.sexpr(index_expr)  # type: ignore[misc]
        self.body.writeline(f"{self.index_dtype} {entry.name} = {index_str};")

    def codegen_kernel(self, name: Optional[str] = None) -> str:
        """Called at the end to generate a final kernel string"""
        code = IndentedBuffer()
        code.writeline('torch.mps._compile_shader("""')
        idx_var_names = [v.name for v in self.active_range_trees()]
        with code.indent():
            code.writeline("kernel void generated_kernel(")
            with code.indent():
                for outer, inner in self.args.output_buffers.items():
                    if outer in self.removed_buffers:
                        continue
                    dtype_str = self.dtype_to_str(V.graph.get_dtype(outer))
                    code.writeline(f"device {dtype_str}* {inner},")
                for outer, inner in self.args.input_buffers.items():
                    dtype_str = self.dtype_to_str(V.graph.get_dtype(outer))
                    code.writeline(f"constant {dtype_str}* {inner},")
                if len(idx_var_names) == 1:
                    code.writeline(
                        f"uint {idx_var_names[0]} [[thread_position_in_grid]]"
                    )
                else:
                    assert (
                        len(idx_var_names) < 4
                    ), "Up to 3 index variables are supported"
                    code.writeline(
                        f"uint{len(idx_var_names)} thread_pos [[thread_position_in_grid]]"
                    )

            code.writeline(") {")
            with code.indent():
                if len(idx_var_names) > 1:
                    for idx, name in enumerate(idx_var_names):
                        code.writeline(f"auto {name} = thread_pos.{chr(120+idx)};")
                code.splice(self.body)
            code.writeline("}")
        code.writeline('""")')

        return code.getvalue()

    def call_kernel(self, name: str, node: Any = None) -> None:
        """Codegen a call to this kernel"""
        wrapper = V.graph.wrapper_code
        args = [*self.args.output_buffers.keys(), *self.args.input_buffers.keys()]
        args = [arg for arg in args if arg not in self.removed_buffers]
        if len(self.active_range_trees()) > 0:
            args += [
                f"threads=[{', '.join(str(v.numel) for v in self.active_range_trees())}]"
            ]

        wrapper.generate_kernel_call(
            name,
            args,
            gpu=False,  # TODO: Fix me, MPS does not expose streams now
            triton=False,
        )


class MetalScheduling(SIMDScheduling):
    kernel_type = MetalKernel  # type: ignore[assignment]

    def define_kernel(
        self, src_code: str, node_schedule: list[SchedulerNode], kernel: MetalKernel
    ) -> str:
        wrapper = V.graph.wrapper_code
        if src_code in wrapper.src_to_kernel:
            kernel_name = wrapper.src_to_kernel[src_code]
        else:
            # TODO: Merge multiple kernels into a single library
            # Either using MultiKernel concept or overriding SIMDScheduling.codegen_node_scheduling
            mps_lib_name = f"mps_lib_{wrapper.next_kernel_suffix()}"
            kernel_name = f"{mps_lib_name}.generated_kernel"
            wrapper.src_to_kernel[src_code] = kernel_name
            origins, detailed_origins = get_kernel_metadata(node_schedule, wrapper)
            metadata_comment = f"{origins}\n{detailed_origins}"
            wrapper.define_kernel(mps_lib_name, src_code, metadata_comment)

        return kernel_name<|MERGE_RESOLUTION|>--- conflicted
+++ resolved
@@ -66,14 +66,13 @@
             return "HUGE_VALF"
         elif val == -torch.inf:
             return "-HUGE_VALF"
-<<<<<<< HEAD
         elif isinstance(val, bool):
             return "true" if val else "false"
         return str(val)
 
     @staticmethod
     def index_expr(expr: sympy.Expr, dtype: torch.dtype) -> str:
-        idx_str = V.kernel.index_to_str(V.kernel.rename_indexing(expr))
+        idx_str = V.kernel.index_to_str(V.kernel.prepare_indexing(expr))
         var = V.kernel.cse.generate(
             V.kernel.compute, idx_str, bounds=get_bounds_index_expr(expr)
         )
@@ -85,11 +84,6 @@
         return f"{mask} ? {body()} : {other}"
 
     @staticmethod
-=======
-        return str(val)
-
-    @staticmethod
->>>>>>> d41134f7
     def where(a: CSEVariable, b: CSEVariable, c: CSEVariable) -> str:
         return f"{a} ? {b} : {c}"
 
@@ -164,16 +158,15 @@
         return f"metal::sqrt({x})"
 
     @staticmethod
-<<<<<<< HEAD
+    def atanh(x: CSEVariable) -> str:
+        return f"metal::atanh({x})"
+
+    @staticmethod
     def floordiv(a: CSEVariable, b: CSEVariable) -> str:
         # a and b are integer type
         quot = f"{a} / {b}"
         rem = f"{a} % {b}"
         return f"(({a} < 0) != ({b} < 0) ? ({rem} != 0 ? {quot} - 1 : {quot}) : {quot})"
-=======
-    def atanh(x: CSEVariable) -> str:
-        return f"metal::atanh({x})"
->>>>>>> d41134f7
 
 
 class MetalKernel(SIMDKernel):
