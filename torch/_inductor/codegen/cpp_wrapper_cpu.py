# mypy: allow-untyped-defs
import functools
import math
import os
import sys
import textwrap
from collections.abc import Sequence
from itertools import count
from typing import Callable, Optional, Protocol, Union

import sympy

import torch
import torch._inductor.async_compile  # noqa: F401 required to warm up AsyncCompile pools
import torch._ops
from torch._inductor.runtime.runtime_utils import dynamo_timed
from torch.fx.experimental.symbolic_shapes import ConvertIntKey, DivideByKey, SymTypes
from torch.utils._ordered_set import OrderedSet
from torch.utils._sympy.symbol import symbol_is_type, SymT

from .. import config, ir
from ..utils import _align, DeferredLineBase, LineContext, normalize_name
from ..virtualized import V
from .aoti_hipify_utils import maybe_hipify_code_wrapper
from .common import get_device_op_overrides, IndentedBuffer, Kernel
from .cpp_utils import cexpr, DEVICE_TO_ATEN, DTYPE_TO_ATEN, DTYPE_TO_CPP
from .wrapper import (
    EnterSubgraphLine,
    ExitSubgraphLine,
    PythonWrapperCodegen,
    SymbolicCallArg,
)


class HasWriteLine(Protocol):
    def writeline(self, line: Union[LineContext, DeferredLineBase, str]) -> None: ...


class CppWrapperCpu(PythonWrapperCodegen):
    """
    Generates cpp wrapper for running on CPU and calls cpp kernels
    """

    def __init__(self):
        if not hasattr(self, "device"):
            self.device = "cpu"
        # must be initialized prior to calling super().__init__()
        self.included_devices = OrderedSet[str]()
        super().__init__()
        self.declare = "auto "
        self.declare_maybe_reference = "decltype(auto) "
        self.ending = ";"
        self.comment = "//"
        self.none_str = "nullptr"
        self.supports_intermediate_hooks = False
        self.kernel_callsite_id = count()
        self.int_array_id = count()  # for int array local variable declarations
        self.declared_int_array_vars = OrderedSet[str]()
        self.tmp_tensor_id = count()  # for tmp tensor local variable declarations
        self.arg_var_id = count()
        self.used_cached_devices = OrderedSet[str]()
        self.used_cached_dtypes = OrderedSet[str]()
        self.used_cached_layouts = OrderedSet[str]()
        self.used_cached_memory_formats = OrderedSet[str]()
        self.used_cond_predicate = OrderedSet[str]()
        self.cached_output_id = count()
        self.scalar_to_tensor_id = count()
        self.custom_op_wrapper_loaded = False
        # For GEMM kernels that must be initialized and are resolved at linking.
        self.initialized_kernels: dict[str, Kernel] = {}
        self.device_codegen = get_device_op_overrides(self.device)
        # only need to include each header once
        self.include_extra_header = functools.lru_cache(None)(  # type: ignore[method-assign]
            self._include_extra_header
        )

    @staticmethod
    def create(
        is_subgraph: bool,
        subgraph_name: Optional[str],
        parent_wrapper: Optional[PythonWrapperCodegen],
        partition_signatures: Optional[ir.GraphPartitionSignature] = None,
    ):
        # TODO - support subgraph codegen by lifting functions. Check the
        # comment at CppWrapperCpu `codegen_subgraph` function.
        return CppWrapperCpu()

    @staticmethod
    def _generate_temporary_array_pointer(
        c_type: str, elements: Sequence[str], *, force_mutable: bool = False
    ) -> str:
        """Get a pointer to an array that only exists for the duration of the C++
        statement it's used in."""
        # If the c_type is already a pointer, return a mutable pointer to the array.
        # Otherwise, return a const pointer.  In the C-shim API, pointer types are only
        # const-qualified with respect to the underlying value, not any nested pointers.
        # e.g. const double** is possible, but not const double* const*.  This means
        # that an array containing pointers must _already_ be properly const-qualified
        # by the c_type, and not add additional const-ness.
        ptr_call = "data()" if force_mutable or c_type.endswith("*") else "cbegin()"
        return (
            f"std::array<{c_type}, {len(elements)}>{{{', '.join(elements)}}}.{ptr_call}"
        )

    def generate_kernel_call(
        self,
        kernel_name: str,
        call_args,
        *,
        device=None,
        triton=True,
        arg_types=None,
        raw_args=None,
        triton_meta=None,
<<<<<<< HEAD
        grid_extra_kwargs="",
        node_name=None,
=======
>>>>>>> bca75fe9
    ):
        """
        Generates kernel call code.

        triton: Defines whether the GPU backend uses Triton for codegen.
                Otherwise it uses the CUDA language for codegen.
                Only valid when cuda == True.
        """
        assert arg_types is not None and len(call_args) == len(arg_types), (
            "Mismatch call_args and arg_types in generate_kernel_call"
        )
        new_args = []
        for idx, arg in enumerate(call_args):
            if "*" in arg_types[idx]:
                new_args.append(f"({arg_types[idx]})({arg}.data_ptr())")
            else:
                # arg is a scalar
                new_args.append(arg)
        # debug printer related logic for cpp kernel type.
        debug_printer_manager = V.graph.wrapper_code.debug_printer
        debug_printer_manager.set_printer_args(
            call_args,
            kernel_name,
            None,
            None,
            "cpp",
        )
        with debug_printer_manager:
            self.writeline(self.wrap_kernel_call(kernel_name, new_args))

    def write_constant(self, name, hashed):
        # include a hash so our code cache gives different constants different files
        self.header.writeline(f"// {name} {hashed}")

    @staticmethod
    def get_device_include_path(device: str) -> str:
        if V.graph.aot_mode:
            return f"#include <torch/csrc/inductor/aoti_include/{device}.h>"
        return f"#include <torch/csrc/inductor/cpp_wrapper/{device}.h>"

    def add_device_include(self, device: str) -> None:
        if device in self.included_devices:
            return

        self.included_devices.add(device)

        # Add the default header for this device, plus any C-shim extensions that are
        # present.
        self.header.splice(self.get_device_include_path(device))
        extend_aoti_c_shim_include = (
            f"torch/csrc/inductor/aoti_torch/generated/extend/c_shim_{self.device}.h"
        )
        extend_aoti_c_shim_path = os.path.join(
            os.path.dirname(torch.__file__),
            "include",
            extend_aoti_c_shim_include,
        )
        if os.path.exists(extend_aoti_c_shim_path):
            self.header.splice(f"#include <{extend_aoti_c_shim_include}>")

    def write_header(self):
        if V.graph.is_const_graph:
            # We do not write header for constant graph, it will be written by main module.
            return

        if not V.graph.aot_mode:
            self.header.splice(
                """
                import torch
                from torch._inductor.codecache import CppWrapperCodeCache

                cpp_wrapper_src = (
                r'''
                """
            )

        self.add_device_include(self.device)

        if V.graph.aot_mode:
            with open(
                os.path.join(os.path.dirname(__file__), "aoti_runtime", "interface.cpp")
            ) as f:
                self.header.splice(f.read())
            self.header.splice("\n")

        enable_kernel_profile = config.cpp.enable_kernel_profile and sys.platform in [
            "linux",
            "win32",
        ]
        if config.profiler_mark_wrapper_call or enable_kernel_profile:
            # No C shim for profiling APIs, assuming profiling is a debugging feature which
            # does not provide any ABI compatibility promise.
            self.header.splice("#include <ATen/record_function.h>")

    def _include_extra_header(self, header: str):
        # This is needed for cpp to python dtype conversion
        self.header.splice(f"#include <{header}>")

    def mark_output_type(self):
        # mark output type to unwrap tensor back to python scalar
        from ..ir import ShapeAsConstantBuffer

        output_is_tensor = {}
        for idx, x in enumerate(V.graph.graph_outputs):
            if isinstance(x, ShapeAsConstantBuffer):
                output_is_tensor[idx] = False
            else:
                output_is_tensor[idx] = True

        self.output_is_tensor = output_is_tensor

    def write_prefix(self):
        if V.graph.is_const_graph:
            # We do not write prefix for constant graph, it will be written by main module.
            return
        if V.graph.aot_mode:
            self.prefix.writeline("namespace torch::aot_inductor {")

    def write_input_output_info(
        self,
        info_kind: str,
        idx: int,
        name: str,
    ):
        self.prefix.writeline(f"""{info_kind}[{idx}].name = "{name}";""")

    def codegen_input_symbol_assignment(
        self,
        name: str,
        value: ir.TensorBox,
        bound_vars: OrderedSet[sympy.Symbol],
    ):
        code = self.prefix

        @functools.lru_cache(None)
        def sizeof(name):
            self.codegen_input_size_var_decl(code, name)
            return f"{name}_size"

        @functools.lru_cache(None)
        def strideof(name):
            self.codegen_input_stride_var_decl(code, name)
            return f"{name}_stride"

        def codegen_symbol(
            sym_or_exp: Union[sympy.Symbol, sympy.Expr],
            base_name: str,
            name_fn: Callable[[str], str],
            dim: int,
        ):
            if isinstance(sym_or_exp, sympy.Symbol):
                if sym_or_exp in bound_vars:
                    return
                code.writeline(f"int64_t {sym_or_exp} = {name_fn(base_name)}[{dim}];")
                bound_vars.add(sym_or_exp)
            elif isinstance(sym_or_exp, sympy.Expr):
                free_symbol = None
                for sym in sym_or_exp.free_symbols:
                    if sym not in bound_vars:
                        if free_symbol is None:
                            free_symbol = sym
                        else:
                            raise AssertionError(
                                str(sym_or_exp)
                                + " contains more than one undefined symbols"
                            )
                if free_symbol is None:
                    return

                from torch.utils._sympy.solve import try_solve

                base_name = name_fn(base_name)
                # Use a size symbol to solve the free symbol
                size_symbol = sympy.Symbol(f"{base_name}_{dim}", integer=True)
                code.writeline(f"int64_t {size_symbol} = {base_name}[{dim}];")
                solution = try_solve(sympy.Eq(sym_or_exp, size_symbol), free_symbol)
                if solution is not None:
                    code.writeline(f"int64_t {free_symbol} = {cexpr(solution[1])};")
                    bound_vars.add(free_symbol)
                else:
                    raise AssertionError(
                        str(sympy.Eq(sym_or_exp, size_symbol)) + " is not solvable"
                    )

        if isinstance(value, sympy.Expr):
            if not isinstance(value, sympy.Symbol) or value in bound_vars:
                return
            if value.is_integer:
                decl = "int64_t"
            elif value.is_float:
                decl = "double"
            else:
                raise AssertionError("Unexpected symbol type")
            code.writeline(f"{decl} {value} = {name};")
            bound_vars.add(value)
        elif isinstance(value, ir.TensorBox):
            for dim, size in enumerate(value.get_size()):
                codegen_symbol(size, name, sizeof, dim)
            for dim, stride in enumerate(value.get_stride()):
                codegen_symbol(stride, name, strideof, dim)
        elif isinstance(value, ir.TorchBindObject):
            # torchbind objects are loaded in proxy executor
            pass
        else:
            raise AssertionError(f"Unknown value type: {type(value)}")

    def generate_input_output_runtime_checks(self):
        # In debug_compile mode, we generate checks to ensure the dtype/shape/stride of each
        # real input/output tensor match ones provided at compile time via sample
        # input/output.
        def gen_check(handle_kind, idx, name, tensor):
            # Wrap AtenTensorHandle with ConstantHandle for cleaner utility function access
            self.prefix.writeline(
                f"ConstantHandle {name} = ConstantHandle({handle_kind}[{idx}]);"
            )
            self.codegen_tensor_dtype_var_decl(self.prefix, name)
            expected_dtype_name = DTYPE_TO_ATEN[tensor.dtype]
            dtype_str = str(tensor.dtype).split(".")[-1]
            self.prefix.splice(
                f"""
                    int32_t {name}_expected_dtype = aoti_torch_dtype_{dtype_str}();
                    if ({name}_expected_dtype != {name}_dtype) {{
                        std::stringstream ss;
                        ss << "{handle_kind}[{idx}]: unmatched dtype, "
                           << "expected: " << {name}_expected_dtype << "({expected_dtype_name}), "
                           << "but got: " << {name}_dtype << "\\n";
                        throw std::runtime_error(ss.str());
                    }}
                """
            )
            self.codegen_input_size_var_decl(self.prefix, name)
            for dim_idx, d in enumerate(tensor.get_size()):
                if isinstance(d, (int, sympy.Integer)):
                    self.prefix.splice(
                        f"""
                            if ({d} != {name}_size[{dim_idx}]) {{
                                std::stringstream ss;
                                ss << "{handle_kind}[{idx}]: unmatched dim value at {dim_idx}, "
                                   << "expected: {d}, " << "but got: " << {name}_size[{dim_idx}]
                                   << "\\n";
                                throw std::runtime_error(ss.str());
                            }}
                        """
                    )
                else:
                    from torch.utils._sympy.value_ranges import bound_sympy

                    sym_range = bound_sympy(d, V.graph.sizevars.shape_env.var_to_range)
                    if not math.isinf(sym_range.lower):
                        self.prefix.splice(
                            f"""
                                if ({name}_size[{dim_idx}] < {sym_range.lower}) {{
                                    std::stringstream ss;
                                    ss << "{handle_kind}[{idx}]: dim value is too small at {dim_idx}, "
                                       << "expected it to be >= {sym_range.lower}, " << "but got: "
                                       << {name}_size[{dim_idx}] << "\\n";
                                    throw std::runtime_error(ss.str());
                                }}
                            """
                        )
                    if not math.isinf(sym_range.upper):
                        self.prefix.splice(
                            f"""
                                if ({name}_size[{dim_idx}] > {sym_range.upper}) {{
                                    std::stringstream ss;
                                    ss << "{handle_kind}[{idx}]: dim value is too large at {dim_idx}, "
                                       << "expected to be <= {sym_range.upper}, " << "but got: "
                                       << {name}_size[{dim_idx}] << "\\n";
                                    throw std::runtime_error(ss.str());
                                }}
                            """
                        )

            self.codegen_input_stride_var_decl(self.prefix, name)
            for stride_idx, s in enumerate(tensor.get_stride()):
                if not isinstance(s, (int, sympy.Integer)):
                    continue
                self.prefix.splice(
                    f"""
                        if ({s} != {name}_stride[{stride_idx}]) {{
                            std::stringstream ss;
                            ss << "{handle_kind}[{idx}]: unmatched stride value at {stride_idx}, "
                               << "expected: {s}, " << "but got: " << {name}_stride[{stride_idx}]
                               << "\\n";
                            throw std::runtime_error(ss.str());
                        }}
                    """
                )

        # force noinline to avoid any potential compilation slowdown due to aggressive
        # inline done by the host compiler
        self.prefix.splice(
            """
            bool _check_aoti_runtime_check_inputs_env() {
                const static char* env_var_value = getenv("AOTI_RUNTIME_CHECK_INPUTS");
                const static bool result = env_var_value != nullptr && env_var_value[0] != '0';
                return result;
            }

            AOTI_NOINLINE static void __check_inputs_outputs(
                AtenTensorHandle* input_handles,
                AtenTensorHandle* output_handles) {
                if (!_check_aoti_runtime_check_inputs_env()){
                    return;
                }
            """
        )
        with self.prefix.indent():
            for idx, (name, tensor) in enumerate(V.graph.graph_inputs.items()):
                gen_check("input_handles", idx, name, tensor)
        self.prefix.writeline("}")

    def write_wrapper_decl(self):
        inputs_len = len(V.graph.graph_inputs.keys())
        if V.graph.aot_mode:
            if V.graph.const_module:
                self.header.splice(V.graph.const_module.wrapper_code.header)

                assert V.graph.const_wrapper_code is not None
                self.prefix.splice(V.graph.const_wrapper_code)

                assert V.graph.const_kernel_code is not None
                self.kernel_declarations.splice(V.graph.const_kernel_code)

            if V.graph.is_const_graph:
                self.prefix.splice(
                    """
                    void AOTInductorModel::_const_run_impl(
                        std::vector<AtenTensorHandle>& output_handles,
                        DeviceStreamType stream,
                        AOTIProxyExecutorHandle proxy_executor
                    ) {
                    """
                )
            else:
                if not config.aot_inductor.use_runtime_constant_folding:
                    # If we do not split the constant graph, we'll just create
                    # an empty implementation when wrapping the main module.
                    self.prefix.splice(
                        """
                        void AOTInductorModel::_const_run_impl(
                            std::vector<AtenTensorHandle>& output_handles,
                            DeviceStreamType stream,
                            AOTIProxyExecutorHandle proxy_executor
                        ) {}

                        """
                    )

                run_impl_proto = """
                    void AOTInductorModel::run_impl(
                        AtenTensorHandle*
                            input_handles, // array of input AtenTensorHandle; handles
                                            // are stolen; the array itself is borrowed
                        AtenTensorHandle*
                            output_handles, // array for writing output AtenTensorHandle; handles
                                            // will be stolen by the caller; the array itself is
                                            // borrowed
                        DeviceStreamType stream,
                        AOTIProxyExecutorHandle proxy_executor
                    ) {
                    """

                self.generate_input_output_runtime_checks()
                run_impl_proto += """
                    __check_inputs_outputs(input_handles, output_handles);
                """

                self.prefix.splice(run_impl_proto)
        else:
            # cpp entry function for JIT with cpp wrapper
            self.prefix.splice(
                """
                void inductor_entry_impl(
                    AtenTensorHandle*
                        input_handles, // array of input AtenTensorHandle; handles
                                        // are stolen; the array itself is borrowed
                    AtenTensorHandle*
                        output_handles  // array for writing output AtenTensorHandle; handles
                                        // will be stolen by the caller; the array itself is
                                        // borrowed)
                ) {
                """
            )
        with self.prefix.indent():
            # assign inputs and outputs in both cases so the later codegen can be simplified
            if not V.graph.is_const_graph:
                if V.graph.aot_mode:
                    num_args = len(V.graph.graph_inputs)
                else:
                    # Weights are promoted in the JIT mode
                    num_args = len(V.graph.graph_inputs) + len(V.graph.constants)
                    # release GIL to support multiple instances inference (in different threads of the same process)
                    self.prefix.splice("py::gil_scoped_release release;")

                self.prefix.splice(
                    f"""
                        auto inputs = steal_from_raw_handles_to_raii_handles(input_handles, {num_args});
                    """
                )

            if inputs_len != 0:
                for idx, input_key in enumerate(V.graph.graph_inputs.keys()):
                    # unwrap input tensor back to scalar
                    if isinstance(V.graph.graph_inputs[input_key], sympy.Expr):
                        from ..graph import may_get_constant_buffer_dtype

                        dtype = may_get_constant_buffer_dtype(
                            V.graph.graph_inputs[input_key]  # type: ignore[arg-type]
                        )
                        assert dtype is not None, (
                            "Fails to get the dtype of the sympy.Expr"
                        )
                        self.codegen_tensor_item(
                            dtype, f"inputs[{idx}]", input_key, self.prefix
                        )
                    else:
                        self.prefix.writeline(
                            f"auto {input_key} = std::move(inputs[{idx}]);"
                        )
                # debug printing for all input args to AOTI model
                debug_printer_manager = V.graph.wrapper_code.debug_printer
                debug_printer_manager.codegen_model_inputs_value_print(
                    input_args_to_print=[
                        input_key
                        for input_key in V.graph.graph_inputs.keys()
                        if input_key.startswith("arg")
                    ]
                )

            assert all(
                isinstance(v, torch.Tensor) for v in list(V.graph.constants.values())
            ), "Expect all constants to be Tensor"
            for idx, constants_key in enumerate(V.graph.constants.keys()):
                if V.graph.aot_mode:
                    # Weights are stored in constants_ and owned by RAIIAtenTensorHandle there.
                    # Don't call std::move here because it will cause constants_ to lose the ownership.
                    self.prefix.writeline(
                        f"""[[maybe_unused]] auto {constants_key} = constants_->at({idx});"""
                    )
                else:
                    # Append constants as inputs to the graph
                    constants_idx = inputs_len + idx
                    self.prefix.writeline(
                        f"[[maybe_unused]] auto {constants_key} = std::move(inputs[{constants_idx}]);"
                    )

            self.codegen_inputs()

            if V.graph.aot_mode:
                if not V.graph.is_const_graph:
                    self.prefix.writeline("inputs.clear();")
                self.prefix.writeline(
                    "auto& kernels = static_cast<AOTInductorModelKernels&>(*this->kernels_.get());"
                )

    def codegen_tensor_dtype_var_decl(self, code: IndentedBuffer, name):
        code.writeline(f"int32_t {name}_dtype;")
        code.writeline(
            f"AOTI_TORCH_ERROR_CODE_CHECK(aoti_torch_get_dtype({name}, &{name}_dtype));"
        )

    def codegen_input_size_var_decl(self, code: IndentedBuffer, name):
        code.writeline(f"auto {name}_size = {name}.sizes();")

    def codegen_input_stride_var_decl(self, code: IndentedBuffer, name):
        code.writeline(f"auto {name}_stride = {name}.strides();")

    def codegen_model_kernels(self):
        self.prefix.writeline("namespace {")

        # Tell compiler we need to link with the non-mangled symbols
        for kernel in self.initialized_kernels.values():
            assert hasattr(kernel, "get_signature"), (
                f"{kernel} must have get_signature implemented"
            )
            signature = kernel.get_signature()
            self.prefix.writeline(f'extern "C" {signature};')

        self.prefix.writeline(
            "class AOTInductorModelKernels : public AOTInductorModelKernelsBase {"
        )
        self.prefix.writeline("  public:")
        declare_kernel = OrderedSet(self.src_to_kernel.values()) - OrderedSet(
            self.initialized_kernels.keys()
        )
        declare_kernel.update(
            entry[0] for entry in self.user_defined_kernel_cache.values()
        )
        if V.graph.const_module:
            declare_kernel.update(
                V.graph.const_module.wrapper_code.src_to_kernel.values()
            )
        for kernel in sorted(declare_kernel):
            self.prefix.writeline(
                maybe_hipify_code_wrapper(
                    f"    {self.device_codegen.cpp_kernel_type()} {kernel}{{nullptr}};"
                )
            )
        for name, kernel in self.initialized_kernels.items():
            assert hasattr(kernel, "get_signature"), (
                f"{kernel} must have get_signature implemented"
            )
            kernel_ptr = f"(*{name})"
            signature = kernel.get_signature().replace(name, kernel_ptr)
            self.prefix.writeline(f"    {signature} = torch::aot_inductor::{name};")
        self.prefix.writeline("};")
        self.prefix.writeline("}  // namespace")

    def codegen_model_constructor(self):
        """
        // Generated code example
        AOTInductorModel::AOTInductorModel()
            : AOTInductorModelBase(4, 1) {
        inputs_info_[0].name = "input0";
        inputs_info_[0].dtype = "torch.float16";
        ...
        constants_info_[0].name = "L__self___weight";
        constants_info_[0].dtype = at::kFloat;
        constants_info_[0].offset = 0;
        constants_info_[0].data_size = 8192;
        constants_info_[0].shape = {64, 32};
        constants_info_[0].stride = {32, 1};
        ...
        outputs_info_[0].name = "output0";
        outputs_info_[0].dtype = "torch.float16";
        }
        """

        num_inputs = len(V.graph.graph_inputs)
        num_outputs = len(V.graph.graph_outputs)
        num_constants = len(V.graph.constants)
        include_weights = (
            "true" if config.aot_inductor.package_constants_in_so else "false"
        )
        self.prefix.splice(
            f"""
            AOTInductorModel::AOTInductorModel(std::shared_ptr<ConstantMap> constants_map,
                                               std::shared_ptr<std::vector<ConstantHandle>> constants_array,
                                               const std::string& device_str,
                                               std::optional<std::string> cubin_dir,
                                               bool include_weights)
                : AOTInductorModelBase({num_inputs}, {num_outputs}, {num_constants}, device_str, cubin_dir, {include_weights}) {{
            """
        )

        with self.prefix.indent():
            for idx, (name, inp) in enumerate(V.graph.graph_inputs.items()):
                assert not isinstance(inp, sympy.Expr), (
                    f"input {name=} cannot be symbolic"
                )
                self.write_input_output_info("inputs_info_", idx, name)

            all_cuda = all(
                V.graph.get_original_value_of_constant(name).is_cuda
                for name in V.graph.constants.keys()
                if name not in V.graph.folded_constants
            )
            for idx, name in enumerate(V.graph.constants.keys()):
                tensor = V.graph.get_original_value_of_constant(name)
                assert isinstance(tensor, torch.Tensor)
                self.prefix.writeline(f"""constants_info_[{idx}].name = "{name}";""")
                self.prefix.writeline(
                    f"constants_info_[{idx}].dtype = static_cast<int32_t>({self.codegen_dtype(tensor.dtype)});"
                )
                self.prefix.writeline(
                    f"constants_info_[{idx}].offset = {tensor.storage_offset()};"
                )

                # If constants to serialize contain cpu tensors, we always align data_size it to 64.
                # When loading the constants, the valid data will depends on the size
                # not the data_size so there won't be correctness issue.
                data_size = (
                    torch.ops.mkldnn._nbytes(tensor)
                    if tensor.is_mkldnn
                    else tensor.untyped_storage().nbytes()
                )
                self.prefix.writeline(
                    f"constants_info_[{idx}].data_size = {data_size if all_cuda else _align(data_size)};"
                )

                from_folded = "true" if name in V.graph.folded_constants else "false"
                self.prefix.writeline(
                    f"constants_info_[{idx}].from_folded = {from_folded};"
                )

                if name in V.graph.folded_constants:
                    constant_type_str = "FoldedConstant"
                elif name.startswith("_tensor_constant"):
                    constant_type_str = "TensorConstant"
                elif any(
                    name == normalize_name(parameter_name)
                    for parameter_name, _ in V.graph.orig_gm.named_parameters()
                ):
                    constant_type_str = "Parameter"
                elif any(
                    name == normalize_name(buffer_name)
                    for buffer_name, _ in V.graph.orig_gm.named_buffers()
                ):
                    constant_type_str = "Buffer"
                else:
                    constant_type_str = "Unknown"
                self.prefix.writeline(
                    f"constants_info_[{idx}].type = static_cast<int32_t>(torch::aot_inductor::ConstantType::{constant_type_str});"
                )

                size_str = ", ".join([str(s) for s in tensor.size()])
                self.prefix.writeline(f"constants_info_[{idx}].shape = {{{size_str}}};")

                stride_str = ", ".join([str(s) for s in tensor.stride()])
                self.prefix.writeline(
                    f"constants_info_[{idx}].stride = {{{stride_str}}};"
                )
                self.prefix.writeline(
                    f"constants_info_[{idx}].layout = static_cast<int32_t>({self.codegen_layout(tensor.layout)});"
                )

                if tensor.is_mkldnn:
                    opaque_metadata_tensor = torch.ops.mkldnn._get_mkldnn_serialized_md(
                        tensor
                    )
                    assert opaque_metadata_tensor.dim() == 1, (
                        "Expect opaque_metadata_tensor to be 1-D"
                    )

                    opaque_metadata_list = opaque_metadata_tensor.tolist()
                    opaque_metadata_str = self.codegen_shape_tuple(opaque_metadata_list)
                    self.prefix.writeline(
                        f"constants_info_[{idx}].opaque_metadata = {opaque_metadata_str};"
                    )
                if name in V.graph.dynamo_flat_name_to_original_fqn:
                    original_fqn = V.graph.dynamo_flat_name_to_original_fqn.get(
                        name, name
                    )
                elif name in V.graph.allocated_constant_name:
                    original_fqn = V.graph.allocated_constant_name[name]
                else:
                    raise AssertionError("original_fqn must be set for constant")
                self.prefix.writeline(
                    f"""constants_info_[{idx}].original_fqn = "{original_fqn}";"""
                )
            self.prefix.writeline("update_constants_map(std::move(constants_map));")
            self.prefix.writeline("update_constants_array(std::move(constants_array));")

            def escape_string(x):
                return (
                    x.replace("\\", "\\\\")
                    .replace('"', '\\"')
                    .replace("\n", "\\n")
                    .replace("\t", "\\t")
                )

            self.prefix.writeline(
                f'in_spec_ = "{escape_string(config.aot_inductor.serialized_in_spec)}";'
            )
            self.prefix.writeline(
                f'out_spec_ = "{escape_string(config.aot_inductor.serialized_out_spec)}";'
            )

            for idx, output in enumerate(V.graph.graph_outputs):
                assert not isinstance(output, sympy.Expr), (
                    f"output {name=} cannot be symbolic"
                )
                name = f"output{idx}"
                self.write_input_output_info("outputs_info_", idx, name)

            self.prefix.writeline(
                "this->kernels_ = std::make_unique<AOTInductorModelKernels>();"
            )

        self.prefix.writeline("}")

    def codegen_const_run_driver(self):
        """
        // Generated code example
        std::unordered_map<std::string, AtenTensorHandle> AOTInductorModel::const_run_impl(
            DeviceStreamType stream,
            AOTIProxyExecutorHandle proxy_executor,
            bool initialization
        ) {
            std::unordered_map<std::string, AtenTensorHandle> folded_constants_map;
            std::vector<AtenTensorHandle> output_handles;
            // build up output_handles over here.
            _const_run_impl(output_handles, stream, proxy_executor);
            // build up folded_constants_map
            return folded_constants_map;
        }
        """

        self.prefix.splice(
            """
            std::unordered_map<std::string, AtenTensorHandle> AOTInductorModel::const_run_impl(
                DeviceStreamType stream,
                AOTIProxyExecutorHandle proxy_executor,
                bool initialization
            ) {
            """
        )
        if not config.aot_inductor.use_runtime_constant_folding:
            self.prefix.splice(
                """
                    if (!initialization) {
                        std::cerr << "[WARNING] Calling constant_folding in model, but compiled with config: "
                                  << "aot_inductor.use_runtime_constant_folding=False\\n";
                    }
                    return {};
                }
                """
            )
            return

        with self.prefix.indent():
            # This is a mapping to the index of constant folding graph's output
            const_index_mapping: list[Optional[tuple[int, str]]] = [None] * len(
                V.graph.const_output_index
            )
            for idx, (name, _) in enumerate(V.graph.constants.items()):
                if name in V.graph.const_output_index:
                    const_index_mapping[V.graph.const_output_index[name]] = (idx, name)  # type: ignore[call-overload]
            assert None not in const_index_mapping, (
                "Not all constant gets mapped for constant folding graph."
            )

            self.prefix.writeline(
                f"""
                std::unordered_map<std::string, AtenTensorHandle> folded_constants_map;
                folded_constants_map.reserve({len(const_index_mapping)});
                std::vector<AtenTensorHandle> output_handles({len(const_index_mapping)});
                """
            )

            self.prefix.splice(
                """
                // The below assignment of output_handles to constants is not used directly.
                // It's only used to memo the correspondence of handle and constants.
                """
            )

            for output_idx, (const_idx, _) in enumerate(const_index_mapping):  # type: ignore[misc]
                self.prefix.writeline(
                    f"output_handles[{output_idx}] = constants_->at({const_idx});"
                )

            self.prefix.writeline(
                "_const_run_impl(output_handles, stream, proxy_executor);"
            )

            for output_idx, (_, const_name) in enumerate(const_index_mapping):  # type: ignore[misc]
                self.prefix.writeline(
                    f'folded_constants_map["{const_name}"] = output_handles[{output_idx}];'
                )
            self.prefix.writeline("return folded_constants_map;")

        self.prefix.writeline("}")

    def generate(self, is_inference):
        with dynamo_timed("CppWrapperCpu.generate", log_pt2_compile_event=True):
            self.write_wrapper_decl()
            return super().generate(is_inference)

    def finalize_prefix(self):
        prior = self.prefix
        self.prefix = aot_mode_decls = IndentedBuffer()
        if V.graph.aot_mode and not V.graph.is_const_graph:
            aot_mode_decls.writeline("namespace torch::aot_inductor {")
            self.codegen_model_kernels()
            self.codegen_model_constructor()
            self.codegen_const_run_driver()
            aot_mode_decls.writeline("} // namespace torch::aot_inductor")
            aot_mode_decls.writeline("using namespace torch::aot_inductor;")

        self.prefix = cache_decls = IndentedBuffer()
        for dtype in self.used_cached_dtypes:
            cache_decls.writeline(f"CACHE_TORCH_DTYPE({dtype});")
        for device in self.used_cached_devices:
            cache_decls.writeline(f"CACHE_TORCH_DEVICE({device});")
        for layout in self.used_cached_layouts:
            cache_decls.writeline(f"CACHE_TORCH_LAYOUT({layout});")
        for memory_format in self.used_cached_memory_formats:
            cache_decls.writeline(f"CACHE_TORCH_MEMORY_FORMAT({memory_format});")

        self.prefix.splice(aot_mode_decls)
        self.prefix.splice(prior)

    def define_kernel(
        self,
        kernel_name: str,
        kernel_body: str,
        metadata: Optional[str] = None,
        gpu: bool = False,
        cpp_definition: Optional[str] = None,
    ):
        if cpp_definition is not None:
            self.header.splice(cpp_definition)
            self.kernel_declarations.splice(f"\n{kernel_body}\n")
        else:
            self.header.splice(f"\n{kernel_body}\n")

    def codegen_scalar_to_tensor(self, output: str):
        name = f"scalar_to_tensor_{next(self.scalar_to_tensor_id)}"
        self.wrapper_call.writeline(
            f"RAIIAtenTensorHandle {name} = scalar_to_tensor_handle({output});"
        )
        return name

    def codegen_tensor_item(
        self, dtype: torch.dtype, tensor: str, scalar: str, indented_buffer=None
    ):
        dtype_str = str(dtype).split(".")[-1]
        writer = indented_buffer or self

        if dtype == torch.float16 or dtype == torch.bfloat16:
            scalar_tmp = f"{scalar}_tmp"
            writer.writeline(f"{DTYPE_TO_CPP[dtype]} {scalar_tmp};")
            writer.writeline(
                f"AOTI_TORCH_ERROR_CODE_CHECK(aoti_torch_item_{dtype_str}({tensor}, &{scalar_tmp}));"
            )
            writer.writeline(f"float {scalar} = float({scalar_tmp});")
        else:
            writer.writeline(f"{DTYPE_TO_CPP[dtype]} {scalar};")
            writer.writeline(
                f"AOTI_TORCH_ERROR_CODE_CHECK(aoti_torch_item_{dtype_str}({tensor}, &{scalar}));"
            )

    def generate_return(self, output_refs: list[str]):
        cst_names = V.graph.constants.keys()
        output2idx: dict[str, int] = {}

        # If any output ref represents an rvalue tensor, materialize it to an lvalue
        # RAIIAtenTensorHandle first.  This prevents situations where the code for the
        # rvalue tensor references tensor handles whose contents are modified below.
        output_refs = [
            self.create_tmp_raii_handle_var_if_needed(o, self.wrapper_call)
            for o in output_refs
        ]

        for idx, output in enumerate(output_refs):
            if output == "nullptr":
                continue

            is_constant_buffer = output in cst_names
            output_buffer = V.graph.graph_outputs[idx]
            if isinstance(output_buffer, ir.BaseView):
                output_storage = output_buffer.unwrap_view()
                if isinstance(output_storage.data, ir.ConstantBuffer):
                    is_constant_buffer = True

            if isinstance(output_buffer, ir.ShapeAsConstantBuffer):
                # Need to wrap scalar into tensor as the main function returns a vector of tensors
                output_tensor = self.codegen_scalar_to_tensor(output)
                self.wrapper_call.writeline(
                    f"output_handles[{idx}] = {output_tensor}.release();"
                )
                continue

            if is_constant_buffer:
                # See NOTE(return_constant) above.
                self.wrapper_call.writeline(
                    f"aoti_torch_clone({output}, &output_handles[{idx}]);"
                )
            else:
                if output in output2idx:
                    src_idx = output2idx[output]
                    self.wrapper_call.writeline(
                        f"output_handles[{idx}] = output_handles[{src_idx}];"
                    )
                else:
                    self.wrapper_call.writeline(
                        f"output_handles[{idx}] = {output}.release();"
                    )

            if output not in output2idx:
                output2idx[output] = idx

    def generate_before_suffix(self, result):
        if not V.graph.is_const_graph:
            if V.graph.aot_mode:
                result.writeline("} // AOTInductorModel::run_impl")
            else:
                result.writeline("} // inductor_entry_impl")

    def generate_end(self, result):
        if V.graph.aot_mode:
            if V.graph.is_const_graph:
                result.writeline("} // AOTInductorModel::_const_run_impl")
            else:
                result.writeline("} // namespace torch::aot_inductor\n\n\n")
            return

        # Add any kernel definitions into the wrapped code.  We currently only build
        # them in separate files in AOT mode.
        result.splice(self.kernel_declarations.getvalue())
        self.kernel_declarations.clear()

        # cpp entry function for JIT with cpp wrapper
        result.splice(
            f"""
            '''
            )

            inductor_entry = CppWrapperCodeCache.load_pybinding(
                ["std::vector<AtenTensorHandle>"], cpp_wrapper_src, "{self.device}", {len(V.graph.graph_outputs)})
            """
        )

        wrapper_body = "input_tensors = [arg if isinstance(arg, torch.Tensor) else torch.tensor(arg) for arg in args]"
        if V.graph.constants:
            # Append constants to the input args for cpp wrapper.
            # Python wrapper directly gets the value inside the wrapper call
            # as a global variable passed when calling exec(code, mod.__dict__, mod.__dict__).
            # For cpp wrapper, we need to pass this python value to the inductor_entry_impl function explicitly.
            assert all(
                isinstance(v, torch.Tensor) for v in list(V.graph.constants.values())
            ), "Expect all constants to be Tensor"
            constants_str = f"[{', '.join(V.graph.constants.keys())}]"
            wrapper_body += f"""
                    constants_tensor = {constants_str}
                    input_tensors.extend(constants_tensor)
            """
        # Convert vector of at::Tensor to vector of AtenTensorHandle.
        # If we pass at::Tensor, the compilation will be too slow.
        wrapper_body += """
                    input_handles = torch._C._aoti.unsafe_alloc_void_ptrs_from_tensors(input_tensors)
        """
        # Release the inputs for memory reuse.
        wrapper_body += """
                    args.clear()
                    del input_tensors
        """

        # unwrap output tensor back to python scalar
        if all(x for x in self.output_is_tensor.values()):
            # If no ShapeAsConstantBuffer in the output, directly return the output as tensors
            outputs_str = "output_tensors"
        else:
            outputs = [
                (
                    f"output_tensors[{i}]"
                    if self.output_is_tensor[i]
                    else f"output_tensors[{i}].item()"
                )
                for i in range(len(V.graph.graph_outputs))
            ]
            outputs_str = f"[{', '.join(outputs)}]"
        wrapper_body += f"""
                    output_handles = f(input_handles)
                    output_tensors = torch._C._aoti.alloc_tensors_by_stealing_from_void_ptrs(output_handles)
                    return {outputs_str}
        """

        # Wrap the func to support setting result._boxed_call = True
        result.splice(
            f"""
            def _wrap_func(f):
                def g(args):
                    {wrapper_body}
                return g

            call = _wrap_func(inductor_entry)
            """
        )

    @staticmethod
    def get_c_shim_func_name(kernel: str, device: str) -> str:
        if kernel.startswith("aoti_torch_"):
            return kernel

        assert "::" in kernel, "Cpp kernel name: " + kernel + " does not contain '::'"
        kernel_tokens = kernel.split("::")
        kernel_suffix = kernel_tokens[-1]
        if kernel_suffix == "call":
            kernel_suffix = kernel_tokens[-2]

        shim_fn = f"aoti_torch_{device}_{kernel_suffix}"
        return shim_fn

    def generate_c_shim_extern_kernel_call(
        self,
        kernel: str,
        args: list[str],
        device: str,
        *,
        debug_args: Optional[list[str]] = None,
    ) -> None:
        """debug_args kwarg allows CppWrapperCpuArrayRef to pass in wrapped arguments in
        place of args while preserving debug printer output."""
        # We can do this unconditionally, since we cache this call.
        self.add_device_include(device)

        debug_printer_manager = V.graph.wrapper_code.debug_printer
        debug_printer_manager.set_printer_args(
            debug_args if debug_args is not None else args, kernel, None, None, "extern"
        )
        with debug_printer_manager:
            shim_fn = self.get_c_shim_func_name(kernel, device)
            self.writeline(
                f"AOTI_TORCH_ERROR_CODE_CHECK({shim_fn}({', '.join(args)}));"
            )

    def generate_c_shim_extern_kernel_alloc(
        self, extern_kernel: ir.ExternKernelAlloc, args: list[str]
    ) -> None:
        # registered output buffer name
        name = extern_kernel.name
        output_handle_name = f"{name}_handle"
        is_inplace = (
            isinstance(extern_kernel.op_overload, torch._ops.OpOverload)
            and torch.Tag.inplace_view in extern_kernel.op_overload.tags
        )

        if not is_inplace:
            self.writeline(f"AtenTensorHandle {output_handle_name};")
            args = [*args, f"&{output_handle_name}"]

        device = d.type if (d := extern_kernel.get_device()) else self.device
        self.generate_c_shim_extern_kernel_call(
            extern_kernel.get_kernel_name(), args, device
        )

        if not is_inplace:
            self.writeline(f"RAIIAtenTensorHandle {name}({output_handle_name});")

    def generate_extern_kernel_alloc(self, extern_kernel, args):
        if getattr(extern_kernel, "outputs", None):
            # ir.ExternKernelAlloc may have outputs if it returns a tuple
            self.generate_c_shim_fallback_kernel(extern_kernel, args)
        else:
            self.generate_c_shim_extern_kernel_alloc(extern_kernel, args)

    def generate_c_shim_fallback_kernel(
        self, fallback_kernel: ir.FallbackKernel, args: list[str]
    ) -> None:
        output_args = []
        output_raii_handles = []
        output_name_base = fallback_kernel.get_name()
        for idx, output in enumerate(fallback_kernel.outputs):
            if isinstance(output, ir.MultiOutput):
                # TODO: handle integer output (e.g., as in attention)
                name = f"{output.get_name()}"
                output_handle_name = f"{name}_handle"
                if output.indices:
                    assert output.indices[0][1] == idx, (
                        f"expected {output.indices[0][1]=} == {idx=} for {output_name_base=}"
                    )
                self.writeline(f"AtenTensorHandle {output_handle_name};")
                output_args.append(f"&{output_handle_name}")
                output_raii_handles.append(
                    f"RAIIAtenTensorHandle {name}({output_handle_name});"
                )
            elif isinstance(output, int):
                output_name = f"{output_name_base}_{idx}"
                self.writeline(f"int64_t {output_name} = {output};")
                output_args.append(f"&{output_name}")
            elif isinstance(output, sympy.Expr):
                output_name = f"{output_name_base}_{idx}"
                self.writeline(f"auto {output_name} = {cexpr(output)};")
                output_args.append(f"&{output_name}")
            elif output is None:
                output_args.append("nullptr")
            else:
                raise NotImplementedError(f"unsupported type of {output=}")
        args = args + output_args
        device = d.type if (d := fallback_kernel.get_device()) else self.device
        self.generate_c_shim_extern_kernel_call(
            fallback_kernel.cpp_kernel_name,  # type: ignore[arg-type]
            args,
            device,
        )
        for raii_handle in output_raii_handles:
            self.writeline(raii_handle)

    def generate_fallback_kernel(self, fallback_kernel, args):
        self.generate_c_shim_fallback_kernel(fallback_kernel, args)

    def generate_extern_kernel_out(
<<<<<<< HEAD
        self, kernel: str, out: str, out_view: Optional[str], args: List[str], node_name=None
    ):
=======
        self,
        kernel: str,
        out: str,
        out_view: Optional[str],
        args: list[str],
        device: str,
    ) -> None:
>>>>>>> bca75fe9
        if out_view:
            out_name = f"{out}_as_strided"
            self.writeline(f"auto {out_name} = {out_view};")
            args.insert(0, out_name)
        else:
            args.insert(0, out)

        self.generate_c_shim_extern_kernel_call(kernel, args, device)

    def generate_scatter_fallback(
        self,
        output,
        inputs,
        cpp_kernel_name,
        python_kernel_name,
        src_is_tensor,
        reduce,
        kwargs,
        node_name=None
    ):
        # call the ABI shim function instead of the ATen one
        cpp_kernel_name = self.get_c_shim_func_name(cpp_kernel_name, self.device)
        # TODO: consider remove "_out" and add missing inplace variants to fallback_ops.py
        cpp_kernel_name = cpp_kernel_name.replace("__", "_") + "_out"
        inputs_wrapped = [str(x) for x in inputs]
        line = f"{cpp_kernel_name}({output}, {','.join(inputs_wrapped)}"

        if python_kernel_name.startswith("aten.scatter_reduce"):
            line += f", {','.join(kwargs)}"
        else:
            if src_is_tensor:
                if reduce:
                    line += f", {V.graph.wrapper_code.val_to_arg_str(reduce)}"
            else:
                assert reduce is None, (
                    "Expect reduce to be None for aten.scatter_ with scalar src"
                )
        line += ");"
        self.writeline(line)

<<<<<<< HEAD
    def generate_index_put_fallback(self, kernel, x, indices, values, accumulate, node_name=None):
        # No stack allocation when there is a fallback op
        self.allow_stack_allocation = False

        # TODO: needs updates to use C shim v2
        if config.abi_compatible:
            # See the comment in codegen_reinterpret_view about why having something like
            # RAIIAtenTensorHandle(tmp_tensor_handle_2) in a tmp array can cause the correponding
            # tensor prematurely deallocated, thus this std::vector().data() trick here.
            indices_str = (
                "std::vector<AtenTensorHandle>{"
                + (
                    ", ".join(
                        [f"convert_arrayref_tensor_to_tensor({ind})" for ind in indices]
                    )
                )
                + "}.data()"
            )
            args = [
                f"convert_arrayref_tensor_to_tensor({x})",
                indices_str,
                str(len(indices)),
                f"convert_arrayref_tensor_to_tensor({values})",
                accumulate,
            ]
            args.insert(
                0, f"convert_arrayref_tensor_to_tensor({x})"
            )  # set x as the output tensor, this fallback mutates x.
        else:
            indices_str = (
                f"{self.open_bracket}{', '.join(indices)}{self.closed_bracket}"
            )
            args = [x, indices_str, values, accumulate]
            args.insert(0, x)  # set x as the output tensor, this fallback mutates

=======
    def generate_index_put_fallback(self, kernel, x, indices, values, accumulate):
        # TODO: update aoti_torch_index_put_out in ir.py to use autogen out version
        # See the comment in codegen_reinterpret_view about why having something like
        # RAIIAtenTensorHandle(tmp_tensor_handle_2) in a tmp array can cause the correponding
        # tensor prematurely deallocated, thus the temporary array trick here.
        indices_str = self._generate_temporary_array_pointer(
            "AtenTensorHandle", indices
        )
        args = [
            x,
            indices_str,
            str(len(indices)),
            values,
            accumulate,
        ]
        args.insert(0, x)  # set x as the output tensor, this fallback mutates x.
>>>>>>> bca75fe9
        self.writeline(self.wrap_kernel_call(kernel, args))

    def add_benchmark_harness(self, output):
        if V.graph.aot_mode:
            return
        super().add_benchmark_harness(output)

    def codegen_cpp_sizevar(self, x: sympy.Expr, *, simplify: bool = True) -> str:
        return cexpr(V.graph.sizevars.simplify(x) if simplify else x)

    def codegen_sizevar(self, x: sympy.Expr) -> str:
        return self.codegen_cpp_sizevar(x)

    def codegen_tuple_access(self, basename: str, name: str, index: str) -> str:
        # in the abi_compatible mode, outputs are returned via arguments
        return name

    def codegen_shape_tuple(self, shape: Sequence[sympy.Expr]) -> str:
        parts = [*map(self.codegen_sizevar, shape)]
        if len(parts) == 0:
            return "{}"
        if len(parts) == 1:
            return f"{{{parts[0]}, }}"
        return f"{{{', '.join(parts)}}}"

    def ensure_size_computed(self, sym: sympy.Symbol):
        if isinstance(sym, sympy.Symbol) and symbol_is_type(sym, SymT.PRECOMPUTED_SIZE):
            if sym in self.computed_sizes:
                return
            self.computed_sizes.add(sym)
            expr = V.graph.sizevars.inv_precomputed_replacements[sym]
            self.writeline(f"int64_t {sym} = {cexpr(expr)};")

    def generate_numel_expr(self, kernel_name: str, tree, suffix: Optional[str] = None):
        expr = f"{kernel_name}_{tree.prefix}numel"
        if suffix is not None:
            expr += f"_{suffix}"
        if (expr, V.graph) not in self.kernel_numel_expr:
            # declare expr once in each graph (scope)
            self.kernel_numel_expr.add((expr, V.graph))
            self.writeline(f"int64_t {expr} = {cexpr(tree.numel)};")
        else:
            self.writeline(f"{expr} = {cexpr(tree.numel)};")
        # We can get symbolic expressions here, like s0*64
        # It is fine to have them here, but we need to handle them correctly as their own type
        # This is tricky to do, so we wrap in a custom type, distinct from scalars, but also from sympy*
        # scalars as well.
        # This is handled in `generate_args_decl` which has a correct comment of: TODO: only works for
        # constant now, need type info. I agree, this needs type info, and while this is not true type info
        # it suffices as a type hint for the purposes of producing the correct code for this type.
        return SymbolicCallArg(expr, tree.numel)

    def codegen_dynamic_scalar(self, node):
        (data,) = (t.codegen_reference() for t in node.inputs)
        self.codegen_tensor_item(node.inputs[0].get_dtype(), data, f"{node.sym}_raw")

        if len(node.keypath) == 0:
            self.writeline(f"auto {node.sym} = {node.sym}_raw;")
        elif len(node.keypath) == 1 and isinstance(node.keypath[0], ConvertIntKey):
            self.writeline(f"int64_t {node.sym} = {node.sym}_raw ? 1 : 0;")
        elif len(node.keypath) == 1 and isinstance(node.keypath[0], DivideByKey):
            # TODO: assert divisibility here
            self.writeline(
                f"int64_t {node.sym} = {node.sym}_raw / {node.keypath[0].divisor};"
            )
        else:
            raise AssertionError(f"unrecognized keypath {node.keypath}")

        # record in unbacked_symbol_decls so we won't generate a declaration of the symbol again
        self.unbacked_symbol_decls.add(str(node.sym))

    def make_buffer_free(self, buffer):
        return (
            ""
            if isinstance(buffer.get_output_spec(), ir.MultiOutputLayout)
            or isinstance(buffer, ir.TMADescriptor)
            else f"{buffer.get_name()}.reset();"
        )

    def make_free_by_names(self, names_to_del: list[str]):
        return " ".join(f"{name}.reset();" for name in names_to_del)

    def codegen_exact_buffer_reuse(self, old_name: str, new_name: str, del_line: str):
        return f"auto {new_name} = std::move({old_name});  // reuse"

    def generate_profiler_mark_wrapper_call(self, stack):
        self.wrapper_call.writeline(
            'RECORD_FUNCTION("inductor_wrapper_call", c10::ArrayRef<c10::IValue>());'
        )

    def generate_start_graph(self):
        pass

    def generate_end_graph(self):
        pass

    def generate_inf_and_nan_checker(self, nodes):
        for buf in nodes.get_names():
            # TODO: Add buf name directly into check_inf_and_nan.
            self.writeline(
                f"AOTI_TORCH_ERROR_CODE_CHECK(aoti_torch_check_inf_and_nan({buf}));"
            )

    def codegen_device(self, device):
        assert device.type in DEVICE_TO_ATEN, (
            device.type + " not found in DEVICE_TO_ATEN"
        )
        device_str = DEVICE_TO_ATEN[device.type][5:].lower()  # remove "at::k"
        self.used_cached_devices.add(device_str)
        return f"cached_torch_device_type_{device_str}, {device.index if device.index else 0}"

    def codegen_dtype(self, dtype):
        dtype_str = str(dtype).split(".")[-1]
        self.used_cached_dtypes.add(dtype_str)
        return f"cached_torch_dtype_{dtype_str}"

    def codegen_layout(self, layout):
        layout_str = str(layout).split(".")[-1]
        self.used_cached_layouts.add(layout_str)
        return f"cached_torch_layout_{layout_str}"

    def codegen_memory_format(self, memory_format):
        memory_format_str = str(memory_format).split(".")[-1]
        self.used_cached_memory_formats.add(memory_format_str)
        return f"cached_torch_memory_format_{memory_format_str}"

    @functools.lru_cache(None)  # noqa: B019
    def codegen_int_array_var(
        self,
        int_array: str,
        writeline: Callable[..., None],
        known_statically=False,
        graph=None,  # for per-graph caching
    ):
        # Used for size/stride declaration
        #
        # Because the memory planning is done in two passes (see the implementation
        # of self.generate), the writeline behavior is different in the two passes.
        # As a result, the emitted int array declarations may appear in a later
        # position of the generated code, so the second pass codegen should not
        # reuse int array declarations generated in the first pass.
        # This is why writeline needs to explicitly passed in as a parameter.
        var = f"int_array_{next(self.int_array_id)}"
        ctype = "int64_t"
        if var not in self.declared_int_array_vars:
            self.declared_int_array_vars.add(var)
            if known_statically:
                writeline(f"static constexpr {ctype} {var}[] = {int_array};")
            else:
                writeline(f"const {ctype} {var}[] = {int_array};")
        return var

    def make_buffer_allocation(self, buffer):
        return self.make_allocation(
            buffer.get_name(),
            buffer.get_device(),
            buffer.get_dtype(),
            buffer.get_size(),
            buffer.get_stride(),
            V.graph.get_allocation_size(buffer),
        )

    def make_allocation(
        self, name, device, dtype, shape, stride, allocation_shape=None
    ):
        if allocation_shape is None:
            allocation_shape = shape

        orig_stride = stride
        device_str = self.codegen_device(device)
        dtype_code = self.codegen_dtype(dtype)
        size = self.codegen_shape_tuple(shape)
        allocation_size = self.codegen_shape_tuple(allocation_shape)
        stride = self.codegen_shape_tuple(orig_stride)

        size_array_var = self.codegen_int_array_var(
            size,
            self.wrapper_call.writeline,
            known_statically=self.is_statically_known_list_of_ints(shape),
            graph=self.get_codegened_graph(),
        )

        if allocation_size != size:
            allocation_size_array_var = self.codegen_int_array_var(
                allocation_size,
                self.wrapper_call.writeline,
                known_statically=self.is_statically_known_list_of_ints(
                    allocation_shape
                ),
                graph=self.get_codegened_graph(),
            )
        else:
            allocation_size_array_var = size_array_var

        stride_array_var = self.codegen_int_array_var(
            stride,
            self.wrapper_call.writeline,
            known_statically=self.is_statically_known_list_of_ints(orig_stride),
            graph=self.get_codegened_graph(),
        )
        device_type, device_id = device_str.split(",")
        device_idx = "this->device_idx_" if V.graph.aot_mode else device_id

        handle_name = f"{name}_handle"
        args = [
            str(len(shape)),
            allocation_size_array_var,
            stride_array_var,
            dtype_code,
            device_type,
            device_idx,
            f"&{handle_name}",
        ]

        self.wrapper_call.writeline(f"AtenTensorHandle {handle_name};")
        self.wrapper_call.writeline(
            f"AOTI_TORCH_ERROR_CODE_CHECK(aoti_torch_empty_strided({', '.join(args)}));"
        )

        if allocation_size != size:
            old_handle_name, handle_name = handle_name, f"{name}_handle_restrided"
            self.wrapper_call.writeline(f"AtenTensorHandle {handle_name};")
            args = [
                old_handle_name,
                size_array_var,
                stride_array_var,
                f"&{handle_name}",
            ]
            self.wrapper_call.writeline(
                f"AOTI_TORCH_ERROR_CODE_CHECK(aoti_torch_as_strided({', '.join(args)}));"
            )

        return f"RAIIAtenTensorHandle {name}({handle_name});"

    def codegen_alloc_from_pool(self, name, offset, dtype, shape, stride) -> str:
        size = self.codegen_shape_tuple(shape)
        stride = self.codegen_shape_tuple(stride)
        tmp_name = f"tmp_tensor_handle_{next(self.tmp_tensor_id)}"
        args = [
            name,
            cexpr(offset),  # bytes not numel
            self.codegen_dtype(dtype),
            str(len(shape)),
            self.codegen_int_array_var(
                size, self.wrapper_call.writeline, graph=self.get_codegened_graph()
            ),
            self.codegen_int_array_var(
                stride, self.wrapper_call.writeline, graph=self.get_codegened_graph()
            ),
            f"&{tmp_name}",
        ]
        self.wrapper_call.writeline(f"AtenTensorHandle {tmp_name};")
        self.wrapper_call.writeline(
            f"AOTI_TORCH_ERROR_CODE_CHECK(aoti_torch__alloc_from_pool({', '.join(args)}));"
        )
        return f"RAIIAtenTensorHandle({tmp_name})"

    def codegen_reinterpret_view(
        self,
        data,
        size,
        stride,
        offset,
        writeline: Callable[..., None],
        dtype=None,
    ) -> str:
        """Returns a newly-created, temporary RAII tensor handle containing the
        reinterpreted tensor data.  Callers of this function are responsible for saving
        the handle if persistent access is needed."""
        dim = str(len(size))
        original_offset = offset
        offset = self.codegen_sizevar(offset)
        call_strs = []
        final_tensor_str = None

        def create_reinterpret_call() -> str:
            args = [
                f"{data.get_name()}",
                dim,
                self.codegen_int_array_var(
                    self.codegen_shape_tuple(size),
                    writeline,
                    known_statically=self.is_statically_known_list_of_ints(size),
                    graph=self.get_codegened_graph(),
                ),
                self.codegen_int_array_var(
                    self.codegen_shape_tuple(stride),
                    writeline,
                    known_statically=self.is_statically_known_list_of_ints(stride),
                    graph=self.get_codegened_graph(),
                ),
                offset,
            ]
            return f"wrap_with_raii_handle_if_needed(reinterpret_tensor_wrapper({', '.join(args)}))"

        def create_dtypeview_call(reinterpret_call: str) -> tuple[str, list[str]]:
            tmp_AtenTensorHandle = f"tmp_{data.get_name()}_{next(self.tmp_tensor_id)}"
            tmp_call_strs = [f"AtenTensorHandle {tmp_AtenTensorHandle};"]
            device_name = data.layout.device.type
            dtypeview_function = f"aoti_torch_{device_name}_view_dtype"
            tmp_call_strs.append(
                f"AOTI_TORCH_ERROR_CODE_CHECK({dtypeview_function}"
                f"({reinterpret_call}, {self.codegen_dtype(dtype)}, &{tmp_AtenTensorHandle}));"
            )
            return f"RAIIAtenTensorHandle({tmp_AtenTensorHandle})", tmp_call_strs

        def create_new_tensor_handle() -> tuple[str, list[str]]:
            # TODO (benjaminglass1): uncomment this and remove the call to
            # create_reinterpret_view after the AOTI forwards compatibility window has
            # passed.
            #
            # tmp_AtenTensorHandle = f"tmp_{data.get_name()}_{next(self.tmp_tensor_id)}"
            # tmp_call_strs = [
            #     f"AtenTensorHandle {tmp_AtenTensorHandle};",
            #     f"AOTI_TORCH_ERROR_CODE_CHECK(aoti_torch_new_tensor_handle({data.get_name()}, &{tmp_AtenTensorHandle}));",
            # ]
            # return f"RAIIAtenTensorHandle({tmp_AtenTensorHandle})", tmp_call_strs
            return create_reinterpret_call(), []

        if (
            size == data.layout.size
            and stride == data.layout.stride
            and original_offset == data.layout.offset
        ):
            # pure dtypeview
            if dtype is not None and dtype != data.dtype:
                final_tensor_str, tmp_call_strs = create_dtypeview_call(data.get_name())
            else:
<<<<<<< HEAD
                return final_tmp_name
        else:
            args = [data.get_name(), size, stride, offset]
            return f"reinterpret_tensor({', '.join(args)})"

    def codegen_device_copy(self, src, dst, node_name=None):
        if config.abi_compatible:
            # aoti_torch_tensor_copy_ takes AtenTensorHandle as input,
            # while stack-allocation results in ArrayRefTensor
            # so disable stack allocation here
            self.allow_stack_allocation = False
            self.writeline(
                f"AOTI_TORCH_ERROR_CODE_CHECK(aoti_torch_tensor_copy_(expensive_copy_to_tensor_if_needed({src}), {dst}));"
            )
=======
                final_tensor_str, tmp_call_strs = create_new_tensor_handle()
            call_strs.extend(tmp_call_strs)
>>>>>>> bca75fe9
        else:
            # firstly create reinterpretview
            final_tensor_str = create_reinterpret_call()

            if dtype is not None and dtype != data.dtype:
                # wrap it with dtypeview
                final_tensor_str, tmp_call_strs = create_dtypeview_call(
                    final_tensor_str
                )
                call_strs.extend(tmp_call_strs)

        for line in call_strs:
            writeline(line)

        # NB, the return handle here represents a temporary tensor, which will be automatically
        # released.
        # Here's a sample usage in the cpp wrapper code:
        # ```
        # aoti_torch_addmm_out(
        #     buf1,
        #     arg1_1,
        #     RAIIAtenTensorHandle(tmp_tensor_handle_0),
        #     buf0,
        #     1L,
        #     1L));
        # ```
        # RAIIAtenTensorHandle(tmp_tensor_handle_0) will be released after the call to addmm_out.
        # This could be problematic when it's used in a different pattern, for example:
        # ````
        # AtenTensorHandle tensor_args[] = {RAIIAtenTensorHandle(tmp_tensor_handle_2), buf5, buf6};
        # aoti_torch_proxy_executor_call_function(..., tensor_args);
        # ````
        # RAIIAtenTensorHandle(tmp_tensor_handle_2) will be invalid when it's used in the latter
        # kernel call.
        #
        # This is solved by updating the proxy_executor invocation to
        # ```
        # aoti_torch_proxy_executor_call_function(...,
        #     std::array<AtenTensorHandle, 3>{
        #         RAIIAtenTensorHandle(tmp_tensor_handle_2), buf5, buf6
        #     }.cbegin()
        # );
        # ```
        return final_tensor_str

    def codegen_device_copy(self, src, dst, non_blocking: bool):
        """This function is overridden by cpp_wrapper_cpu_array_ref, so we don't need to
        handle cases where dst is not an AtenTensorHandle."""
        self.writeline(
            f"AOTI_TORCH_ERROR_CODE_CHECK(aoti_torch_copy_({dst}, {src}, {non_blocking}));"
        )

    def codegen_multi_output(self, name, value):
        # in the abi_compatible mode, outputs are retrieved by passing
        # output pointers, so we skip its codegen here.
        pass

    def codegen_subgraph_prefix(self, subgraph, outer_inputs, outer_outputs):
        assert len(subgraph.graph.graph_inputs) == len(outer_inputs)

        for (inner_input, inner_input_val), outer_input in zip(
            subgraph.graph.graph_inputs.items(), outer_inputs
        ):
            if not isinstance(inner_input_val, ir.TensorBox):
                continue

            # in ABI-compatible mode, we copy the underlying at::Tensor of the conditional
            # input (outer_input) into another at::Tensor to be used as a subgraph input
            # (inner_input) in the nested scope. we can't std::move here, as the codegened
            # outer input may be an expression / rvalue (e.g., reinterpret_view(x)), so we
            # can't necessarily std::move it back to the origin (x).
            self.writeline(f"AtenTensorHandle {inner_input}_handle;")
            self.writeline(
                f"AOTI_TORCH_ERROR_CODE_CHECK(aoti_torch_assign_tensors_out({outer_input}, &{inner_input}_handle));"
            )
            self.writeline(f"RAIIAtenTensorHandle {inner_input}({inner_input}_handle);")

    def codegen_subgraph_suffix(self, subgraph, outer_inputs, outer_outputs):
        for inner_output, outer_output in zip(
            subgraph.graph.graph_outputs, outer_outputs
        ):
            src = inner_output.codegen_reference()
            if not isinstance(inner_output, ir.ShapeAsConstantBuffer):
                # in ABI-compatible mode, we need to std::move subgraph output (inner_output)
                # to the conditional output (outer_output), as RAIIAtenTensorHandle's copy
                # constructor is deleted.
                src = f"std::move({src})"
                # in case the outer_output carried a value
                # before (e.g., in the while_loop codegen)
                self.writeline(f"{outer_output}.reset();")
            self.writeline(f"{outer_output} = {src};")

    def codegen_invoke_subgraph(self, invoke_subgraph):
        raise NotImplementedError(
            "codegen invoke_subgraph is not implemented for cpp wrapper"
        )

    def codegen_conditional(self, conditional):
        outer_inputs = [f"{buf.codegen_reference()}" for buf in conditional.operands]
        outer_outputs = []
        for out in conditional.outputs:
            # in ABI-compatible mode, ir.MultiOutput is not codegened,
            # hence pre-declare output variables directly and separately
            self.writeline(f"RAIIAtenTensorHandle {out.get_name()};")
            outer_outputs.append(out.get_name())

        if not isinstance(conditional.predicate, ir.ShapeAsConstantBuffer):
            # in ABI-compatible mode, we need to use the ABI shim function
            # to extract a C++ bool from the unrelying scalar bool Tensor
            predicate = f"{conditional.predicate.get_name()}_scalar"
            if predicate not in self.used_cond_predicate:
                self.codegen_tensor_item(
                    torch.bool,
                    conditional.predicate.codegen_reference(),
                    predicate,
                )
                self.used_cond_predicate.add(predicate)
        else:
            # the predicate is not a Tensor: SymBool or Python bool
            predicate = conditional.predicate.codegen_reference()

        self.writeline(f"if ({predicate}) {{")
        self.writeline(EnterSubgraphLine(self, conditional.true_subgraph.graph))
        self.codegen_subgraph(conditional.true_subgraph, outer_inputs, outer_outputs)
        self.writeline(ExitSubgraphLine(self))
        self.writeline("} else {")
        self.writeline(EnterSubgraphLine(self, conditional.false_subgraph.graph))
        self.codegen_subgraph(conditional.false_subgraph, outer_inputs, outer_outputs)
        self.writeline(ExitSubgraphLine(self))
        self.writeline("}")

    def codegen_subgraph(self, subgraph, outer_inputs, outer_outputs):
        # TODO (desertfire) - This function is the old way of supporting
        # subgraph codegen by inlining subgraphs in the output code. For python
        # wrapper, we have moved to lifting subgraphs as functions, supported by
        # PythonWrapperCode `codegen_subgraph` function. We should perhaps
        # support lifting of subgraphs as functions for cpp wrapper as well.
        try:
            self.push_codegened_graph(subgraph.graph)
            self.writeline(f"// subgraph: {subgraph.name}")
            self.codegen_subgraph_prefix(subgraph, outer_inputs, outer_outputs)
            parent_graph = V.graph
            with V.set_graph_handler(subgraph.graph):
                subgraph.graph.codegen_subgraph(
                    parent_graph=parent_graph,
                )
            self.codegen_subgraph_suffix(subgraph, outer_inputs, outer_outputs)
        finally:
            self.pop_codegened_graph()

    def codegen_while_loop(self, while_loop):
        is_bool_pred = isinstance(
            while_loop.cond_subgraph.graph.graph_outputs[0], ir.ShapeAsConstantBuffer
        )
        name = while_loop.get_name()
        outer_carried_inputs = [
            buf.codegen_reference() for buf in while_loop.carried_inputs
        ]
        outer_additional_inputs = [
            buf.codegen_reference() for buf in while_loop.additional_inputs
        ]
        cond_result_name = f"{name}_cond_result"
        if is_bool_pred:
            self.writeline(f"bool {cond_result_name};")
        else:
            self.writeline(f"RAIIAtenTensorHandle {cond_result_name};")

        cond_outer_inputs = []
        for inp, out in zip(outer_carried_inputs, while_loop.outputs):
            # in ABI-compatible mode, the carried inputs are codegened
            # as buffers outside the while loop and set to the initial
            # values. at the end of each while_loop iteration, they
            # will be assined the carried values.
            out_name = out.get_name()
            self.writeline(f"AtenTensorHandle {out_name}_handle;")
            self.writeline(
                f"AOTI_TORCH_ERROR_CODE_CHECK(aoti_torch_assign_tensors_out({inp}, &{out_name}_handle));"
            )
            self.writeline(f"RAIIAtenTensorHandle {out_name}({out_name}_handle);")
            cond_outer_inputs.append(out_name)

        # additional inputs will be assinged within the while_loop
        # iteration directly from the corresponding outer graph buffers
        cond_outer_inputs.extend(outer_additional_inputs)

        cond_outer_outputs = [cond_result_name]
        body_outer_inputs = list(cond_outer_inputs)
        body_outer_outputs = body_outer_inputs[: len(outer_carried_inputs)]

        self.writeline("while (1) {")
        self.writeline(EnterSubgraphLine(self, while_loop.cond_subgraph.graph))
        self.codegen_subgraph(
            while_loop.cond_subgraph, cond_outer_inputs, cond_outer_outputs
        )

        if is_bool_pred:
            cond_result = f"{cond_result_name}"
        else:
            cond_result = f"{cond_result_name}_scalar"
            self.codegen_tensor_item(torch.bool, cond_result_name, cond_result)
        self.writeline(f"if (!{cond_result}) break;")

        self.writeline(ExitSubgraphLine(self))
        self.writeline(EnterSubgraphLine(self, while_loop.body_subgraph.graph))
        self.codegen_subgraph(
            while_loop.body_subgraph, body_outer_inputs, body_outer_outputs
        )
        self.writeline(ExitSubgraphLine(self))
        self.writeline("}")

    def generate_extern_kernel_args_decl_if_needed(
        self,
        op_overload,
        raw_args,
        output_args: Optional[list[str]] = None,
        raw_outputs: Optional[list[ir.Buffer]] = None,
    ):
        schema = None
        if isinstance(op_overload, torch._higher_order_ops.torchbind.CallTorchBind):
            obj = raw_args[0]
            method = raw_args[1]
            schema = op_overload.schema(obj, method)
        else:
            schema = op_overload._schema
        assert schema is not None
        arg_types = [x.real_type for x in schema.arguments]
        return_types = [x.type for x in schema.returns]

        new_tensor_args = []
        new_int_args = []

        def fill_args(arg, arg_type):
            static_arg_types = (
                torch.FloatType,
                torch.BoolType,
                torch.StringType,
                torch.Type,
                torch.DeviceObjType,
            )
            inductor_tensor_buffers = (
                ir.Buffer,
                ir.ReinterpretView,
            )

            if isinstance(arg_type, torch.TensorType):
                assert isinstance(arg, inductor_tensor_buffers), f"got {type(arg)}"
                new_tensor_args.append(f"{arg.codegen_reference()}")
            elif isinstance(arg_type, torch.IntType):
                # int
                new_int_args.append(str(arg))
            elif isinstance(arg_type, torch.SymIntType):
                # SymInt
                expr = arg.node.expr if isinstance(arg, torch.SymInt) else arg
                new_int_args.append(cexpr(expr))
            elif isinstance(arg_type, torch.NumberType):
                # Scalar of type int
                assert isinstance(arg, (int, float, bool))
                # Only treat int Scalar as dynamic
                if isinstance(arg, int):
                    new_int_args.append(str(arg))
            elif isinstance(arg, ir.TorchBindObject):
                # torchbind objects are loaded in proxy executor
                pass
            elif isinstance(arg_type, torch.ListType):
                assert isinstance(arg, (list, tuple))

                # List[Tensor]
                if isinstance(arg_type.getElementType(), torch.TensorType):
                    new_tensor_args.extend([f"{a.codegen_reference()}" for a in arg])
                # List[Optional[Tensor]]
                elif isinstance(
                    arg_type.getElementType(), torch.OptionalType
                ) and isinstance(
                    arg_type.getElementType().getElementType(), torch.TensorType
                ):
                    new_tensor_args.extend(
                        [f"{a.codegen_reference()}" for a in arg if a is not None]
                    )
                # List[int]
                elif isinstance(arg_type.getElementType(), torch.IntType):
                    new_int_args.extend([str(a) for a in arg])
                # List[SymInt]
                elif isinstance(arg_type.getElementType(), torch.SymIntType):
                    expressions = [
                        a.node.expr if isinstance(a, torch.SymInt) else a for a in arg
                    ]
                    new_int_args.extend([cexpr(expr) for expr in expressions])
                # List[Scalar]
                elif isinstance(arg_type.getElementType(), torch.NumberType):
                    # Only treat int Scalar as dynamic
                    is_int_type = [isinstance(a, int) for a in arg]
                    if any(is_int_type):
                        assert all(is_int_type), (
                            "AOTInductor only supports int scalars of the same type"
                        )
                        new_int_args.extend([str(a) for a in arg])
                else:
                    assert isinstance(
                        arg_type.getElementType(),
                        static_arg_types,  # type: ignore[arg-type]
                    ), (
                        f"Fall through arguments must be one of static_arg_types, got {type(arg_type)}"
                    )
            else:
                assert isinstance(
                    arg_type,
                    static_arg_types,  # type: ignore[arg-type]
                ), (
                    f"Fall through arguments must be one of static_arg_types, got {type(arg_type)}"
                )

        for arg, arg_type in zip(raw_args, arg_types):
            if arg is not None:
                if isinstance(arg_type, torch.OptionalType):
                    fill_args(arg, arg_type.getElementType())
                else:
                    fill_args(arg, arg_type)

        def fill_output_arg(arg, return_type, is_mutated_output: bool):
            if isinstance(return_type, torch.TensorType):
                if not is_mutated_output:
                    self.writeline(f"AtenTensorHandle {arg}_handle;  // output buffer")
                    self.writeline(
                        f"AOTI_TORCH_ERROR_CODE_CHECK(aoti_torch_new_uninitialized_tensor(&{arg}_handle));"
                    )
                    self.writeline(f"RAIIAtenTensorHandle {arg}({arg}_handle);")
                new_tensor_args.append(f"{arg}")
            elif isinstance(return_type, torch.SymIntType):
                raise NotImplementedError("NYI support for return type: SymInt")
            elif isinstance(return_type, torch.ListType) and isinstance(
                return_type.getElementType(), torch.SymIntType
            ):
                raise NotImplementedError("NYI support for return type: List[SymInt]")
            else:
                raise AssertionError(f"Unsupported return type found: {return_type}")

        # TODO: Only support tensor(s) returns for now, SymInt is not implemented yet
        for return_type in return_types:
            if isinstance(return_type, (torch.TensorType)):
                pass
            elif isinstance(return_type, torch.OptionalType):
                assert isinstance(return_type.getElementType(), torch.TensorType)
            elif isinstance(return_type, torch.ListType):
                assert isinstance(return_type.getElementType(), torch.TensorType)
            else:
                raise NotImplementedError(
                    f"return type {return_type} is not yet supported."
                )

        for output_arg, raw_output_arg in zip(output_args, raw_outputs):  # type: ignore[arg-type]
            assert output_arg is not None, "Optional return types are not yet supported"
            if isinstance(output_arg, (list, tuple)):
                for out in output_arg:
                    fill_output_arg(
                        out,
                        torch.TensorType.get(),
                        isinstance(raw_output_arg, ir.MutationOutput),
                    )
            else:
                fill_output_arg(
                    output_arg,
                    torch.TensorType.get(),
                    isinstance(raw_output_arg, ir.MutationOutput),
                )

        return new_tensor_args, new_int_args

    def generate_fallback_kernel_with_runtime_lookup(
        self,
        buf_name: str,
        python_kernel_name: str,
        cpp_kernel_name: str,
        codegen_args: list[str],
        op_overload: Optional[torch._ops.OpOverload] = None,
        raw_args=None,
        outputs=None,
        node_name=None,
    ):
        def extract_output_name(out):
            if out is None:
                return None
            elif isinstance(out, (ir.MultiOutput, ir._CollectiveKernel)):
                return out.get_name()
            elif isinstance(out, ir.MutationOutput):
                mutated_buf_names = out.get_mutation_names()
                assert (
                    isinstance(mutated_buf_names, list) and len(mutated_buf_names) == 1
                ), "Expect only one mutated buffer in MutationOutput"
                return mutated_buf_names[0]
            elif isinstance(out, (list, tuple)):
                return type(out)(extract_output_name(o) for o in out)
            else:
                raise AssertionError(f"Unexpected output: {type(out)}")

        # output_args has the same pytree structure as outputs

        return_schema = None
        if op_overload:
            if isinstance(op_overload, torch._higher_order_ops.torchbind.CallTorchBind):
                assert raw_args is not None
                assert len(raw_args) > 1
                obj = raw_args[0]
                method = raw_args[1]
                return_schema = op_overload.schema(obj, method).returns
            else:
                return_schema = op_overload._schema.returns
        if op_overload and not return_schema:
            # kernel does not return a value
            output_args = []
        elif outputs is None:
            # outputs is not specified, the default is to write to buf_name
            output_args = [buf_name]
        else:
            output_args = extract_output_name(outputs)
            if isinstance(output_args, str):
                output_args = [output_args]

        if V.graph.aot_mode:
            assert op_overload is not None
            assert raw_args is not None
            assert output_args is not None

            return self.generate_fallback_kernel_with_runtime_lookup_aot(
                op_overload,
                raw_args,
                output_args,
                outputs,
            )
        else:
            return self.generate_fallback_kernel_with_runtime_lookup_jit(
                buf_name,
                python_kernel_name,
                cpp_kernel_name,
                codegen_args,
                op_overload,
                raw_args,
                output_args,
                outputs,
            )

    def generate_scoped_gil_acquire(self, declarations_before_scope, lines_in_scope):
        scoped_lines = IndentedBuffer()
        for declaration in declarations_before_scope:
            scoped_lines.writeline(declaration)

        scoped_lines.writeline("{")
        with scoped_lines.indent():
            scoped_lines.writeline("py::gil_scoped_acquire acquire;")
            scoped_lines.writelines(lines_in_scope.split("\n"))
        scoped_lines.writelines("}")
        return scoped_lines._lines

    def load_custom_op_wrapper(self):
        # TODO: need to support control flow
        if self.custom_op_wrapper_loaded:
            return

        lines = """
RAIIPyObject codecache_module(PyImport_ImportModule("torch._inductor.codecache"));
if (codecache_module.get() == NULL) {
    throw std::runtime_error("Failed to load torch._inductor.codecache");
}
custom_op_wrapper = PyObject_GetAttrString(codecache_module, "custom_op_wrapper");
if (custom_op_wrapper.get() == NULL) {
    throw std::runtime_error("Failed to load torch._inductor.codecache.custom_op_wrapper");
}"""

        declarations_before_scope = ["RAIIPyObject custom_op_wrapper;"]
        scope_gil_acquire = self.generate_scoped_gil_acquire(
            declarations_before_scope, lines
        )
        self.writelines(scope_gil_acquire)

        self.custom_op_wrapper_loaded = True

    def generate_float_value(self, val):
        assert isinstance(val, float)
        if val == float("inf"):
            return "std::numeric_limits<double>::infinity()"
        elif val == float("-inf"):
            return "-std::numeric_limits<double>::infinity()"
        elif math.isnan(val):
            return "std::numeric_limits<double>::quiet_NaN()"
        else:
            return f"{val}"

    def generate_py_arg(self, py_args_var, idx, raw_arg, arg_type):
        def generate_py_arg_inner(lines, raw_arg, arg_type):
            def add_py_newref():
                if sys.version_info < (3, 10):
                    # Py_NewRef is only available since Python 3.10
                    self.include_extra_header("torch/csrc/utils/pythoncapi_compat.h")

            def handle_scalar(scalar):
                if isinstance(scalar, int):
                    return f"PyLong_FromLongLong({scalar})"
                if isinstance(scalar, float):
                    return f"PyFloat_FromDouble({self.generate_float_value(scalar)})"
                if isinstance(scalar, bool):
                    return f"PyBool_FromLong({1 if scalar else 0})"
                if isinstance(scalar, complex):
                    real = self.generate_float_value(scalar.real)
                    imag = self.generate_float_value(scalar.imag)
                    return f"PyComplex_FromDoubles({real}, {imag})"
                if isinstance(scalar, SymTypes):
                    scalar_var = cexpr(scalar.node.expr)
                    if isinstance(scalar, torch.SymBool):
                        return f"PyBool_FromLong({scalar_var})"
                    if isinstance(scalar, torch.SymFloat):
                        return f"PyFloat_FromDouble({scalar_var})"
                    return f"PyLong_FromLongLong({scalar_var})"
                raise NotImplementedError(
                    f"scalar {scalar}, {type(scalar)} cannot be handled by handle_scalar"
                )

            if raw_arg is None:
                # Py_None is a singleton, so we have to explicitly incref it here
                lines.append("Py_INCREF(Py_None);\n")
                return "Py_None"
            elif isinstance(arg_type, torch.TensorType):
                # In some cases, scalar arguments may be passed in place of tensors.
                if not hasattr(raw_arg, "codegen_reference"):
                    return handle_scalar(raw_arg)

                # Store AtenTensorHandle as void*.  All Python args are constructed in a
                # nested scope, so this handle will self-destruct after the function
                # call.
                base_handle = self.create_tmp_raii_handle_var_if_needed(
                    raw_arg.codegen_reference(), lines
                )
                return f"PyCapsule_New(reinterpret_cast<void*>({base_handle}.get()), NULL, NULL)"
            elif isinstance(arg_type, torch.OptionalType):
                return generate_py_arg_inner(lines, raw_arg, arg_type.getElementType())
            elif isinstance(arg_type, torch.IntType):
                # int
                return f"PyLong_FromLongLong({raw_arg})"
            elif isinstance(arg_type, torch.SymIntType):
                # SymInt
                expr = (
                    raw_arg.node.expr if isinstance(raw_arg, torch.SymInt) else raw_arg
                )
                return f"PyLong_FromLongLong({cexpr(expr)})"
            elif isinstance(arg_type, torch.FloatType):
                return f"PyFloat_FromDouble({self.generate_float_value(raw_arg)})"
            elif isinstance(arg_type, torch.BoolType):
                return f"PyBool_FromLong({1 if raw_arg else 0})"
            elif isinstance(arg_type, torch.StringType):
                return f'PyUnicode_FromString("{raw_arg}")'
            elif isinstance(arg_type, torch.NumberType):
                # Union[bool, int, float, complex]
                # torch/_prims_common/__init__.py
                return handle_scalar(raw_arg)
            elif isinstance(raw_arg, torch.device):
                # device
                self.include_extra_header("torch/csrc/Device.h")
                device_str, device_index = self.codegen_device(raw_arg).split(", ")
                return f"THPDevice_New(c10::Device(static_cast<c10::DeviceType>({device_str}), {device_index}))"
            elif isinstance(raw_arg, torch.dtype):
                # dtype
                add_py_newref()
                self.include_extra_header("torch/csrc/DynamicTypes.h")
                return f"Py_NewRef(torch::getTHPDtype(static_cast<c10::ScalarType>({self.codegen_dtype(raw_arg)})))"
            elif isinstance(raw_arg, torch.layout):
                # memory layout
                add_py_newref()
                self.include_extra_header("torch/csrc/DynamicTypes.h")
                return f"Py_NewRef(torch::getTHPLayout(static_cast<c10::Layout>({self.codegen_layout(raw_arg)})))"
            elif isinstance(raw_arg, torch.memory_format):
                # memory_format
                add_py_newref()
                self.include_extra_header("torch/csrc/utils/tensor_memoryformats.h")
                return (
                    "Py_NewRef(torch::utils::getTHPMemoryFormat(static_cast<c10::MemoryFormat>("
                    f"{self.codegen_memory_format(raw_arg)})))"
                )
            else:
                raise NotImplementedError(
                    f"arg type {arg_type} is not yet supported by custom_op_wrapper"
                )

        lines = []
        if isinstance(arg_type, torch.ListType):
            assert isinstance(raw_arg, (list, tuple)), str(raw_arg) + " is not a list"
            lines.append(
                f"PyObject* {py_args_var}_{idx} = PyList_New({len(raw_arg)});\n"
            )
            for i, elem in enumerate(raw_arg):
                lines.append(
                    f"PyList_SetItem({py_args_var}_{idx}, {i}, {generate_py_arg_inner(lines, elem, arg_type.getElementType())});\n"
                )
            lines.append(
                f"PyTuple_SetItem({py_args_var}, {idx}, {py_args_var}_{idx});\n"
            )
        else:
            lines.append(
                f"PyTuple_SetItem({py_args_var}, {idx}, {generate_py_arg_inner(lines, raw_arg, arg_type)});\n"
            )
        return "".join(lines)

    def generate_fallback_kernel_with_runtime_lookup_jit(
        self,
        buf_name: str,
        python_kernel_name: str,
        cpp_kernel_name: str,
        codegen_args: list[str],
        op_overload: Optional[torch._ops.OpOverload] = None,
        raw_args=None,
        output_args: Optional[list[str]] = None,
        raw_outputs: Optional[list[ir.Buffer]] = None,
    ):
        # In the JIT mode, because of the ABI-compatible requirement, we can't directly call
        # c10::Dispatcher to find the custom op and call it. Instead, we go back to Python
        # to invoke this custom op.
        self.load_custom_op_wrapper()

        assert output_args is not None, "output_args should not be None"
        num_args = len(raw_args)
        py_args_var = f"py_args_{next(self.arg_var_id)}"
        # First arg is always the python op name
        lines = textwrap.dedent(
            f"""
            RAIIPyObject {py_args_var}(PyTuple_New({num_args + 1}));
            if ({py_args_var}.get() == NULL) {{
                throw std::runtime_error("PyTuple_New {py_args_var} failed");
            }}
            PyTuple_SetItem({py_args_var}, 0, PyUnicode_FromString("{python_kernel_name}"));
            """
        )

        assert op_overload is not None, "op_overload should not be None"

        for idx, (raw_arg, schema_arg) in enumerate(
            zip(raw_args, op_overload._schema.arguments)
        ):
            lines += self.generate_py_arg(
                py_args_var, idx + 1, raw_arg, schema_arg.real_type
            )

        lines += textwrap.dedent(
            f"""
            // Call the custom op in Python
            RAIIPyObject py_{buf_name}(PyObject_CallObject(custom_op_wrapper, {py_args_var}));
            if (py_{buf_name}.get() == NULL) {{
                if (PyErr_Occurred()) {{
                    return;
                }}
                throw std::runtime_error("PyObject_CallObject {python_kernel_name} failed");
            }}
            """
        )

        if len(output_args) == 1:
            # result is a single tensor
            lines += f"{output_args[0]} = reinterpret_cast<AtenTensorHandle>(PyCapsule_GetPointer(py_{buf_name}.get(), NULL));\n"
        else:
            # result is a tuple of tensors
            for idx, output_arg in enumerate(output_args):
                if output_arg is None:
                    continue
                lines += f"{output_arg} = reinterpret_cast<AtenTensorHandle>(PyCapsule_GetPointer(PyList_GET_ITEM(py_{buf_name}.get(), {idx}), NULL));\n"  # noqa: B950

        if raw_outputs:
            declarations_before_scope = [
                f"RAIIAtenTensorHandle {output_arg};"
                for output_arg, raw_output_arg in zip(output_args, raw_outputs)  # type: ignore[arg-type]
                if output_arg is not None
                and not isinstance(raw_output_arg, ir.MutationOutput)
            ]
        else:
            declarations_before_scope = [
                f"RAIIAtenTensorHandle {output_arg};"
                for output_arg in output_args  # type: ignore[arg-type]
                if output_arg is not None
            ]
        scope_gil_acquire = self.generate_scoped_gil_acquire(
            declarations_before_scope, lines
        )
        self.writelines(scope_gil_acquire)

    def generate_fallback_kernel_with_runtime_lookup_aot(
        self,
        op_overload,
        raw_args,  # contains both args and flatten kwargs
        output_args: Optional[list[str]] = None,
        raw_outputs: Optional[list[ir.Buffer]] = None,
    ):
        (
            tensor_call_args,
            int_call_args,
        ) = self.generate_extern_kernel_args_decl_if_needed(
            op_overload,
            raw_args,
            output_args,
            raw_outputs,
        )
        # force both temporary arrays to generate mutable data pointers, since the proxy
        # executor signature requires that datatype
        int_call_str = self._generate_temporary_array_pointer(
            "int64_t", int_call_args, force_mutable=True
        )
        tensor_call_str = self._generate_temporary_array_pointer(
            "AtenTensorHandle", tensor_call_args, force_mutable=True
        )

        extern_kernel_node_index = len(V.graph.extern_kernel_nodes) - 1
        self.writeline(
            f"aoti_torch_proxy_executor_call_function(proxy_executor, "
            f"{extern_kernel_node_index}, "
            f"{len(int_call_args)}, "
            f"{int_call_str}, "
            f"{len(tensor_call_args)}, "
            f"{tensor_call_str});"
        )

    def generate_reset_kernel_saved_flags(self):
        pass

    def generate_save_uncompiled_kernels(self):
        pass

    def c_type_for_prim_type(self, val, type_) -> str:
        if isinstance(type_, torch.OptionalType):
            return f"{self.c_type_for_prim_type(val, type_.getElementType())}*"
        elif isinstance(type_, torch.TensorType):
            return "AtenTensorHandle"
        elif isinstance(type_, (torch.IntType, torch.SymIntType)):
            return "int64_t"
        elif isinstance(
            type_, (torch.BoolType, torch.SymBoolType, torch.EnumType)
        ) or repr(type_) in ("ScalarType", "Layout"):
            return "int32_t"
        elif isinstance(type_, torch.FloatType):
            return "double"
        elif isinstance(type_, torch.NumberType):
            if isinstance(val, bool):
                return "int32_t"
            elif isinstance(val, (int, float)):
                return "double"
            elif val is None:
                # This could happen when val is an optional value
                return "double"
            else:
                raise AssertionError(
                    f"Unexpected type in c_type_for_prim_type: {type_=}"
                )
        elif isinstance(type_, torch.StringType):
            return "const char*"
        else:
            raise AssertionError(f"Unexpected type in c_type_for_prim_type: {type_=}")

    def val_to_arg_str_for_prim_type(self, val, type_) -> str:
        # TODO: not using type_ as the first step of refactoring. Will update this later.
        if isinstance(val, bool):
            return "1" if val else "0"
        elif isinstance(val, int):
            # uint64_t is long on Linux, but long long on MacOS and Windows
            return f"{val}LL" if sys.platform in ["darwin", "win32"] else f"{val}L"
        elif isinstance(val, complex):
            return f"c10::complex<double>{{ {self.generate_float_value(val.real)}, {self.generate_float_value(val.imag)} }}"
        elif isinstance(val, str):
            return f'"{val}"'
        elif isinstance(
            val, (ir.Buffer, ir.ReinterpretView, ir.StorageBox, ir.TensorBox)
        ):
            return val.codegen_reference()
        elif isinstance(val, torch.device):
            return self.codegen_device(val)
        elif isinstance(val, torch.dtype):
            return self.codegen_dtype(val)
        elif isinstance(val, torch.layout):
            return self.codegen_layout(val)
        elif isinstance(val, torch.memory_format):
            return self.codegen_memory_format(val)
        elif isinstance(val, float):
            return self.generate_float_value(val)
        elif isinstance(val, (list, tuple)):
            # FIXME: This happens because type_ is not always properly set to torch.ListType
            return f"{{{', '.join(self.val_to_arg_str(x, None) for x in val)}}}"
        elif isinstance(val, SymTypes):
            return cexpr(val.node.expr)
        elif isinstance(val, sympy.Expr):
            return cexpr(val)
        else:
            return repr(val)

    def val_to_arg_str(self, val, type_=None) -> str:
        if val is None:
            # None needs special care. It either represent nullopt or an empty tensor
            if type_ is None or isinstance(type_, torch.OptionalType):
                if type_ is not None and isinstance(
                    type_.getElementType(),
                    (
                        torch.DeviceObjType,
                        torch.ListType,
                        torch.TupleType,
                    ),
                ):
                    return "nullptr, 0"
                return "nullptr"

            if isinstance(type_, torch.TensorType):
                # create an empty tensor, the equivalent of at::Tensor()
                var_name = f"var_{next(self.arg_var_id)}"
                self.writeline(f"AtenTensorHandle {var_name}_handle;")
                self.writeline(
                    f"AOTI_TORCH_ERROR_CODE_CHECK(aoti_torch_new_uninitialized_tensor(&{var_name}_handle));"
                )
                self.writeline(f"RAIIAtenTensorHandle {var_name}({var_name}_handle);")
                return var_name

            raise AssertionError("Can not map None to a known data type")

        if isinstance(type_, torch.OptionalType):
            element_type = type_.getElementType()
            arg_str = self.val_to_arg_str(val, element_type)
            # Handle optional iterables as a special case.  Utilize the
            # temporary_reference function to avoid saving them off and increasing
            # memory usage.
            if isinstance(element_type, (torch.ListType, torch.TupleType)):
                main_value, aux = arg_str.rsplit(", ", maxsplit=1)
                return f"&temporary_reference({main_value}), {aux}"

            # Handle optional tensors as a special case, as above.
            if isinstance(element_type, torch.TensorType):
                base_handle = self.val_to_arg_str(val, element_type)
                return f"&temporary_reference({base_handle}.get())"

            var_name = f"var_{next(self.arg_var_id)}"
            if isinstance(element_type, torch.DeviceObjType):
                main_value, aux = arg_str.rsplit(", ", maxsplit=1)
                self.writeline(f"auto {var_name} = {main_value};")
                return f"&{var_name}, {aux}"

            self.writeline(
                f"{self.c_type_for_prim_type(val, element_type)} {var_name} = {arg_str};"
            )
            return f"&{var_name}"

        if isinstance(type_, (torch.ListType, torch.TupleType)):
            assert isinstance(val, (list, tuple)), (
                f"{val} does not match with arg type {type_}"
            )
            element_type = type_.getElementType()

            if len(val) == 0:
                # Zero-size array is not supported in the C or C++ standard, so return a
                # nullptr.
                return "nullptr, 0"

            result = [self.val_to_arg_str(x, element_type) for x in val]
            if isinstance(element_type, torch.TensorType):
                result = [f"{t}.get()" for t in result]

            c_type = self.c_type_for_prim_type(val[0], element_type)
            # see the comment in self._generate_temporary_array_pointer for an
            # explanation of why this c_type gets modified
            if isinstance(element_type, torch.OptionalType) and not c_type.startswith(
                "const"
            ):
                c_type = f"const {c_type}"

            # need to pass the array length, because we can't use the std::array member
            # function
            return (
                f"{self._generate_temporary_array_pointer(c_type, result)}, {len(val)}"
            )

        val_is_scalar = isinstance(val, (bool, complex, float, int, *SymTypes))
        if isinstance(type_, torch.TensorType) and val_is_scalar:
            val_str = self.val_to_arg_str_for_prim_type(val, None)
            return self.codegen_scalar_to_tensor(val_str)

        return self.val_to_arg_str_for_prim_type(val, type_)

    def create_tmp_raii_handle_var_if_needed(
        self, handle: str, writer: Optional[Union[HasWriteLine, list[str]]] = None
    ) -> str:
        """If the input handle is an rvalue RAII tensor, creates an lvalue variable for
        it in writer.  Returns a variable name that can be used to access handle."""
        if not handle.startswith(
            (
                "borrow_arrayref_tensor_as_tensor(",
                "copy_arrayref_tensor_to_tensor(",
                "wrap_with_raii_handle_if_needed(",
                "RAIIAtenTensorHandle(",
            )
        ):
            return handle

        tmp_var_name = f"var_{next(self.arg_var_id)}"
        call_str = f"auto {tmp_var_name} = {handle};"

        writer = writer if writer is not None else self
        if isinstance(writer, list):
            writer.append(call_str)
        else:
            writer.writeline(call_str)

        return tmp_var_name<|MERGE_RESOLUTION|>--- conflicted
+++ resolved
@@ -112,11 +112,8 @@
         arg_types=None,
         raw_args=None,
         triton_meta=None,
-<<<<<<< HEAD
         grid_extra_kwargs="",
         node_name=None,
-=======
->>>>>>> bca75fe9
     ):
         """
         Generates kernel call code.
@@ -1192,18 +1189,14 @@
         self.generate_c_shim_fallback_kernel(fallback_kernel, args)
 
     def generate_extern_kernel_out(
-<<<<<<< HEAD
-        self, kernel: str, out: str, out_view: Optional[str], args: List[str], node_name=None
-    ):
-=======
         self,
         kernel: str,
         out: str,
         out_view: Optional[str],
         args: list[str],
         device: str,
+        node_name=None
     ) -> None:
->>>>>>> bca75fe9
         if out_view:
             out_name = f"{out}_as_strided"
             self.writeline(f"auto {out_name} = {out_view};")
@@ -1244,44 +1237,7 @@
         line += ");"
         self.writeline(line)
 
-<<<<<<< HEAD
     def generate_index_put_fallback(self, kernel, x, indices, values, accumulate, node_name=None):
-        # No stack allocation when there is a fallback op
-        self.allow_stack_allocation = False
-
-        # TODO: needs updates to use C shim v2
-        if config.abi_compatible:
-            # See the comment in codegen_reinterpret_view about why having something like
-            # RAIIAtenTensorHandle(tmp_tensor_handle_2) in a tmp array can cause the correponding
-            # tensor prematurely deallocated, thus this std::vector().data() trick here.
-            indices_str = (
-                "std::vector<AtenTensorHandle>{"
-                + (
-                    ", ".join(
-                        [f"convert_arrayref_tensor_to_tensor({ind})" for ind in indices]
-                    )
-                )
-                + "}.data()"
-            )
-            args = [
-                f"convert_arrayref_tensor_to_tensor({x})",
-                indices_str,
-                str(len(indices)),
-                f"convert_arrayref_tensor_to_tensor({values})",
-                accumulate,
-            ]
-            args.insert(
-                0, f"convert_arrayref_tensor_to_tensor({x})"
-            )  # set x as the output tensor, this fallback mutates x.
-        else:
-            indices_str = (
-                f"{self.open_bracket}{', '.join(indices)}{self.closed_bracket}"
-            )
-            args = [x, indices_str, values, accumulate]
-            args.insert(0, x)  # set x as the output tensor, this fallback mutates
-
-=======
-    def generate_index_put_fallback(self, kernel, x, indices, values, accumulate):
         # TODO: update aoti_torch_index_put_out in ir.py to use autogen out version
         # See the comment in codegen_reinterpret_view about why having something like
         # RAIIAtenTensorHandle(tmp_tensor_handle_2) in a tmp array can cause the correponding
@@ -1297,8 +1253,7 @@
             accumulate,
         ]
         args.insert(0, x)  # set x as the output tensor, this fallback mutates x.
->>>>>>> bca75fe9
-        self.writeline(self.wrap_kernel_call(kernel, args))
+        self.writeline(self.wrap_kernel_call(kernel, args, node_name=node_name))
 
     def add_benchmark_harness(self, output):
         if V.graph.aot_mode:
@@ -1626,25 +1581,8 @@
             if dtype is not None and dtype != data.dtype:
                 final_tensor_str, tmp_call_strs = create_dtypeview_call(data.get_name())
             else:
-<<<<<<< HEAD
-                return final_tmp_name
-        else:
-            args = [data.get_name(), size, stride, offset]
-            return f"reinterpret_tensor({', '.join(args)})"
-
-    def codegen_device_copy(self, src, dst, node_name=None):
-        if config.abi_compatible:
-            # aoti_torch_tensor_copy_ takes AtenTensorHandle as input,
-            # while stack-allocation results in ArrayRefTensor
-            # so disable stack allocation here
-            self.allow_stack_allocation = False
-            self.writeline(
-                f"AOTI_TORCH_ERROR_CODE_CHECK(aoti_torch_tensor_copy_(expensive_copy_to_tensor_if_needed({src}), {dst}));"
-            )
-=======
                 final_tensor_str, tmp_call_strs = create_new_tensor_handle()
             call_strs.extend(tmp_call_strs)
->>>>>>> bca75fe9
         else:
             # firstly create reinterpretview
             final_tensor_str = create_reinterpret_call()
@@ -1690,11 +1628,12 @@
         # ```
         return final_tensor_str
 
-    def codegen_device_copy(self, src, dst, non_blocking: bool):
+    def codegen_device_copy(self, src, dst, non_blocking: bool, node_name=None):
         """This function is overridden by cpp_wrapper_cpu_array_ref, so we don't need to
         handle cases where dst is not an AtenTensorHandle."""
         self.writeline(
-            f"AOTI_TORCH_ERROR_CODE_CHECK(aoti_torch_copy_({dst}, {src}, {non_blocking}));"
+            f"AOTI_TORCH_ERROR_CODE_CHECK(aoti_torch_copy_({dst}, {src}, {non_blocking}));",
+            node_name=node_name
         )
 
     def codegen_multi_output(self, name, value):
