# mypy: allow-untyped-defs
from __future__ import annotations

import builtins
import copy
import dataclasses
import functools
import hashlib
import inspect
import itertools
import logging
import math
import operator
import os
import os.path
import re
import sys
import threading
import time
from collections import namedtuple
from typing import Any, Callable, Literal, Optional, TYPE_CHECKING, Union

import torch
from torch._prims_common import compute_required_storage_length
from torch.utils._ordered_set import OrderedSet

from ..triton_bundler import TritonBundler
from ..utils import prefix_is_reduction, triton_version_uses_attrs_dict
from . import triton_helpers
from .autotune_cache import AutotuneCache
from .benchmarking import benchmarker
from .coordinate_descent_tuner import CoordescTuner
from .hints import (
    _NUM_THREADS_PER_WARP,
    AutotuneHint,
    DeviceProperties,
    HeuristicType,
    ReductionHint,
    TileHint,
    TRITON_MAX_BLOCK,
    TRITON_MAX_RSPLIT,
)
from .runtime_utils import (
    ceildiv,
    conditional_product,
    create_bandwidth_info_str,
    dynamo_timed,
    get_first_attr,
    get_max_y_grid,
    get_num_bytes,
    next_power_of_2,
    triton_cache_dir,
    triton_config_to_hashable,
    triton_hash_to_path_key,
    validate_triton_config,
)
from .triton_compat import (
    ASTSource,
    autograd_profiler,
    cc_warp_size,
    CompiledKernel,
    Config,
    GPUTarget,
    KernelInterface,
    OutOfResources,
    PTXASError,
    triton,
)


class NoTritonConfigsError(RuntimeError):
    pass


if TYPE_CHECKING:
    from collections.abc import Container, Hashable, Sequence

    from torch._guards import CompileId

    LauncherType = Any


log = logging.getLogger(__name__)


def get_total_reduction_numel(numels: dict[str, int]) -> int:
    return conditional_product(
        *[numel for prefix, numel in numels.items() if prefix_is_reduction(prefix)]
    )


def autotune_hints_to_configs(
    hints: OrderedSet[AutotuneHint],
    size_hints,
    block_size: int,
    device_props: DeviceProperties,
) -> list[Config]:
    """
    AutotuneHints can be attached to the metadata of triton kernels for providing
    suggestions about what to try for autotuning. One reason to do this is if there are
    some configs that are only useful in specific scenarios, in which case we can avoid
    wasting compile time on autotuning unless we know we are in one of those scenarios.

    Based on those hints, this function will generate a list of additional autotuning
    configs to try.
    """
    xyz_options: tuple[tuple[int, Optional[int], Optional[int]], ...]
    configs: list[Config] = []
    for hint in hints:
        if hint == AutotuneHint.ONE_ELEMENT_PER_THREAD:
            if len(size_hints) == 1:
                xyz_options = ((block_size // 4, None, None),)
            elif len(size_hints) == 2:
                xyz_options = ((block_size // 4, 1, None), (1, block_size // 4, None))
            elif len(size_hints) == 3:
                xyz_options = (
                    (block_size // 4, 1, 1),
                    (1, block_size // 4, 1),
                    (1, 1, block_size // 4),
                )
            configs.extend(
                triton_config(
                    size_hints,
                    *xyz,
                    num_elements_per_warp=(
                        device_props.warp_size if device_props.warp_size else 32
                    ),
                )
                for xyz in xyz_options
            )

    return configs


def disable_pointwise_autotuning(inductor_meta):
    # Autotuning can give different benchmarking results from run to run, and
    # therefore we disable autotuning when use_deterministic flag is on.
    if inductor_meta.get("are_deterministic_algorithms_enabled"):
        return True
    return not inductor_meta.get("autotune_pointwise", True)


def _dump_launch_params(args, kwargs, launcher, kernel_name, grid):
    call_args = []
    call_kwargs = {}
    for arg in args:
        if isinstance(arg, (int, bool)):
            call_args.append(str(arg))
        else:
            call_args.append("T")
    for k, v in kwargs.items():
        if isinstance(arg, (int, bool)):
            call_kwargs[k] = v
        else:
            call_kwargs[k] = v
    if not triton_version_uses_attrs_dict():
        for k, v in launcher.config.kwargs.items():
            call_kwargs[k] = v
    call_kwargs["num_warps"] = launcher.config.num_warps
    call_kwargs["num_stages"] = launcher.config.num_stages
    args_str = [*call_args]
    args_str.extend(f"{k}={v}" for k, v in call_kwargs.items())
    args_str = ", ".join(args_str)
    abs_path = os.path.abspath(sys.argv[0])
    with open(f"{abs_path}.launch_params", "a") as f:
        f.write(f"{kernel_name} | {args_str} | {grid!r}\n")


class CachingAutotuner(KernelInterface):
    """
    Simplified version of Triton autotuner that has no invalidation
    key and caches the best config to disk to improve cold start times.
    Unlike the main triton Autotuner, this version can precompile all
    configs, and does not rely on the Triton JIT.
    """

    def __init__(
        self,
        fn,
        triton_meta,  # passed directly to triton
        configs,
        save_cache_hook,
        mutated_arg_names: list[str],  # see [Note: clone mutated buffers]
        optimize_mem,
        heuristic_type,
        size_hints=None,
        inductor_meta=None,  # metadata not relevant to triton
        custom_kernel=False,  # whether the kernel is inductor-generated or custom
        filename: Optional[str] = None,
        reset_to_zero_arg_names: Optional[list[str]] = None,
    ):
        super().__init__()

        assert len(configs) > 0, "Non-empty TritonConfig list required for compiling"
        # makes sure there are no pre-hooks on any of the triton configs
        for cfg in configs:
            validate_triton_config(cfg)

        self.fn = fn
        self.device_props: DeviceProperties = triton_meta["device"]
        self.triton_meta = {
            **triton_meta,
            "device": self.device_props.index,
            "device_type": self.device_props.type,
        }
        self.inductor_meta = {} if inductor_meta is None else inductor_meta
        self.save_cache_hook = save_cache_hook
        self.mutated_arg_names = mutated_arg_names
        self.reset_to_zero_arg_names = (
            [] if reset_to_zero_arg_names is None else reset_to_zero_arg_names
        )
        self.optimize_mem = optimize_mem
        self.configs = configs
        self.heuristic_type = heuristic_type
        self.custom_kernel = custom_kernel
        self.cuda_kernel_saved = False
        if log.isEnabledFor(logging.DEBUG):
            log.debug(
                "CachingAutotuner gets %d configs for %s",
                len(self.configs),
                self.fn.__name__,
            )
            for c in self.configs:
                log.debug(c)

        self.compile_results: list[TritonCompileResult] = []
        self.launchers: list[LauncherType] = []
        self.lock = threading.Lock()
        if os.getenv("TRITON_CACHE_DIR") is None:
            os.environ["TRITON_CACHE_DIR"] = triton_cache_dir(
                self.triton_meta.get("device", 0)
            )
        log.debug("Triton cache dir: %s", os.environ["TRITON_CACHE_DIR"])

        self.size_hints = size_hints
        self.coordesc_tuner = CoordescTuner(
            is_mm=False,
            name=self.fn.__name__,
            size_hints=size_hints,
            inductor_meta=self.inductor_meta,
        )
        self.filename = filename

        # used for profiling
        self.kernel_hash: str = ""

        # Kernels are stored in the codecache with the filename as a hash of the code.
        # We rely on this to obtain the kernel hash
        if self.filename is not None:
            base_name = os.path.basename(self.filename)
            if ".py" in base_name:
                self.kernel_hash = os.path.splitext(base_name)[0]

        self.precompile_time_taken_ns = 0
        self.autotune_time_taken_ns = 0
        # Dumps the launch configs after autotuning.
        self.dump_launch_params = (
            os.environ.get("TORCHINDUCTOR_DUMP_LAUNCH_PARAMS", "0") == "1"
        )

        self.triton_interpret = os.environ.get("TRITON_INTERPRET", "0") == "1"

        # Compile-time info included in runtime logginging
        self.compile_id: Optional[CompileId] = None
        self.is_backward = False

    def set_compile_info(
        self, compile_id: Optional[CompileId], is_backward: bool
    ) -> None:
        self.compile_id = compile_id
        self.is_backward = is_backward

    def precompile(
        self,
        warm_cache_only=False,
        reload_kernel: Optional[Callable[[], CachingAutotuner]] = None,
    ):
        if warm_cache_only:
            self._precompile_worker()
            return
        with self.lock:
            # Helper function for reloading a kernel generated in a worker
            # in the parent class. Normally we don't need to reload the kernel
            # in the parent process, but in certain cases (coordesc tuning, dynamic_scale_rblock),
            # we need to actually run compilation on the parent process
            if reload_kernel is not None:
                self._reload_kernel = reload_kernel
            self._precompile_worker()
            self._make_launchers()
            self._dynamic_scale_rblock()

    def _precompile_worker(self):
        if self.compile_results:
            for result in self.compile_results:
                TritonBundler.put(
                    triton_hash_to_path_key(result.kernel.hash),
                    self.triton_meta.get("device", 0),
                )
            return
        assert not self.launchers
        if not self.configs:
            raise NoTritonConfigsError("No triton configs are available")

        compile_results = []
        exc = None
        for c in self.configs:
            try:
                compile_results.append(self._precompile_config(c))
            except (OutOfResources, PTXASError) as e:
                exc = e
        if len(compile_results) == 0:
            raise NoTritonConfigsError(
                f"No valid triton configs. {type(exc).__name__}: {exc}"
            )
        self.compile_results = compile_results
        self.configs = None

    def _dynamic_scale_rblock(self):
        # TODO(jansel): we should find a way to move this extra compile into the worker process
        # Currently it relies on _make_launchers(), which requires a cuda context, to populate nreg.
        device_prop = self.device_props
        if (
            self.inductor_meta.get("dynamic_scale_rblock", True)
            and not self.inductor_meta.get("persistent_reduction")
            and self.heuristic_type == HeuristicType.REDUCTION
            and self.size_hints is not None
            # Disable for Intel as Triton is not ready to return n_regs for a compiled_binary.
            and device_prop.type in ["cuda", "hip"]
            and device_prop.major
            and (device_prop.major >= 8 or torch.version.hip)
            and device_prop.regs_per_multiprocessor is not None
        ):
            assert device_prop.regs_per_multiprocessor
            assert device_prop.max_threads_per_multi_processor
            assert device_prop.multi_processor_count
            seen_config_hashes: Optional[OrderedSet[Hashable]] = None
            warp_size = device_prop.warp_size or 32
            for result in self.compile_results:
                triton_config = result.config
                compiled_binary = result.kernel
                assert len(self.size_hints) >= 2
                xblock = triton_config.kwargs.get("XBLOCK", 1)
                reduction_kwargs = [
                    kwarg for kwarg in triton_config.kwargs if kwarg.startswith("R")
                ]
                rblocks = [triton_config.kwargs[kwarg] for kwarg in reduction_kwargs]
                total_block = (self.size_hints["x"] + xblock - 1) // xblock
                nreg = getattr(compiled_binary, "n_regs", None)
                if nreg is None:
                    continue

                # make sure rblocks are not too small
                if conditional_product(*rblocks) <= 64:
                    continue

                # each SM of A100 has 65536 32-bit registers. To maximize
                # the theoretical occupancy, we need run 2048 threads on each
                # SM. So each thread should use no more than 65536 / 2048
                # = 32 registers. In cases where occupancy matters, and each
                # thread uses too many registers, reduce R0_BLOCK to reduce
                # the register usage.
                # For kernel https://gist.github.com/shunting314/e4cccc031fe30d378b9b23c08c238cbd
                # from PLBartForCausalLM, latency improve from
                # 7.795ms to 4.883ms.
                #
                if (
                    nreg
                    <= device_prop.regs_per_multiprocessor
                    // device_prop.max_threads_per_multi_processor
                ):
                    continue

                nreg_per_warp = nreg * warp_size
                nreg_per_block = nreg_per_warp * triton_config.num_warps

                # Previously we set max_blocks_per_sm to 'max_threads_per_multi_processo / (32 * num_warps)'
                # The formula below is a tighter upper bound since we have the assumption that
                #   nreg > device_prop.regs_per_multiprocessor // device_prop.max_threads_per_multi_processor
                # due to the if condition above and:
                #   regs_per_multiprocessor / nreg_per_block
                #   = regs_per_multiprocessor / (nreg * 32 * num_warps)
                #   < regs_per_multiprocessor / ((regs_per_multiprocessor / max_threads_per_multi_processor) * 32 * num_warps)
                #   = max_threads_per_multi_processor / (32 * num_warps)
                # Using a tigher upper bound can reveal more optimization opportunities.
                max_blocks_per_sm = max(
                    device_prop.regs_per_multiprocessor // nreg_per_block, 1
                )

                if total_block <= max_blocks_per_sm * device_prop.multi_processor_count:
                    # no need to improve occupancy
                    continue
                new_config = copy.deepcopy(triton_config)

                # Reduce the largest Rn_BLOCK by a factor of 2.
                largest_rkwarg: str = max(
                    reduction_kwargs, key=triton_config.kwargs.__getitem__
                )
                new_config.kwargs[largest_rkwarg] //= 2

                if seen_config_hashes is None:
                    seen_config_hashes = OrderedSet(
                        [
                            triton_config_to_hashable(x.config)
                            for x in self.compile_results
                        ]
                    )
                new_config_hash = triton_config_to_hashable(new_config)
                if new_config_hash in seen_config_hashes:
                    continue
                seen_config_hashes.add(new_config_hash)
                log.debug(
                    "Dynamically scale down %s from TritonConfig(%s) and get a new TritonConfig(%s)",
                    largest_rkwarg,
                    triton_config,
                    new_config,
                )
                if self.fn.fn is None:
                    """
                    We are in the parent process, while this program was compiled in a worker
                    and the fn was dropped in prepare_for_pickle().  We haven't loaded the module
                    containing the real fn yet.
                    """
                    assert hasattr(self, "_reload_kernel")
                    assert callable(self._reload_kernel)
                    self.fn = self._reload_kernel().fn
                self.compile_results.append(self._precompile_config(new_config))

            self._make_launchers()

    def _make_launchers(self):
        if len(self.launchers) == len(self.compile_results):
            return

        from torch._dynamo.device_interface import DeviceGuard

        device_interface = self.get_device_interface()

        # load binary to the correct device
        with DeviceGuard(device_interface, self.triton_meta["device"]):
            # need to initialize context
            device_interface.synchronize(device_interface.current_device())
            launchers = []
            exc = None
            for result in self.compile_results:
                try:
                    launchers.append(result.make_launcher())

                except (OutOfResources, PTXASError) as e:
                    exc = e
        if len(launchers) == 0:
            raise RuntimeError(f"No valid triton configs. {type(exc).__name__}: {exc}")
        self.launchers = launchers

    def prepare_for_pickle(self):
        """Drop stuff from triton.JITFunction that does not pickle.
        This must be called after precompile so that these things are no longer needed.
        """
        self.fn.fn = None
        self.fn.__globals__ = None
        self.fn.used_global_vals = None
        self.fn.repr = _ConstRepr(self.fn.repr(self.fn))
        self.launchers = []

    def __getstate__(self) -> dict[str, Any]:
        assert not self.launchers, (
            "pickle should not be called with after make_launchers()"
        )
        return {
            **self.__dict__,
            "lock": None,
        }

    def __setstate__(self, state: dict[str, Any]) -> None:
        self.__dict__.update(state)
        self.lock = threading.Lock()

    def get_device_interface(self):
        # this code cannot run in compile workers, because it imports from torch
        from torch._dynamo.device_interface import get_interface_for_device

        return get_interface_for_device(self.device_props.type.replace("hip", "cuda"))

    def _precompile_config(self, cfg: Config) -> TritonCompileResult:
        """Ahead of time compile a given autotuner config."""
        compile_meta = copy.deepcopy(self.triton_meta)
        cfg_kwargs = cfg.kwargs
        if self.device_props.type == "hip":
            cfg_kwargs = {**cfg_kwargs}
            for k in ("matrix_instr_nonkdim", "waves_per_eu", "kpack"):
                if k in cfg_kwargs:
                    compile_meta[k] = cfg_kwargs.pop(k)
        compile_meta["constants"].update(cfg_kwargs)
        for i in self.fn.constexprs:
            arg_name = self.fn.arg_names[i]
            if arg_name not in compile_meta["constants"] and (
                arg_name == "num_warps" or arg_name == "num_stages"
            ):
                compile_meta["constants"][arg_name] = getattr(cfg, arg_name)
        compile_meta["num_warps"] = cfg.num_warps
        compile_meta["num_stages"] = cfg.num_stages
        compile_meta["debug"] = self.inductor_meta.get(
            "assert_indirect_indexing", True
        ) and not self.inductor_meta.get("is_hip", False)

        # device type will be "hip" rather than "cuda" here
        compile_meta["device_type"] = self.device_props.type
        compile_meta["cc"] = self.device_props.cc

        if self.device_props.type == "cpu":
            triton_helpers.set_driver_to_cpu()
        else:
            triton_helpers.set_driver_to_gpu()

        if not ASTSource:
            raise RuntimeError("Installed triton version too old, please upgrade")

        compile_args = (
            ASTSource(
                self.fn,
                compile_meta["signature"],
                compile_meta["constants"],
                compile_meta["configs"][0],
            ),
        )

        target = GPUTarget(
            compile_meta["device_type"],
            compile_meta["cc"],
            cc_warp_size(compile_meta["cc"]),
        )

        options = {
            "num_warps": compile_meta["num_warps"],
            "num_stages": compile_meta["num_stages"],
            "debug": compile_meta["debug"],
            "sanitize_overflow": False,  # turn off additional asserts added for overflow checks
        }
        if self.device_props.type == "hip":
            if "waves_per_eu" in compile_meta:
                options["waves_per_eu"] = compile_meta["waves_per_eu"]
            if "matrix_instr_nonkdim" in compile_meta:
                options["matrix_instr_nonkdim"] = compile_meta["matrix_instr_nonkdim"]
        compile_kwargs = {
            "target": target,
            "options": options,
        }

        try:
            binary = triton.compile(*compile_args, **compile_kwargs)
        except Exception:
            log.exception(
                "Triton compilation failed: %s\n%s\nmetadata: %s",
                self.inductor_meta.get("kernel_name", "triton_"),
                self.fn.src,
                compile_meta,
            )
            raise
        TritonBundler.put(
            triton_hash_to_path_key(binary.hash), self.triton_meta.get("device", 0)
        )
        return TritonCompileResult(binary, cfg, compile_meta, self.inductor_meta)

    def _get_args_with_constexprs(self, args, launcher):
        """
        `args` is passed in with only the non-constexpr args (because the constexpr arg values
        depend on the config). However, in later triton versions, the constexpr args need to be
        added into the args list.
        """
        if triton_version_uses_attrs_dict():
            # first: aggregate the constexpr args in (index, val) pairs
            # so we can sort them by index.
            constexpr_args: list[tuple[int, Any]] = []
            for arg_name, arg_val in launcher.config.kwargs.items():
                constexpr_args.append((self.fn.arg_names.index(arg_name), arg_val))

            constexpr_args.sort()
            new_args = [*args]
            for arg_idx, arg_val in constexpr_args:
                new_args.insert(arg_idx, arg_val)

            return new_args
        return args

    def bench(self, launcher, *args, with_profiler=False, **kwargs):
        """Measure the performance of a given launcher"""
        # we don't skip configs with spilled registers when auto-tuning custom
        # (user-written) Triton kernels, as (i) we don't have any knowledge or
        # control over the kernel code; (ii) there is empirical evidence that
        # for some (complicated) custom Triton kernels, a register-spilling
        # config may yield the best latency.
        if not self.custom_kernel and launcher.n_spills > self.inductor_meta.get(
            "spill_threshold", 16
        ):
            log.debug(
                "Skip config %s because of register spilling: %d",
                launcher.config,
                launcher.n_spills,
            )
            return float("inf")

        device_interface = self.get_device_interface()
        stream = device_interface.get_raw_stream(device_interface.current_device())

        cpu_copies = self.copy_args_to_cpu_if_needed(*args, **kwargs)

        def kernel_call():
            cloned_args, cloned_kwargs = self.maybe_clone_args(
                cpu_copies, *args, **kwargs
            )
            # reset to zero before evaluating any config
            self.reset_to_zero_args(*args, **kwargs)
            args_with_constexprs = self._get_args_with_constexprs(cloned_args, launcher)
            launcher(
                *args_with_constexprs,
                **cloned_kwargs,
                stream=stream,
            )
            self.restore_args_from_cpu(cpu_copies)

        if with_profiler:
            from torch._inductor.utils import do_bench_using_profiling

            return do_bench_using_profiling(kernel_call, warmup=10, rep=40)

        if self.device_props.type == "cpu":
            return benchmarker.benchmark_cpu(kernel_call)

        return benchmarker.benchmark_gpu(kernel_call, rep=40)

    def copy_args_to_cpu_if_needed(self, *args, **kwargs):
        """
        To support benchmarking in the presence of mutated args, we need to avoid
        autotuning contanminating them. We try to pass cloned args to the kernel.
        If those clones would increase the peak memory usage, however, we instead
        copy to cpu and restore them after each iteration. Figure out the args
        to be copied and do the copying.
        """
        if not self.optimize_mem:
            return {}

        copies = {}
        budget = torch.cuda.max_memory_allocated() - torch.cuda.memory_allocated()

        def maybe_copy(name, arg):
            if name in self.mutated_arg_names and arg.is_cuda:
                nonlocal budget
                assert isinstance(arg, torch.Tensor)
                required_storage_length = compute_required_storage_length(
                    arg.size(),
                    arg.stride(),
                    0,
                )
                size = required_storage_length * arg.element_size()
                if size > budget:
                    cpu_arg = torch.empty_strided(
                        (required_storage_length,),
                        (1,),
                        dtype=arg.dtype,
                        device="cpu",
                        pin_memory=True,
                    )
                    cpu_arg.copy_(
                        arg.as_strided((required_storage_length,), (1,)),
                        non_blocking=True,
                    )
                    copies[name] = (arg, cpu_arg)
                else:
                    budget -= size

        for name, arg in zip(self.fn.arg_names, args):
            maybe_copy(name, arg)

        for name, arg in kwargs.items():
            maybe_copy(name, arg)

        return copies

    def restore_args_from_cpu(self, cpu_copies):
        for pair in cpu_copies.values():
            arg, cpu_arg = pair
            required_storage_length = compute_required_storage_length(
                arg.size(),
                arg.stride(),
                0,
            )
            arg.as_strided((required_storage_length,), (1,)).copy_(
                cpu_arg, non_blocking=True
            )

    def reset_to_zero_args(self, *args, **kwargs):
        if not self.reset_to_zero_arg_names:
            return
        for i, arg in enumerate(args):
            if self.fn.arg_names[i] in self.reset_to_zero_arg_names:
                assert isinstance(
                    arg,
                    torch.Tensor,
                ), (
                    "self.reset_to_zero_arg_names should only contain valid argument names"
                )
                arg.zero_()

        for name, arg in kwargs.items():
            if name in self.reset_to_zero_arg_names:
                assert isinstance(
                    arg,
                    torch.Tensor,
                ), (
                    "self.reset_to_zero_arg_names should only contain valid argument names"
                )
                arg.zero_()

    def maybe_clone_args(
        self, exclude: Container[str], *args, **kwargs
    ) -> tuple[list[Any], dict[str, Any]]:
        """
        Prepare new args and kwargs by cloning any in-place buffers
        (that are not in the provided exclusion list), to avoid autotune
        contaminating them. Avoid cloning the other buffers because it
        leads to increased memory usage.
        """
        from ..compile_fx import clone_preserve_strides

        def prepare_arg(name, arg):
            if name in self.mutated_arg_names and name not in exclude:
                assert isinstance(arg, torch.Tensor)
                return clone_preserve_strides(arg)
            else:
                return arg

        cloned_args = [
            prepare_arg(name, arg)
            for name, arg in itertools.zip_longest(self.fn.arg_names[: len(args)], args)
        ]
        cloned_kwargs = {name: prepare_arg(name, arg) for name, arg in kwargs.items()}
        return cloned_args, cloned_kwargs

    def clone_args(self, *args, **kwargs) -> tuple[list[Any], dict[str, Any]]:
        return self.maybe_clone_args(OrderedSet(), *args, **kwargs)

    def benchmark_all_configs(self, *args, **kwargs):
        with dynamo_timed(
            "CachingAutotuner.benchmark_all_configs",
            log_pt2_compile_event=True,
            metadata={"kernel_name": self.inductor_meta.get("kernel_name")},
            dynamo_compile_runtime_column_us="runtime_triton_autotune_time_us",
            compile_id=self.compile_id,
            is_backward=self.is_backward,
        ):
            timings = {
                launcher: self.bench(launcher, *args, **kwargs)
                for launcher in self.launchers
            }

            for k, v in timings.items():
                self.coordesc_tuner.cache_benchmark_result(k.config, v)

            if log.isEnabledFor(logging.DEBUG):
                log.debug("Benchmark all input configs for %s, get:", self.fn.__name__)
                for k, v in timings.items():
                    log.debug(
                        "%s: %f, nreg %d, nspill %d, #shared-mem %s",
                        k.config,
                        v,
                        k.n_regs,
                        k.n_spills,
                        k.shared,
                    )

            self.reset_to_zero_args(*args, **kwargs)
            return timings

    def autotune_to_one_config(self, *args, **kwargs):
        """Do the actual autotuning"""
        start_time = time.time_ns()
        timings = self.benchmark_all_configs(*args, **kwargs)
        benchmark_time_taken_ns = time.time_ns() - start_time
        self.launchers = [builtins.min(timings, key=timings.get)]
        self.autotune_time_taken_ns = (
            self.precompile_time_taken_ns + benchmark_time_taken_ns
        )

        # log the best config
        launcher = self.launchers[0]
        log.debug(
            "Best config for %s: %s: %f, nreg %d, nspill %d, #shared-mem %s",
            self.fn.__name__,
            launcher.config,
            timings[launcher],
            launcher.n_regs,
            launcher.n_spills,
            launcher.shared,
        )

        if self.save_cache_hook:
            self.save_cache_hook(launcher.config, self.autotune_time_taken_ns)

    def save_gpu_kernel(self, stream, launcher):
        key = self.inductor_meta.get("kernel_name", None)  # unique kernel name
        assert key is not None, "kernel_name can not be None"
        params = {
            "mangled_name": (
                launcher.bin.metadata.name
                if hasattr(launcher.bin.metadata, "name")
                else launcher.bin.metadata["name"]
            ),
            "num_warps": (
                launcher.bin.num_warps
                if hasattr(launcher.bin, "num_warps")
                else launcher.bin.metadata.num_warps
            ),
            "shared_mem": (
                launcher.bin.shared
                if hasattr(launcher.bin, "shared")
                else launcher.bin.metadata.shared
            ),
            "stream": stream,
            # User defined triton kernels will have arbitrary kwarg names
            "config": config_to_dict(launcher.config),
            "inductor_meta": self.inductor_meta,
            "triton_meta": self.triton_meta,
            "def_args": launcher.def_args,
            "call_args": launcher.call_args,
        }
        from torch._inductor.codecache import CudaKernelParamCache

        bin_type = {"hip": "hsaco", "xpu": "spv"}.get(self.device_props.type, "cubin")
        binary = launcher.bin.asm[bin_type]
        CudaKernelParamCache.set(key, params, binary, bin_type)

        self.cuda_kernel_saved = True

    def coordinate_descent_tuning(self, launcher, *args, **kwargs):
        """
        Coordinate descent tuning can be run with or without max-autotune.

        The only difference between these two is the starting config for coordinate_descent tuning.
        E.g., assuming regular autotune only get one config C1; while max-autotune get 4 configs C1, C2, C3, C4
        and max-autotune figure out C3 is the best.

        Then if coordinate desecnt tuning is run with max-autotune disabled, it will start from C1;
        while if coordinate descent tuning is run with max-autotune enabled, it will start from C3.
        """
        if (
            self.heuristic_type == HeuristicType.TEMPLATE
            or self.heuristic_type == HeuristicType.USER_AUTOTUNE
        ):
            # skip triton template
            return launcher

        config2launcher = {launcher.config: launcher}

        # TODO: should we just load the kernels ahead of time if we know we're going to call this?
        if self.fn.fn is None:
            """
            We are in the parent process, while this program was compiled in a worker
            and the fn was dropped in prepare_for_pickle().  We haven't loaded the module
            containing the real fn yet.
            """
            assert hasattr(self, "_reload_kernel")
            assert callable(self._reload_kernel)
            self.fn = self._reload_kernel().fn

        def benchmark_one_config(config):
            with self.lock:
                launcher = self._precompile_config(config).make_launcher()
            config2launcher[config] = launcher

            out = self.bench(launcher, *args, **kwargs)
            log.debug(
                "COORDESC: %s: %f, nreg %d, nspill %d, #shared-mem %d",
                launcher.config,
                out,
                launcher.n_regs,
                launcher.n_spills,
                launcher.shared,
            )
            return out

        assert not (
            self.heuristic_type == HeuristicType.PERSISTENT_REDUCTION
            and "R0_BLOCK" in launcher.config.kwargs
        ), (
            "Coordinate descent tuner relies on the assumption that persistent reduction's triton config does not have R0_BLOCK"
        )
        start_time = time.time_ns()
        best_config = self.coordesc_tuner.autotune(
            benchmark_one_config, launcher.config, None
        )
        coordesc_time_taken_ns = time.time_ns() - start_time
        best_config.found_by_coordesc = True

        if self.save_cache_hook:
            self.save_cache_hook(
                best_config,
                self.autotune_time_taken_ns + coordesc_time_taken_ns,
                found_by_coordesc=True,
            )
        return config2launcher.get(best_config)

    def run(
        self,
        *args,
        stream,
        benchmark_run=False,
        **kwargs,
    ):  # type:ignore[override]
        if self.triton_interpret:
            args, grid = self._interpret_args_grid(args, self.configs[0])
            return self.fn[grid](
                *args,
                **kwargs,
                **self.configs[0].kwargs,
            )

        if len(self.launchers) != 1:
            if len(self.launchers) == 0:
                start_time = time.time_ns()
                self.precompile()
                self.precompile_time_taken_ns = time.time_ns() - start_time
            if len(self.launchers) > 1:
                self.autotune_to_one_config(*args, **kwargs)

        if not getattr(
            self.launchers[0].config, "found_by_coordesc", False
        ) and self.inductor_meta.get("coordinate_descent_tuning", False):
            self.launchers = [
                self.coordinate_descent_tuning(self.launchers[0], *args, **kwargs)
            ]

        (launcher,) = self.launchers
        if launcher.store_cubin and (not benchmark_run or not self.cuda_kernel_saved):
            self.save_gpu_kernel(stream, launcher)

        args = self._get_args_with_constexprs(args, launcher)

        if self.dump_launch_params:
            new_args, grid = self._interpret_args_grid(args, launcher.config)
            _dump_launch_params(new_args, kwargs, launcher, self.fn.__name__, grid)

        # it is faster than entering and exiting a context manager, even if the context
        # manager is a nullcontext.
        if autograd_profiler._is_profiler_enabled:
            kernel_kwargs_str = ",".join(
                f"{k}={v}" for (k, v) in launcher.config.kwargs.items()
            )

            profiler_kwargs = {
                "kernel_file": (self.filename or ""),
                "kernel_hash": self.kernel_hash,
                "kernel_backend": "triton",
                "stream": stream,
                "num_warps": launcher.config.num_warps,
                "num_stages": launcher.config.num_stages,
                "kernel_kwargs": kernel_kwargs_str,
            }

            with torch._C._profiler._RecordFunctionFast(
                self.inductor_meta.get("kernel_name", "triton kernel"),
                args,
                profiler_kwargs,
            ):
                return launcher(
                    *args,
                    **kwargs,
                    stream=stream,
                )
        else:
            return launcher(
                *args,
                **kwargs,
                stream=stream,
            )

    def _interpret_args_grid(
        self, args: tuple[Any, ...], cfg: Config
    ) -> tuple[tuple[Any, ...], tuple[int, int, int]]:
        grid = GridExpr.from_meta(self.inductor_meta, cfg).eval_slow(
            dict(
                zip(
                    [
                        *self.fn.arg_names,
                        *self.inductor_meta.get("extra_launcher_args", ()),
                    ],
                    args,
                )
            )
        )
        if self.inductor_meta.get("extra_launcher_args"):
            args = args[: -len(self.inductor_meta["extra_launcher_args"])]
        return args, grid


class _ConstRepr:
    def __init__(self, value: str):
        self.value = value

    def __call__(self, _=None) -> str:
        return self.value


<<<<<<< HEAD
class TritonCompileResult:
=======
class CompileResult(Generic[_T]):
    def __init__(
        self,
        kernel: _T,
        config: Config,
        compile_meta: dict[str, Any],
        inductor_meta: dict[str, Any],
    ):
        self.kernel = kernel
        self.config = config
        self.compile_meta = compile_meta
        self.inductor_meta = inductor_meta

    def make_launcher(self) -> LauncherType: ...

    def _gen_launcher_code(self, scope, def_args, runner_args) -> LauncherType:
        grid = GridExpr.from_meta(self.inductor_meta, self.config)
        # grid.prefix is usually empty, grid.x_grid is something like `-(xnumel//-1024)`
        lines = [
            f"def launcher({', '.join(def_args)}, stream):",
            *[f"    {line}" for line in grid.prefix],
            f"    grid_0 = {grid.x_grid}",
            f"    grid_1 = {grid.y_grid}",
            f"    grid_2 = {grid.z_grid}",
            f"    runner({', '.join(runner_args)})",
        ]
        exec("\n".join(lines), scope)
        return scope["launcher"]

    def _get_arg_lists(
        self, arg_names, constexprs
    ) -> tuple[list[str], list[str], OrderedSet[str]]:
        """
        Return a bunch of intermediate lists of args needed for generating
        launcher code.
        """
        compile_meta = self.compile_meta
        cfg = self.config
        known_constants = OrderedSet(
            arg for i, arg in enumerate(arg_names) if i in constexprs
        )

        """
        https://github.com/pytorch/pytorch/issues/115344

        self.fn.constexprs doesn't properly deal with None args, so when we filter out
        an arg in UserDefinedTritonKernel.codegen, we need to filter it here as well.
        We also don't want to modify self.fn.

        We know that we removed something from the signature if:
            1. It's in compile_meta["constants"]
            2. It isn't a constant we already know about
                Note: The value of interest has already been added to compile_meta['constants'],
                    so we use self.fn.constexprs instead.
            3. It isn't in the compile_meta signature
        """
        none_args = OrderedSet(
            k
            for k, v in compile_meta["constants"].items()
            if v is None and k not in known_constants
        )
        none_args = none_args.difference(OrderedSet(compile_meta["signature"].keys()))

        if triton_version_uses_attrs_dict():
            call_args = arg_names
            def_args = arg_names
            if (
                "num_warps" in compile_meta["constants"]
                or "num_stages" in compile_meta["constants"]
            ):
                # num_warps/num_stages are special implicit args that are not in the signature
                # see test_triton_kernel_special_params
                def_args = [
                    arg for arg in def_args if arg not in ("num_warps", "num_stages")
                ]
                repl = {
                    k: str(compile_meta["constants"].get(k))
                    for k in ("num_warps", "num_stages")
                }
                call_args = [repl.get(arg, arg) for arg in call_args]
        else:
            call_args = [
                arg
                for i, arg in enumerate(arg_names)
                if i not in constexprs and arg not in none_args
            ]
            cfg_dict = config_to_dict(cfg)
            def_args = [
                name
                for name in arg_names
                if name not in cfg_dict and name not in none_args
            ]

        if "extra_launcher_args" in self.inductor_meta:
            def_args = [*def_args, *self.inductor_meta["extra_launcher_args"]]

        return call_args, def_args, none_args


class CannotStaticallyLaunchKernel(Exception):
    pass


class StaticTritonCompileResult(CompileResult[StaticallyLaunchedCudaKernel]):
    """
    TritonCompileResult that uses StaticCudaLauncher,
    which vastly simplifies the setup and metadata needed to be kept.
    """

    @staticmethod
    def can_statically_launch(
        kernel: CompiledKernel,
        inductor_meta: dict[str, Any],
        triton_meta: dict[str, Any],
        heuristic_type: HeuristicType,
    ) -> Optional[StaticallyLaunchedCudaKernel]:
        if not torch._inductor.config.use_static_cuda_launcher:
            return None

        def check_can_launch() -> StaticallyLaunchedCudaKernel:
            if triton_meta.get("device_type", None) != "cuda":
                # Only cuda kernels
                raise CannotStaticallyLaunchKernel("Non-cuda device")

            if torch._inductor.config.cpp_wrapper:
                # If we're running with cpp wrapper, it doesn't
                # make sense to statically compile since everything
                # is codegenned anyway
                raise CannotStaticallyLaunchKernel("Cpp wrapper enabled")

            if heuristic_type == HeuristicType.USER_AUTOTUNE:
                # Don't support user defined triton kernels yet
                raise CannotStaticallyLaunchKernel("User defined triton kernel")

            if inductor_meta.get("store_cubin", None):
                # Requires storing the entire binary
                raise CannotStaticallyLaunchKernel("store_cubin is enabled")

            cubin_location = os.path.join(
                triton_cache_dir(triton_meta.get("device", 0)),
                triton_hash_to_path_key(kernel.hash),
                f"{kernel.src.fn.__name__}.cubin",
            )

            if not os.path.exists(cubin_location):
                raise CannotStaticallyLaunchKernel(
                    f"Cubin path not found: {cubin_location}"
                )

            else:
                kernel._cubin_path = cubin_location

            try:
                static_kernel = StaticallyLaunchedCudaKernel(kernel)
            except NotImplementedError as e:
                raise CannotStaticallyLaunchKernel(f"NotImplemented: {str(e)}") from e

            return static_kernel

        try:
            result = check_can_launch()
            return result
        except CannotStaticallyLaunchKernel as e:
            log.info("Bypassing StaticallyLaunchedCudaKernel due to %s", str(e))
            if torch._inductor.config.strict_static_cuda_launcher:
                raise e
            return None

    def make_launcher(self) -> LauncherType:
        # Load the binary on the parent
        self.kernel.load_kernel()
        scope = {
            "runner": self.kernel.run,
        }

        # NOTE: Constexpr handling for triton and static cuda launcher

        # Triton kernels have two types of constexprs: *declared* ones, which are ones the user
        # has explicitly declared as tl.constexpr, and *implied* ones, which are expressions triton
        # deems constant while compiling/analyzing the code (i.e. unused parameters, for example)

        # Triton kernels handle constexprs slightly differently depending on which version of triton
        # we care about (we support 3.2.0 and 3.3.0).

        # In 3.2.0, triton kernels do not require passing any declared constexprs into the kernel
        # In 3.3.0, triton kernels require all declared constexprs be passed into the kernel, where
        # they are subsequently ignored.
        # When statically launching, since we're launching from the triton generated cubin, we actually want to
        # always get rid of all const exprs, declared or implied, since the underlying cubin file has all
        # of the constants stripped away anyway.

        # But CachingAutotuner.run will pass us a different number of arguments depending on
        # whether or not we're in triton 3.2.0 or later, so we grab def_args with the same logic
        # as the (non static) TritonCompileResult. We then generate call_args ourselves, since we
        # want only a subset of the arguments passed to triton.
        # Here, arg_names is exactly fn.src.arg_names and declared_constexprs is exactly fn.src.constexprs,
        # which matches behavior with regular TritonCompileResult
        _, def_args, none_args = self._get_arg_lists(
            self.kernel.arg_names, self.kernel.declared_constexprs
        )

        call_args = [
            arg
            for i, arg in enumerate(self.kernel.arg_names)
            if i not in self.kernel.full_constexprs and arg not in none_args
        ]

        # StaticallyLaunchedCudaKernel.run takes in order grid_0, grid_1, grid_2, stream, and call_args
        runner_args = ["grid_0", "grid_1", "grid_2", "stream", *call_args]
        launcher = self._gen_launcher_code(scope, def_args, runner_args)
        launcher.config = self.config  # type: ignore[attr-defined]
        launcher.n_regs = self.kernel.n_regs  # type: ignore[attr-defined]
        launcher.n_spills = self.kernel.n_spills  # type: ignore[attr-defined]
        launcher.shared = self.kernel.shared  # type: ignore[attr-defined]
        launcher.store_cubin = False  # type: ignore[attr-defined]
        launcher._is_static = True  # type: ignore[attr-defined]
        return launcher


class TritonCompileResult(CompileResult[CompiledKernel]):
>>>>>>> 9d02b399
    """
    Upstream Triton CompileKernel can not be pickled.  This is a wrapper
    to support serialization and generate the launcher function.
    """

    @staticmethod
    @functools.lru_cache(32)
    def _kernel_metadata_cls(fields: tuple[str, ...]) -> Any:
        return namedtuple("KernelMetadata", sorted(fields))

    def __init__(
        self,
        kernel: CompiledKernel,
        config: Config,
        compile_meta: dict[str, Any],
        inductor_meta: dict[str, Any],
    ) -> None:
        super().__init__()
        self.kernel = kernel
        self.config = config
        self.compile_meta = compile_meta
        self.inductor_meta = inductor_meta

    @staticmethod
    def _serialize_metadata(metadata):
        """
        Triton uses a nested class called KernelMetadata to store metadata information.
        Pickle does not work well with nested namedtuples, as the namedtuple doesn't appear
        in the toplevel namespace of the module. So these serialization/deser functions
        are used to convert the namedtuples to a dict and back.

        As for packed_metadata, depending on the triton backend, KernelMetadata can be
        a namedtuple, or a regular tuple! So the serialization function branches on whether
        the metadata to be serialized is a namedtuple or regular, serializable one.
        """

        def is_namedtuple(obj) -> bool:
            return (
                isinstance(obj, tuple)
                and hasattr(obj, "_asdict")
                and hasattr(obj, "_fields")
            )

        if is_namedtuple(metadata):
            return metadata._asdict()
        else:
            return metadata

    @staticmethod
    def _deserialize_metadata(metadata):
        if isinstance(metadata, dict):
            return TritonCompileResult._kernel_metadata_cls(tuple(metadata.keys()))(
                **metadata
            )
        else:
            return metadata

    def __getstate__(self) -> dict[str, Any]:
        kernel = self.kernel
        # replace the fields that don't pickle nicely
        kernel_state = {
            **kernel.__dict__,
            # See doc about serializing metadata above
            "metadata": self._serialize_metadata(kernel.metadata),
            "packed_metadata": self._serialize_metadata(
                getattr(kernel, "packed_metadata", None)
            ),
            "module": None,  # regenerated by kernel._init_handles()
            "function": None,  # regenerated by kernel._init_handles()
            "run": None,  # regenerated by kernel._init_handles()
        }
        return {**self.__dict__, "kernel": kernel_state}  # type: ignore[dict-item]

    def __setstate__(self, state: dict[str, Any]) -> None:
        # src = ASTSource.__new__(ASTSource)
        # src.__setstate__(state["kernel"]["src"])
        # TODO(jansel): need to fixup src.fn which is now None
        kernel = CompiledKernel.__new__(CompiledKernel)
        metadata = state["kernel"]["metadata"]
        packed_metadata = state["kernel"]["packed_metadata"]
        kernel.__dict__.update(
            {
                **state["kernel"],
                # "src": src,
                "metadata": self._deserialize_metadata(metadata),
                "packed_metadata": self._deserialize_metadata(packed_metadata),
            }
        )
        self.__dict__.update(state)
        self.kernel = kernel

    def make_launcher(self) -> LauncherType:
        """
        Launching triton kernels is performance sensitive, we compile
        a custom Python function get the grid() and reorder the args to
        the underlying wrapper.
        """
        cfg = self.config
        compile_meta = self.compile_meta
        binary = self.kernel
        fn = binary.src.fn
        binary._init_handles()
        """
        https://github.com/pytorch/pytorch/issues/115344

        self.fn.constexprs doesn't properly deal with None args, so when we filter out
        an arg in UserDefinedTritonKernel.codegen, we need to filter it here as well.
        We also don't want to modify self.fn.

        We know that we removed something from the signature if:
            1. It's in compile_meta["constants"]
            2. It isn't a constant we already know about
                Note: The value of interest has already been added to compile_meta['constants'],
                    so we use self.fn.constexprs instead.
            3. It isn't in the compile_meta signature
        """
        known_constants = OrderedSet(
            arg for i, arg in enumerate(fn.arg_names) if i in fn.constexprs
        )
        none_args = OrderedSet(
            k
            for k, v in compile_meta["constants"].items()
            if v is None and k not in known_constants
        )
        none_args = none_args.difference(OrderedSet(compile_meta["signature"].keys()))

        if triton_version_uses_attrs_dict():
            call_args = fn.arg_names
            def_args = fn.arg_names
            if (
                "num_warps" in compile_meta["constants"]
                or "num_stages" in compile_meta["constants"]
            ):
                # num_warps/num_stages are special implicit args that are not in the signature
                # see test_triton_kernel_special_params
                def_args = [
                    arg for arg in def_args if arg not in ("num_warps", "num_stages")
                ]
                repl = {
                    k: str(compile_meta["constants"].get(k))
                    for k in ("num_warps", "num_stages")
                }
                call_args = [repl.get(arg, arg) for arg in call_args]
        else:
            call_args = [
                arg
                for i, arg in enumerate(fn.arg_names)
                if i not in fn.constexprs and arg not in none_args
            ]
            cfg_dict = config_to_dict(cfg)
            def_args = [
                name
                for name in fn.arg_names
                if name not in cfg_dict and name not in none_args
            ]

        binary_shared = (
            binary.shared if hasattr(binary, "shared") else binary.metadata.shared
        )

        scope = {
            "grid_meta": cfg.kwargs,
            "bin": binary,
            "launch_enter_hook": binary.__class__.launch_enter_hook,
            "launch_exit_hook": binary.__class__.launch_exit_hook,
            "metadata": (
                binary.packed_metadata
                if hasattr(binary, "packed_metadata")
                else binary.metadata
            ),
            "shared": binary_shared,
            "num_warps": (
                binary.num_warps
                if hasattr(binary, "num_warps")
                else binary.metadata.num_warps
            ),
            "cta_args": (
                (
                    binary.num_ctas,
                    *get_first_attr(binary, "cluster_dims", "clusterDims"),
                )
                if hasattr(binary, "num_ctas")
                else (
                    (binary.metadata.num_ctas, *binary.metadata.cluster_dims)
                    if hasattr(binary, "metadata")
                    else ()
                )
            ),
            "function": get_first_attr(binary, "function", "cu_function"),
            "runner": get_first_attr(binary, "run", "c_wrapper"),
        }

        if not hasattr(binary, "launch_metadata"):
            # launch args before CompiledKernel.launch_metadata is added.
            # TODO(jansel): delete this branch in mid-2025
            runner_args = [
                "grid_0",
                "grid_1",
                "grid_2",
                "num_warps",
                "*cta_args",
                "shared",
                "stream",
                "function",
                "launch_enter_hook",
                "launch_exit_hook",
                "metadata",
                *call_args,
            ]
        else:  # args after CompiledKernel.launch_metadata: https://github.com/openai/triton/pull/3492
            # Getting the kernel launch args is extremely perf-sensitive.  Evaluating
            # `bin.launch_metadata` is relatively expensive, and returns None unless a
            # `launch_enter_hook` is installed.  So if we don't have that hook installed,
            # we want to burn None in to the launch args with zero overhead.
            # See https://github.com/pytorch/pytorch/issues/123597
            if binary.__class__.launch_enter_hook:
                launch_metadata = f"bin.launch_metadata((grid_0, grid_1, grid_2), stream, {', '.join(call_args)})"
            else:
                launch_metadata = "None"
            runner_args = [
                "grid_0",
                "grid_1",
                "grid_2",
                "stream",
                "function",
                "metadata",
                launch_metadata,
                "launch_enter_hook",
                "launch_exit_hook",
                *call_args,
            ]

        if "extra_launcher_args" in self.inductor_meta:
            def_args = [*def_args, *self.inductor_meta["extra_launcher_args"]]

        grid = GridExpr.from_meta(self.inductor_meta, cfg)
        # grid.prefix is usually empty, grid.x_grid is something like `-(xnumel//-1024)`
        lines = [
            f"def launcher({', '.join(def_args)}, stream):",
            *[f"    {line}" for line in grid.prefix],
            f"    grid_0 = {grid.x_grid}",
            f"    grid_1 = {grid.y_grid}",
            f"    grid_2 = {grid.z_grid}",
            f"    runner({', '.join(runner_args)})",
        ]
        exec("\n".join(lines), scope)

        launcher = scope["launcher"]
        launcher.config = cfg
        launcher.n_regs = getattr(binary, "n_regs", None)
        launcher.n_spills = getattr(binary, "n_spills", None)
        launcher.shared = binary_shared
        launcher.store_cubin = self.inductor_meta.get("store_cubin", False)
        # store this global variable to avoid the high overhead of reading it when calling run
        if launcher.store_cubin:
            launcher.fn = fn
            launcher.bin = binary
            if triton_version_uses_attrs_dict():
                # arg filtering wasn't done above
                cfg_dict = config_to_dict(cfg)
                def_args = [x for x in def_args if x not in cfg_dict]
                call_args = [
                    x
                    for x in call_args
                    if compile_meta["signature"].get(x, "constexpr") != "constexpr"
                    and x not in none_args
                ]
            launcher.def_args = def_args
            launcher.call_args = call_args
        return launcher


def _find_names(obj):
    import gc
    import inspect

    frame = inspect.currentframe()
    while frame is not None:
        frame.f_locals
        frame = frame.f_back
    obj_names = []
    for referrer in gc.get_referrers(obj):
        if isinstance(referrer, dict):
            for k, v in referrer.items():
                if v is obj:
                    obj_names.append(k)
    return obj_names


collected_calls: list[Any] = []


def start_graph():
    collected_calls.clear()


def end_graph(output_file):
    if len(collected_calls) == 0:
        return
    overall_time = sum(call[0] for call in collected_calls)
    overall_gb = sum(call[1] for call in collected_calls)
    cur_file = inspect.stack()[1].filename
    summary_str = (
        f"SUMMARY ({cur_file})\n"
        f"{overall_time:.2f}ms   \t {overall_gb:.2f} GB\t {overall_gb / (overall_time / 1e3):.2f}GB/s"
    )
    log.info(
        "%s",
        summary_str,
    )
    if output_file is not None:
        # sort perf numbers in descending order, i.e. placing the
        # most runtime-heavy kernels at the top of the list
        sorted_calls = sorted(collected_calls, key=lambda c: float(c[0]), reverse=True)
        try:
            with open(output_file, "a") as file:
                log.info(
                    "Save profile bandwidth results to %s",
                    output_file,
                )
                file.write("====================\n")
                file.write(f"TRITON KERNELS BANDWIDTH INFO ({cur_file})\n")
                for ms, num_gb, gb_per_s, kernel_name in sorted_calls:
                    # also display the runtime percentage for each kernel
                    percentage = f"{ms / overall_time * 100:.2f}%"
                    suffix = f" \t {percentage} \t {kernel_name}"
                    bw_info_str = create_bandwidth_info_str(
                        ms,
                        num_gb,
                        gb_per_s,
                        suffix=suffix,
                        color=False,
                    )
                    file.write(bw_info_str + "\n")
                file.write(f"{summary_str}\n\n")
        except Exception as e:
            log.warning(
                "failed to write profile bandwidth result into %s: %s",
                output_file,
                e,
            )


class DebugAutotuner(CachingAutotuner):
    def __init__(
        self,
        *args,
        regex_filter="",
        with_profiler=False,
        with_bandwidth_info=True,
        **kwargs,
    ):
        self.regex_filter = regex_filter
        self.with_profiler = with_profiler
        self.with_bandwidth_info = with_bandwidth_info
        super().__init__(*args, **kwargs)
        self.cached = None

    def run(self, *args, stream, **kwargs):
        if not self.with_bandwidth_info:
            super().run(*args, stream=stream, **kwargs, benchmark_run=True)
            return
        else:
            possible_names = _find_names(self)
            kernel_name = f"{max(possible_names, key=len)}"
            if not re.match(self.regex_filter, kernel_name):
                return

            if len(self.launchers) != 1:
                if len(self.launchers) == 0:
                    start_time = time.time_ns()
                    self.precompile()
                    self.precompile_time_taken_ns = time.time_ns() - start_time
                if len(self.launchers) > 1:
                    self.autotune_to_one_config(*args, **kwargs)
            (launcher,) = self.launchers

            if launcher.store_cubin:
                self.save_gpu_kernel(stream, launcher)

            if self.cached is None:
                ms = self.bench(launcher, *args, with_profiler=self.with_profiler)
                num_in_out_ptrs = len(
                    [
                        arg_name
                        for arg_name in self.fn.arg_names
                        if arg_name.startswith("in_out_ptr")
                    ]
                )
                num_gb = self.inductor_meta.get("kernel_num_gb", None)
                if num_gb is None:
                    num_gb = get_num_bytes(*args, num_in_out_args=num_in_out_ptrs) / 1e9
                gb_per_s = num_gb / (ms / 1e3)
                self.cached = ms, num_gb, gb_per_s, kernel_name
                collected_calls.append((ms, num_gb, gb_per_s, kernel_name))
                log.info(
                    "%s",
                    create_bandwidth_info_str(
                        ms, num_gb, gb_per_s, suffix=f" \t {kernel_name}"
                    ),
                )
            else:
                # in AOTI, we will call the kernel and its timing info has been cached already
                collected_calls.append(self.cached)


def hash_configs(configs: list[Config]):
    """
    Hash used to check for changes in configurations
    """
    hasher = hashlib.sha256()
    for cfg in configs:
        hasher.update(
            f"{sorted(cfg.kwargs.items())} {cfg.num_warps} {cfg.num_stages}\n".encode()
        )
    return hasher.hexdigest()


def cached_autotune(
    size_hints: Optional[list[int]],
    configs: list[Config],
    triton_meta,
    heuristic_type,
    filename=None,
    inductor_meta=None,
    custom_kernel=False,
):
    """
    A copy of triton.autotune that calls our subclass.  Our subclass
    has additional debugging, error handling, and on-disk caching.
    """
    configs = unique_configs(configs)
    assert len(configs) == 1 or filename
    inductor_meta = {} if inductor_meta is None else inductor_meta

    disabled = inductor_meta.get("force_disable_caches", False)

    # on disk caching logic and/or remote caching
    autotune_cache = None
    if (
        not disabled
        and filename is not None
        and (len(configs) > 1 or inductor_meta.get("coordinate_descent_tuning"))
        and not os.environ.get("TRITON_INTERPRET", "0") == "1"
    ):
        configs_hash = hash_configs(configs)

        autotune_cache = AutotuneCache.create(inductor_meta, filename, configs_hash)
        if autotune_cache:
            if best_config := autotune_cache.read_best(inductor_meta, configs):
                configs = [best_config]

    else:
        if disabled:
            log.debug("autotune caching is disabled by config.force_disable_caches")

    mutated_arg_names = inductor_meta.pop("mutated_arg_names", ())
    optimize_mem = inductor_meta.pop("optimize_mem", True)

    if "restore_value" in triton_meta:
        mutated_arg_names += triton_meta.pop("restore_value")

    reset_to_zero_arg_names: list[str] = []
    if "reset_to_zero" in triton_meta:
        reset_to_zero_arg_names.extend(triton_meta.pop("reset_to_zero"))

    def decorator(fn):
        # Remove XBLOCK from config if it's not a function argument.
        # This way, coordinate descent tuning will not try to tune it.
        #
        # Context: When TritonKernel.no_x_dim is True, we hardcode XBLOCK to 1.
        import inspect

        if "XBLOCK" not in inspect.signature(fn.fn).parameters:
            for tconfig in configs:
                if "XBLOCK" in tconfig.kwargs:
                    assert tconfig.kwargs["XBLOCK"] == 1
                    tconfig.kwargs.pop("XBLOCK")

        if inductor_meta.get("profile_bandwidth"):
            return DebugAutotuner(
                fn,
                triton_meta=triton_meta,
                inductor_meta=inductor_meta,
                regex_filter=inductor_meta["profile_bandwidth_regex"],
                with_profiler=inductor_meta[
                    "profile_bandwidth_with_do_bench_using_profiling"
                ],
                configs=configs,
                save_cache_hook=autotune_cache and autotune_cache.save,
                mutated_arg_names=mutated_arg_names,
                reset_to_zero_arg_names=reset_to_zero_arg_names,
                optimize_mem=optimize_mem,
                heuristic_type=heuristic_type,
                size_hints=size_hints,
                custom_kernel=custom_kernel,
                filename=filename,
                with_bandwidth_info=True,
            )
        return CachingAutotuner(
            fn,
            triton_meta=triton_meta,
            inductor_meta=inductor_meta,
            configs=configs,
            save_cache_hook=autotune_cache and autotune_cache.save,
            mutated_arg_names=mutated_arg_names,
            reset_to_zero_arg_names=reset_to_zero_arg_names,
            optimize_mem=optimize_mem,
            heuristic_type=heuristic_type,
            size_hints=size_hints,
            custom_kernel=custom_kernel,
            filename=filename,
        )

    return decorator


def unique_configs(configs: list[Config]):
    """Remove duplicate configurations"""
    seen: OrderedSet[Hashable] = OrderedSet()
    pruned_configs = []

    for cfg in configs:
        key = triton_config_to_hashable(cfg)
        if key not in seen:
            seen.add(key)
            pruned_configs.append(cfg)
    return pruned_configs


def check_config(cfg, *, xnumel=None, ynumel=None, znumel=None):
    for numel, label in zip((xnumel, ynumel, znumel), "XYZ"):
        if numel is None:
            continue
        block = cfg[f"{label}BLOCK"]
        if numel == 1:
            assert block == 1, (
                f"TritonKernel.indexing assumes numel == 1 => BLOCK == 1"
                f" but {label.lower()}numel=={numel} and {label}BLOCK={block} (cfg={cfg})."
            )
        max_block = TRITON_MAX_BLOCK[label]
        max_block_str = f'config.triton.max_block["{label}"]'
        assert max_block % block == 0, (
            f"TritonKernel.indexing assumes {label}BLOCK divides {max_block_str}"
            f" but {label}BLOCK={block} and {max_block_str}={max_block} (cfg={cfg})."
        )


def check_max_block(cfg: dict[str, int]):
    """
    Check that block sizes are within the maximum allowed.
    """
    for var, val in cfg.items():
        block_suffix = "BLOCK"
        if block_suffix in var:
            prefix = var.removesuffix(block_suffix)
            max_block = TRITON_MAX_BLOCK[prefix]
            assert val <= max_block, (
                f"'{var}' too large. Maximum: {max_block}. Actual: {val}."
            )


def _num_warps(num_warps, max_num_warps=8, min_num_warps=2, register_intensive=False):
    # On AMD GPU each warp has 64 lanes which is double the size on NV GPU,
    # therefore using half the number of warps here correspondingly.
    if torch.version.hip:
        max_num_warps = (max_num_warps + 1) // 2
        min_num_warps = (min_num_warps + 1) // 2
    # persistent reduction is register intensive
    if register_intensive:
        max_num_warps = max_num_warps // 2
    return next_power_of_2(min(max(num_warps, min_num_warps), max_num_warps))


def _check_max_grid_x(size_hints, x, num_warps):
    # Check if maxGridSize is exceeded - if so then must scale XBLOCK further
    max_grid_x = 2147483647
    warp_size = (
        64 if torch.version.hip else 32
    )  # TODO: query warp size once #129663 is merged
    num_blocks = (size_hints["x"] + x - 1) // x

    while (num_blocks * num_warps * warp_size) > max_grid_x and x < size_hints["x"]:
        x *= 2  # Scale up XBLOCK if grid exceeds limits
        num_blocks = num_blocks // 2
    if (num_blocks * num_warps * warp_size) > max_grid_x:
        raise AssertionError(
            "Reduction config exceeds cudaDeviceProp maxGridSize. Please raise a pytorch issue"
        )
    return x, num_blocks


def triton_config(
    size_hints,
    x,
    y=None,
    z=None,
    num_stages=1,
    num_elements_per_warp=256,
    min_elem_per_thread=0,
) -> Config:
    """
    Construct a pointwise triton config with some adjustment heuristics
    based on size_hints. Size_hints is a tuple of numels in each tile
    dimension and will be rounded up to the nearest power of 2.

    num_elements_per_warp is a suggestion for controlling how many warps
    the triton config should contain. e.g.: if x=16, y=8, z=4 then
    num_elements = 16*8*4 = 512. Then if we set num_elements_per_warp=128,
    we'll launch 512 (elem) / 128 (elem/warp) = 4 warps. Note that it's
    just a suggestion, and sometimes other adjustment heuristics will
    override the num_elements_per_warp.

    min_elem_per_thread controls the minimum number of elements
    processed by each thread. It's always enforced.
    """
    # Ideally we want to read this from some device config

    maxGridSize = [2147483647, 65535, 65535]

    target = conditional_product(x, y, z)
    if conditional_product(*size_hints.values()) < target:
        target //= 8

    # shrink sizes to size hints
    x = min(x, size_hints["x"])
    if y:
        y = min(y, size_hints["y"])
    if z:
        z = min(z, size_hints["z"])

    # if we are below original block size, scale up where we can;
    # or if the calculated grid size is larger than the limit, we bump up the corresponding dimension
    while x < min(size_hints["x"], TRITON_MAX_BLOCK["X"]) and (
        x * maxGridSize[0] < size_hints["x"] or conditional_product(x, y, z) < target
    ):
        x *= 2
    while (
        y
        and y < min(size_hints["y"], TRITON_MAX_BLOCK["Y"])
        and (
            y * maxGridSize[1] < size_hints["y"]
            or conditional_product(x, y, z) < target
        )
    ):
        y *= 2
    while (
        z
        and z < min(size_hints["z"], TRITON_MAX_BLOCK["Z"])
        and (
            z * maxGridSize[2] < size_hints["z"]
            or conditional_product(x, y, z) < target
        )
    ):
        z *= 2

    num_warps = _num_warps(
        conditional_product(x, y, z) // num_elements_per_warp, min_num_warps=1
    )
    # we are going to arrive at 2 warps only if bs was too small due to
    # numel being too small. However to workaround some ptx bugs we still
    # want at least 4 warps if there's enough elements per thread
    # given that this is a rare situation, don't expect this to affect perf
    # in general
    # see https://github.com/pytorch/pytorch/pull/97950
    if conditional_product(x, y, z) >= 128 and not torch.version.hip:
        num_warps = max(num_warps, 4)
    xnumel = size_hints["x"]
    ynumel = size_hints.get("y")
    znumel = size_hints.get("z")

    # Increase x to satisfy min_elem_per_thread requirements.
    block_size = max(
        conditional_product(x, y, z),
        min_elem_per_thread * _NUM_THREADS_PER_WARP * num_warps,
    )
    x *= math.ceil(block_size / conditional_product(x, y, z))

    x, _num_blocks = _check_max_grid_x(size_hints, x, num_warps)
    x = min(x, size_hints["x"])

    cfg = {"XBLOCK": x}
    if y:
        cfg["YBLOCK"] = y
    if z:
        cfg["ZBLOCK"] = z
    check_max_block(cfg)
    check_config(cfg, xnumel=xnumel, ynumel=ynumel, znumel=znumel)
    return Config(cfg, num_warps=num_warps, num_stages=num_stages)


def _get_nd_reduction_numels(r: int, size_hints: dict[str, int]) -> dict[str, int]:
    """
    Converts a linear reduction numel to ND, in row major order.
    This order is often desirable as it presents opportunities to coalesce memory
    accesses.
    For example, if r = 64 and size_hints = [32,32], this function returns [32, 2].
    This unraveling works because both r and size_hints are powers of 2.
    """
    # Shrink r to size_hints.
    r = min(r, get_total_reduction_numel(size_hints))
    num_reduction_dims = len(
        [prefix for prefix in size_hints if prefix_is_reduction(prefix)]
    )

    remaining = r
    rnumels = {}
    for idx in range(num_reduction_dims - 1, -1, -1):
        prefix = f"r{idx}_"
        max_size = min(size_hints[prefix], TRITON_MAX_BLOCK[prefix.upper()])
        dim = min(max_size, remaining)
        assert remaining % dim == 0, (
            f"Expected dimension '{dim}' to divide remaining size '{remaining}'"
        )
        rnumels[prefix] = dim
        remaining //= dim

    # Sanity check the results.
    final_numel = conditional_product(*rnumels.values())
    assert r == final_numel, (
        f"Expected ND reduction size ({rnumels}) to have {r} elements."
    )
    assert all(rnumels[prefix] <= size_hints[prefix] for prefix in rnumels), (
        f"rnumels exceed size_hints. {rnumels} > {size_hints}"
    )

    return rnumels


def triton_config_reduction(
    size_hints,
    x: int,
    r: int,
    num_stages=1,
    num_warps=None,
    register_intensive=False,
) -> Config:
    """
    Construct a reduction triton config with some adjustment heuristics
    based on size_hints. Size_hints is a tuple of numels in each tile
    dimension and will be rounded up to the nearest power of 2.
    """
    # Convert the linear reduction numel into a multi-dimensional block.
    rnumels = _get_nd_reduction_numels(r, size_hints)

    # shrink sizes to size hints
    x = min(x, size_hints["x"])

    def total_numel() -> int:
        return conditional_product(x, *rnumels.values())

    target = total_numel()
    if conditional_product(*size_hints.values()) < target:
        target //= 8

    # if we are below original block size, scale up where we can
    while x < size_hints["x"] and total_numel() < target:
        x *= 2
    for prefix in sorted(rnumels):
        while rnumels[prefix] < size_hints[prefix] and total_numel() < target:
            rnumels[prefix] *= 2

    if num_warps is None:
        num_warps = total_numel() // 128
    num_warps = _num_warps(
        num_warps, max_num_warps=16, register_intensive=register_intensive
    )

    x, _num_blocks = _check_max_grid_x(size_hints, x, num_warps)

    for prefix in sorted(rnumels):
        while total_numel() > target:
            if rnumels[prefix] == 1:
                break
            rnumels[prefix] //= 2

    cfg = _get_config({"x": x, **rnumels})
    check_max_block(cfg)
    check_config(cfg, xnumel=size_hints["x"])
    return Config(cfg, num_warps=num_warps, num_stages=num_stages)


def _get_config(numels: dict[str, int]) -> dict[str, int]:
    """
    Convert numels ("x", "r0_", etc.) to block sizes ("XBLOCK", "R0_BLOCK"), etc.
    """

    return {prefix.upper() + "BLOCK": numel for prefix, numel in numels.items()}


def triton_config_tiled_reduction(size_hints, x, y, r, num_stages=1):
    """
    Construct a tile reduction triton config with some adjustment
    heuristics based on size_hints. Size_hints is a tuple of numels in
    each tile dimension and will be rounded up to the nearest power of 2.
    """
    # Convert the linear reduction numel into a multi-dimensional block.
    rnumels = _get_nd_reduction_numels(r, size_hints)

    # shrink sizes to size hints
    x = min(x, size_hints["x"])
    y = min(y, size_hints["y"])

    def total_numel() -> int:
        return conditional_product(x, y, *rnumels.values())

    target = total_numel()
    if conditional_product(*size_hints.values()) < target:
        target //= 8

    # if we are below original block size, scale up where we can
    while x < size_hints["x"] and total_numel() < target:
        x *= 2
    for prefix in sorted(rnumels):
        while rnumels[prefix] < size_hints[prefix] and total_numel() < target:
            rnumels[prefix] *= 2
    while y < size_hints[1] and total_numel() < target:
        y *= 2

    cfg = _get_config({"x": x, "y": y, **rnumels})
    num_warps = _num_warps(total_numel() // 256, min_num_warps=1)
    check_config(cfg, xnumel=size_hints[0], ynumel=size_hints[1])
    check_max_block(cfg)
    return Config(cfg, num_warps=num_warps, num_stages=num_stages)


def pointwise(
    size_hints,
    triton_meta,
    tile_hint=None,
    filename=None,
    min_elem_per_thread=0,
    inductor_meta=None,
):
    """
    Construct @triton.heuristics() based on size_hints.
    """
    inductor_meta = {} if inductor_meta is None else inductor_meta
    assert not inductor_meta.get("no_x_dim")

    numel = functools.reduce(operator.mul, size_hints.values())
    bs = max(256, min(numel // 128, 1024))

    hinted_configs = autotune_hints_to_configs(
        inductor_meta.get("autotune_hints", OrderedSet()),
        size_hints,
        bs,
        triton_meta["device"],
    )

    triton_config_with_settings = functools.partial(
        triton_config, min_elem_per_thread=min_elem_per_thread
    )

    configs = None
    if len(size_hints) == 1:
        if disable_pointwise_autotuning(inductor_meta) and not (
            inductor_meta.get("max_autotune")
            or inductor_meta.get("max_autotune_pointwise")
        ):
            configs = [triton_config_with_settings(size_hints, bs)]
        else:
            configs = [
                triton_config_with_settings(size_hints, bs, num_elements_per_warp=256),
                triton_config_with_settings(
                    size_hints, bs // 2, num_elements_per_warp=64
                ),
                *hinted_configs,
            ]
    if len(size_hints) == 2:
        if (
            disable_pointwise_autotuning(inductor_meta) or tile_hint == TileHint.SQUARE
        ) and not (
            inductor_meta.get("max_autotune")
            or inductor_meta.get("max_autotune_pointwise")
        ):
            configs = [triton_config_with_settings(size_hints, 32, 32)]
        else:
            configs = [
                triton_config_with_settings(size_hints, 32, 32),
                triton_config_with_settings(size_hints, 64, 64),  # ~8% better for fp16
                triton_config_with_settings(size_hints, 256, 16),
                triton_config_with_settings(size_hints, 16, 256),
                triton_config_with_settings(size_hints, bs, 1),
                triton_config_with_settings(size_hints, 1, bs),
                *hinted_configs,
            ]
    if len(size_hints) == 3:
        if disable_pointwise_autotuning(inductor_meta):
            configs = [triton_config_with_settings(size_hints, 16, 16, 16)]
        else:
            configs = [
                triton_config_with_settings(size_hints, 16, 16, 16),
                triton_config_with_settings(size_hints, 64, 8, 8),
                triton_config_with_settings(size_hints, 8, 64, 8),
                triton_config_with_settings(size_hints, 8, 8, 64),
                triton_config_with_settings(size_hints, bs, 1, 1),
                triton_config_with_settings(size_hints, 1, bs, 1),
                triton_config_with_settings(size_hints, 1, 1, bs),
                *hinted_configs,
            ]

    if not configs:
        raise NotImplementedError(f"size_hints: {size_hints}")
    return cached_autotune(
        size_hints,
        configs,
        triton_meta=triton_meta,
        inductor_meta=inductor_meta,
        heuristic_type=HeuristicType.POINTWISE,
        filename=filename,
    )


def _reduction_configs(
    *, size_hints: dict[str, int], inductor_meta: dict[str, Any]
) -> list[Config]:
    reduction_hint = inductor_meta.get("reduction_hint", None)

    # Convert reductions to 1D, to simplify heuristics.
    rnumel = get_total_reduction_numel(size_hints)

    register_intensive = False
    MAX_R0_BLOCK = 2048
    if (
        size_hints["x"] >= 1024
        and inductor_meta.get("num_load", 0) + inductor_meta.get("num_reduction", 0)
        >= 10
    ):
        # A heuristics to reduce R0_BLOCK if a kernel potentially need many registers.
        # Consider load and reduction since load need move data into registers and
        # reduction needs an accumulator.
        #
        # The magic numbers are a bit arbitrary.
        #
        # We cannot rely on dynamically scaling down R0_BLOCK later, since sometimes
        # triton makes it to use less registers with worse perf. Check:
        # https://github.com/pytorch/pytorch/issues/126463
        #
        # The heuristic is a very simple one since registers can be reused. But
        # hopefully it can be a good enough indicator.
        MAX_R0_BLOCK = 1024
        register_intensive = True

    contiguous_config = triton_config_reduction(
        size_hints,
        1,
        rnumel if 256 <= rnumel < MAX_R0_BLOCK else MAX_R0_BLOCK,
        register_intensive=register_intensive,
    )
    outer_config = triton_config_reduction(
        size_hints, 64, 8, register_intensive=register_intensive
    )
    tiny_config = triton_config_reduction(
        size_hints,
        2 * (256 // rnumel) if rnumel <= 256 else 1,
        min(rnumel, MAX_R0_BLOCK),
        register_intensive=register_intensive,
    )
    if inductor_meta.get("max_autotune") or inductor_meta.get("max_autotune_pointwise"):
        pass  # skip all these cases
    elif reduction_hint == ReductionHint.INNER:
        return [contiguous_config]
    elif reduction_hint == ReductionHint.OUTER:
        return [outer_config]
    elif reduction_hint == ReductionHint.OUTER_TINY:
        return [tiny_config]
    if disable_pointwise_autotuning(inductor_meta):
        return [triton_config_reduction(size_hints, 32, 128)]
    return [
        contiguous_config,
        outer_config,
        tiny_config,
        triton_config_reduction(size_hints, 64, 64),
        triton_config_reduction(size_hints, 8, 512),
        # halve the XBLOCK/Rn_BLOCK compared to outer_config
        # TODO: this may only be beneficial when each iteration of the reduction
        # is quite heavy. E.g. https://gist.github.com/shunting314/189a8ef69f90db9d614a823385147a72
        triton_config_reduction(size_hints, 64, 4, num_warps=8),
    ]


def reduction(
    size_hints,
    reduction_hint=False,
    triton_meta=None,
    filename=None,
    inductor_meta=None,
):
    """args to @triton.heuristics()"""
    inductor_meta = {} if inductor_meta is None else inductor_meta
    inductor_meta["reduction_hint"] = reduction_hint
    if inductor_meta.get("no_x_dim"):
        size_hints["x"] = 1

    assert triton_meta is not None

    configs = _reduction_configs(size_hints=size_hints, inductor_meta=inductor_meta)
    return cached_autotune(
        size_hints,
        configs=configs,
        triton_meta=triton_meta,
        inductor_meta=inductor_meta,
        heuristic_type=HeuristicType.REDUCTION,
        filename=filename,
    )


def cooperative_reduction(
    size_hints,
    reduction_hint,
    triton_meta,
    filename,
    inductor_meta,
):
    inductor_meta = {} if inductor_meta is None else inductor_meta
    inductor_meta["reduction_hint"] = reduction_hint
    if inductor_meta.get("no_x_dim"):
        size_hints["x"] = 1

    # Cooperative reductions currently only support a single reduction dimension.
    assert len(size_hints) == 2, (
        "Cooperative reductions don't support tiling reduction dims"
    )
    xnumel, rnumel = size_hints["x"], size_hints["r0_"]

    # TODO(jansel): we should base target on the SM count of the local GPU
    target = 64
    split = max(1, min(target // xnumel, TRITON_MAX_RSPLIT))
    assert rnumel >= split
    assert split <= TRITON_MAX_RSPLIT
    if inductor_meta["persistent_reduction"]:
        configs = _persistent_reduction_configs(
            {"x": xnumel, "r0_": rnumel // split}, reduction_hint, inductor_meta
        )
    else:
        configs = _reduction_configs(
            size_hints={"x": xnumel, "r0_": rnumel // split},
            inductor_meta=inductor_meta,
        )
    for config in configs:
        config.kwargs["RSPLIT"] = split
    # TODO(jansel): add more configs in max_autotune

    return cached_autotune(
        size_hints,
        configs=configs,
        triton_meta=triton_meta,
        inductor_meta=inductor_meta,
        heuristic_type=HeuristicType.REDUCTION,
        filename=filename,
    )


def _persistent_reduction_configs(
    size_hints,
    reduction_hint=False,
    inductor_meta=None,
):
    xnumel = size_hints["x"]
    rnumel = get_total_reduction_numel(size_hints)

    configs = [
        triton_config_reduction(size_hints, xblock, rnumel, register_intensive=True)
        for xblock in (1, 8, 32, 128)
        if xblock == 1 or (rnumel * xblock <= 4096 and xblock <= xnumel)
    ]

    # TODO(jansel): we should be able to improve these heuristics
    if reduction_hint == ReductionHint.INNER and rnumel >= 256:
        configs = configs[:1]
    elif reduction_hint == ReductionHint.OUTER:
        configs = configs[-1:]
    elif reduction_hint == ReductionHint.OUTER_TINY:
        configs = [
            triton_config_reduction(
                size_hints,
                2 * (256 // rnumel) if rnumel <= 256 else 1,
                rnumel,
            )
        ]
    for c in configs:
        # we don't need Rn_BLOCK for persistent reduction
        for prefix in size_hints:
            if prefix_is_reduction(prefix):
                c.kwargs.pop(f"{prefix.upper()}BLOCK")

    if disable_pointwise_autotuning(inductor_meta):
        configs = configs[:1]

    return configs


def persistent_reduction(
    size_hints,
    reduction_hint=False,
    triton_meta=None,
    filename=None,
    inductor_meta=None,
):
    inductor_meta = {} if inductor_meta is None else inductor_meta
    inductor_meta["reduction_hint"] = reduction_hint
    if inductor_meta.get("no_x_dim"):
        size_hints["x"] = 1

    configs = _persistent_reduction_configs(size_hints, reduction_hint, inductor_meta)

    return cached_autotune(
        size_hints,
        configs,
        triton_meta=triton_meta,
        inductor_meta=inductor_meta,
        filename=filename,
        heuristic_type=HeuristicType.PERSISTENT_REDUCTION,
    )


def split_scan(
    size_hints,
    reduction_hint=False,
    triton_meta=None,
    filename=None,
    inductor_meta=None,
):
    """Heuristic for TritonSplitScanKernel"""
    inductor_meta = {} if inductor_meta is None else inductor_meta
    inductor_meta["reduction_hint"] = reduction_hint
    if inductor_meta.get("no_x_dim"):
        size_hints["x"] = 1

    assert triton_meta is not None
    if len(size_hints) != 2:
        raise NotImplementedError(f"size_hints: {size_hints}")

    configs = _reduction_configs(size_hints=size_hints, inductor_meta=inductor_meta)

    # Fixup configs to enforce the minimum Rn_BLOCK size
    min_rblock = inductor_meta.get("min_split_scan_rblock", 256)
    for cfg in configs:
        for var in list(cfg.kwargs.keys()):
            if var.startswith("R") and cfg.kwargs[var] < min_rblock:
                cfg.kwargs[var] = min_rblock

    return cached_autotune(
        size_hints,
        configs=configs,
        triton_meta=triton_meta,
        inductor_meta=inductor_meta,
        heuristic_type=HeuristicType.SPLIT_SCAN,
        filename=filename,
    )


def template(num_stages, num_warps, triton_meta, filename=None, inductor_meta=None):
    """
    Compile a triton template
    """
    return cached_autotune(
        None,
        [triton.Config({}, num_stages=num_stages, num_warps=num_warps)],
        triton_meta=triton_meta,
        inductor_meta=inductor_meta,
        heuristic_type=HeuristicType.TEMPLATE,
        filename=filename,
    )


def _pop_config_kwargs(config: dict[str, Any]) -> dict[str, Any]:
    """Extract triton.Config options that should become kwargs"""
    popped = {}
    for key in ("num_warps", "num_stages", "num_ctas", "maxnreg"):
        val = config.pop(key, None)
        if val is not None:
            popped[key] = val
    return popped


def config_to_dict(config: Config) -> dict[str, Any]:
    return {
        **config.kwargs,
        "num_warps": config.num_warps,
        "num_stages": config.num_stages,
    }


def config_from_dict(config: dict[str, Any]) -> Config:
    config = {**config}
    return Config(config, **_pop_config_kwargs(config))


def fixed_config(config, filename, triton_meta, inductor_meta):
    """
    Used when the configuration is already decided at compile time
    """
    config = {**config}
    return cached_autotune(
        None,
        [triton.Config(config, **_pop_config_kwargs(config))],
        triton_meta=triton_meta,
        inductor_meta=inductor_meta,
        heuristic_type=HeuristicType.FIXED,
        filename=filename,
    )


def user_autotune(
    configs, triton_meta, filename=None, inductor_meta=None, custom_kernel=False
):
    """
    Compile a user defined triton kernel
    """
    if len(configs) == 0:
        configs = [triton.Config({})]
    else:
        configs = [*map(config_from_dict, configs)]
    return cached_autotune(
        None,
        configs,
        triton_meta=triton_meta,
        heuristic_type=HeuristicType.USER_AUTOTUNE,
        filename=filename,
        inductor_meta=inductor_meta,
        custom_kernel=custom_kernel,
    )


def foreach(triton_meta, num_warps, filename=None, inductor_meta=None):
    """
    Compile a triton foreach kernel
    """
    return cached_autotune(
        None,
        [triton.Config({}, num_stages=1, num_warps=num_warps)],
        triton_meta=triton_meta,
        inductor_meta=inductor_meta,
        heuristic_type=HeuristicType.TEMPLATE,
        filename=filename,
    )


@dataclasses.dataclass
class GridExpr:
    """Generate code for grid size expressions in launcher"""

    inductor_meta: dict[str, Any]
    mode: Literal["python", "cpp"] = "python"
    prefix: Sequence[str] = ()
    x_grid: Union[str, int] = 1
    y_grid: Union[str, int] = 1
    z_grid: Union[str, int] = 1

    def __post_init__(self) -> None:
        assert self.mode in ("python", "cpp")

    def generate(self, meta: dict[str, int]) -> None:
        raise NotImplementedError

    def ceildiv(
        self, numel: Union[str, int], block: Union[None, int, str]
    ) -> Union[str, int]:
        if block is None or block == 1:
            return numel
        if isinstance(numel, int) and isinstance(block, int):
            return ceildiv(numel, block)  # constant fold
        if self.mode == "python":
            return f"-(({numel}) // -({block}))"
        # trick above doesn't work in C++ due to rounding differences
        return f"(({numel} + ({block} - 1)) / ({block}))"

    def maximum(self, seq: list[Union[int, str]]) -> Union[int, str]:
        """Codegen for max function with constant folding, constants are represented as int"""
        items = self._constant_fold(max, seq)
        if len(items) <= 1:
            return items[0]
        if self.mode == "python":
            return f"max({', '.join(map(str, items))})"
        return functools.reduce(lambda x, y: f"std::max({x}, {y})", items)

    def summation(self, seq: list[Union[int, str]]) -> Union[int, str]:
        """Codegen for sum function with constant folding, constants are represented as int"""
        items = self._constant_fold(sum, seq)
        if len(items) <= 1:
            return items[0]
        return " + ".join(map(str, items))

    def _constant_fold(
        self, fn: Callable[[list[int]], int], seq: list[Union[int, str]]
    ) -> list[Union[int, str]]:
        """Constant fold through a commutative fn where ints are constants"""
        items: list[Union[int, str]] = [x for x in seq if not isinstance(x, int)]
        const_items = [x for x in seq if isinstance(x, int)]
        if const_items:
            items.append(fn(const_items))
        return items

    def assign_tmp(self, name: str, expr: Union[str, int]) -> str:
        # Grid functions are one per kernel, so name collisions are fine
        if self.mode == "python":
            return f"{name} = {expr}"
        if self.mode == "cpp":
            return f"uint32_t {name} = {expr};"
        raise AssertionError(f"invalid mode {self.mode}")

    @staticmethod
    def from_meta(
        inductor_meta: dict[str, Any],
        cfg: Union[Config, dict[str, int]],
        mode: Literal["python", "cpp"] = "python",
    ) -> GridExpr:
        grid_cls = globals()[inductor_meta["grid_type"]]
        assert issubclass(grid_cls, GridExpr)
        grid = grid_cls(inductor_meta=inductor_meta, mode=mode)
        if isinstance(cfg, Config):
            cfg = config_to_dict(cfg)
        grid.generate(cfg)
        return grid

    def eval_slow(self, meta: dict[str, int]) -> tuple[int, int, int]:
        scope = {**meta}
        for line in self.prefix:
            exec(line, scope)
        exec(f"grid_0 = {self.x_grid}", scope)
        exec(f"grid_1 = {self.y_grid}", scope)
        exec(f"grid_2 = {self.z_grid}", scope)
        return scope["grid_0"], scope["grid_1"], scope["grid_2"]


class Grid1D(GridExpr):
    def generate(self, meta: dict[str, int]) -> None:
        self.x_grid = self.ceildiv("xnumel", meta.get("XBLOCK"))


class Grid2D(GridExpr):
    def generate(self, meta: dict[str, int]) -> None:
        self.x_grid = self.ceildiv("xnumel", meta.get("XBLOCK"))
        self.y_grid = self.ceildiv("ynumel", meta.get("YBLOCK"))


class Grid3D(GridExpr):
    def generate(self, meta: dict[str, int]) -> None:
        self.x_grid = self.ceildiv("xnumel", meta.get("XBLOCK"))
        self.y_grid = self.ceildiv("ynumel", meta.get("YBLOCK"))
        self.z_grid = self.ceildiv("znumel", meta.get("ZBLOCK"))


class Grid2DWithYZOverflow(GridExpr):
    def generate(self, meta: dict[str, int]) -> None:
        self.x_grid = self.ceildiv("xnumel", meta.get("XBLOCK"))
        self.prefix = [
            self.assign_tmp("y_grid_raw_", self.ceildiv("ynumel", meta.get("YBLOCK"))),
            self.assign_tmp(
                "y_grid_div_", self.ceildiv("y_grid_raw_", get_max_y_grid())
            ),
        ]
        self.y_grid = self.ceildiv("y_grid_raw_", "y_grid_div_")
        self.z_grid = "y_grid_div_"


class CooperativeReductionGrid(GridExpr):
    def generate(self, meta: dict[str, int]) -> None:
        self.x_grid = str(meta["RSPLIT"])
        self.y_grid = self.ceildiv("xnumel", meta.get("XBLOCK"))


class SplitScanGrid(GridExpr):
    def generate(self, meta: dict[str, int]) -> None:
        assert meta.get("XBLOCK", 1) == 1
        self.x_grid = self.ceildiv("r0_numel", meta.get("R0_BLOCK"))
        self.y_grid = "xnumel"


class FixedGrid(GridExpr):
    @staticmethod
    def setup_grid_as_args() -> dict[str, Any]:
        """Inductor meta so the launcher takes three extra grid arguments"""
        return {
            "grid_type": FixedGrid.__name__,
            "fixed_grid": ["_grid_0", "_grid_1", "_grid_2"],
            "extra_launcher_args": ["_grid_0", "_grid_1", "_grid_2"],
        }

    def generate(self, meta: dict[str, int]) -> None:
        self.x_grid, self.y_grid, self.z_grid = self.inductor_meta["fixed_grid"]


class PrecomputedGrid(GridExpr):
    def generate(self, meta: dict[str, int]) -> None:
        for candidate in self.inductor_meta["precomputed_grids"]:
            if all(meta.get(k) == v for k, v in candidate["config"].items()):
                self.x_grid, self.y_grid, self.z_grid = candidate[self.mode]
                return
        raise AssertionError(
            f"Precomputed grid not found for {meta} in {self.inductor_meta['precomputed_grids']}"
        )


class ComboKernelGrid(GridExpr):
    def generate(self, meta: dict[str, int]):
        combo_meta = self.inductor_meta["combo_grid_meta"]
        if combo_meta["default_config"]:
            meta = {**combo_meta["default_config"], **meta}
        no_x_dims = []
        xnumels = []
        ynumels = []
        znumels = []
        for num in range(combo_meta["num_kernels"]):
            assert (
                combo_meta[f"xnumel_{num}"] is None or combo_meta[f"xnumel_{num}"] > 0
            )
            no_x_dims.append(combo_meta[f"no_x_dim_{num}"])
            xnumels.append(combo_meta[f"xnumel_{num}"] or f"xnumel_{num}")
            if f"ynumel_{num}" in combo_meta:
                ynumels.append(combo_meta[f"ynumel_{num}"] or f"ynumel_{num}")
            if f"znumel_{num}" in combo_meta:
                znumels.append(combo_meta[f"znumel_{num}"] or f"znumel_{num}")

        self.x_grid = self.combo_x_grid(xnumels, no_x_dims, meta)
        if combo_meta["min_blocks"]:
            self.x_grid = self.maximum([self.x_grid, combo_meta["min_blocks"]])
        if ynumels:
            self.y_grid = self.ceildiv(self.maximum(ynumels), meta.get("YBLOCK"))
        if znumels:
            self.z_grid = self.ceildiv(self.maximum(znumels), meta.get("ZBLOCK"))

    def combo_x_grid(
        self,
        xnumels: list[Union[int, str]],
        no_x_dims: list[bool],
        meta: dict[str, int],
    ) -> Union[str, int]:
        raise NotImplementedError


class SequentialComboKernelGrid(ComboKernelGrid):
    def combo_x_grid(
        self,
        xnumels: list[Union[int, str]],
        no_x_dims: list[bool],
        meta: dict[str, int],
    ) -> Union[str, int]:
        assert len(xnumels) == len(no_x_dims)
        return self.summation(
            [
                self.ceildiv(x, 1 if no_x_dim else meta.get("XBLOCK"))
                for x, no_x_dim in zip(xnumels, no_x_dims)
            ]
        )


class RoundRobinComboKernelGrid(ComboKernelGrid):
    def combo_x_grid(
        self,
        xnumels: list[Union[int, str]],
        no_x_dims: list[bool],
        meta: dict[str, int],
    ) -> str:
        assert len(xnumels) == len(no_x_dims)
        num_kernels = self.inductor_meta["combo_grid_meta"]["num_kernels"]
        exprs = [x for x, no_x_dim in zip(xnumels, no_x_dims) if no_x_dim]
        xnumels_x_dim = [x for x, no_x_dim in zip(xnumels, no_x_dims) if not no_x_dim]
        if xnumels_x_dim:
            exprs.append(self.ceildiv(self.maximum(xnumels_x_dim), meta.get("XBLOCK")))
        return f"({self.maximum(exprs)}) * {num_kernels}"<|MERGE_RESOLUTION|>--- conflicted
+++ resolved
@@ -18,7 +18,16 @@
 import threading
 import time
 from collections import namedtuple
-from typing import Any, Callable, Literal, Optional, TYPE_CHECKING, Union
+from typing import (
+    Any,
+    Callable,
+    Generic,
+    Literal,
+    Optional,
+    TYPE_CHECKING,
+    TypeVar,
+    Union,
+)
 
 import torch
 from torch._prims_common import compute_required_storage_length
@@ -54,6 +63,7 @@
     triton_hash_to_path_key,
     validate_triton_config,
 )
+from .static_cuda_launcher import StaticallyLaunchedCudaKernel
 from .triton_compat import (
     ASTSource,
     autograd_profiler,
@@ -79,6 +89,8 @@
 
     LauncherType = Any
 
+_KernelType = Union[CompiledKernel, StaticallyLaunchedCudaKernel]
+_T = TypeVar("_T", bound=_KernelType)
 
 log = logging.getLogger(__name__)
 
@@ -154,8 +166,7 @@
         else:
             call_kwargs[k] = v
     if not triton_version_uses_attrs_dict():
-        for k, v in launcher.config.kwargs.items():
-            call_kwargs[k] = v
+        call_kwargs.update(launcher.config.kwargs)
     call_kwargs["num_warps"] = launcher.config.num_warps
     call_kwargs["num_stages"] = launcher.config.num_stages
     args_str = [*call_args]
@@ -223,7 +234,7 @@
             for c in self.configs:
                 log.debug(c)
 
-        self.compile_results: list[TritonCompileResult] = []
+        self.compile_results: list[CompileResult[_KernelType]] = []
         self.launchers: list[LauncherType] = []
         self.lock = threading.Lock()
         if os.getenv("TRITON_CACHE_DIR") is None:
@@ -293,7 +304,7 @@
         if self.compile_results:
             for result in self.compile_results:
                 TritonBundler.put(
-                    triton_hash_to_path_key(result.kernel.hash),
+                    triton_hash_to_path_key(result.kernel.hash),  # type: ignore[attr-defined]
                     self.triton_meta.get("device", 0),
                 )
             return
@@ -480,7 +491,7 @@
 
         return get_interface_for_device(self.device_props.type.replace("hip", "cuda"))
 
-    def _precompile_config(self, cfg: Config) -> TritonCompileResult:
+    def _precompile_config(self, cfg: Config) -> CompileResult[_KernelType]:
         """Ahead of time compile a given autotuner config."""
         compile_meta = copy.deepcopy(self.triton_meta)
         cfg_kwargs = cfg.kwargs
@@ -558,6 +569,17 @@
         TritonBundler.put(
             triton_hash_to_path_key(binary.hash), self.triton_meta.get("device", 0)
         )
+        # If the binary has a cubin file to directly launch, save it on the binary
+        static_launcher = StaticTritonCompileResult.can_statically_launch(
+            binary, self.inductor_meta, self.triton_meta, self.heuristic_type
+        )
+
+        if static_launcher is not None:
+            result = StaticTritonCompileResult(
+                static_launcher, cfg, compile_meta, self.inductor_meta
+            )
+            return result
+
         return TritonCompileResult(binary, cfg, compile_meta, self.inductor_meta)
 
     def _get_args_with_constexprs(self, args, launcher):
@@ -999,9 +1021,6 @@
         return self.value
 
 
-<<<<<<< HEAD
-class TritonCompileResult:
-=======
 class CompileResult(Generic[_T]):
     def __init__(
         self,
@@ -1222,7 +1241,6 @@
 
 
 class TritonCompileResult(CompileResult[CompiledKernel]):
->>>>>>> 9d02b399
     """
     Upstream Triton CompileKernel can not be pickled.  This is a wrapper
     to support serialization and generate the launcher function.
@@ -1232,19 +1250,6 @@
     @functools.lru_cache(32)
     def _kernel_metadata_cls(fields: tuple[str, ...]) -> Any:
         return namedtuple("KernelMetadata", sorted(fields))
-
-    def __init__(
-        self,
-        kernel: CompiledKernel,
-        config: Config,
-        compile_meta: dict[str, Any],
-        inductor_meta: dict[str, Any],
-    ) -> None:
-        super().__init__()
-        self.kernel = kernel
-        self.config = config
-        self.compile_meta = compile_meta
-        self.inductor_meta = inductor_meta
 
     @staticmethod
     def _serialize_metadata(metadata):
@@ -1325,60 +1330,9 @@
         binary = self.kernel
         fn = binary.src.fn
         binary._init_handles()
-        """
-        https://github.com/pytorch/pytorch/issues/115344
-
-        self.fn.constexprs doesn't properly deal with None args, so when we filter out
-        an arg in UserDefinedTritonKernel.codegen, we need to filter it here as well.
-        We also don't want to modify self.fn.
-
-        We know that we removed something from the signature if:
-            1. It's in compile_meta["constants"]
-            2. It isn't a constant we already know about
-                Note: The value of interest has already been added to compile_meta['constants'],
-                    so we use self.fn.constexprs instead.
-            3. It isn't in the compile_meta signature
-        """
-        known_constants = OrderedSet(
-            arg for i, arg in enumerate(fn.arg_names) if i in fn.constexprs
-        )
-        none_args = OrderedSet(
-            k
-            for k, v in compile_meta["constants"].items()
-            if v is None and k not in known_constants
-        )
-        none_args = none_args.difference(OrderedSet(compile_meta["signature"].keys()))
-
-        if triton_version_uses_attrs_dict():
-            call_args = fn.arg_names
-            def_args = fn.arg_names
-            if (
-                "num_warps" in compile_meta["constants"]
-                or "num_stages" in compile_meta["constants"]
-            ):
-                # num_warps/num_stages are special implicit args that are not in the signature
-                # see test_triton_kernel_special_params
-                def_args = [
-                    arg for arg in def_args if arg not in ("num_warps", "num_stages")
-                ]
-                repl = {
-                    k: str(compile_meta["constants"].get(k))
-                    for k in ("num_warps", "num_stages")
-                }
-                call_args = [repl.get(arg, arg) for arg in call_args]
-        else:
-            call_args = [
-                arg
-                for i, arg in enumerate(fn.arg_names)
-                if i not in fn.constexprs and arg not in none_args
-            ]
-            cfg_dict = config_to_dict(cfg)
-            def_args = [
-                name
-                for name in fn.arg_names
-                if name not in cfg_dict and name not in none_args
-            ]
-
+        (call_args, def_args, none_args) = self._get_arg_lists(
+            fn.arg_names, fn.constexprs
+        )
         binary_shared = (
             binary.shared if hasattr(binary, "shared") else binary.metadata.shared
         )
@@ -1455,20 +1409,7 @@
                 *call_args,
             ]
 
-        if "extra_launcher_args" in self.inductor_meta:
-            def_args = [*def_args, *self.inductor_meta["extra_launcher_args"]]
-
-        grid = GridExpr.from_meta(self.inductor_meta, cfg)
-        # grid.prefix is usually empty, grid.x_grid is something like `-(xnumel//-1024)`
-        lines = [
-            f"def launcher({', '.join(def_args)}, stream):",
-            *[f"    {line}" for line in grid.prefix],
-            f"    grid_0 = {grid.x_grid}",
-            f"    grid_1 = {grid.y_grid}",
-            f"    grid_2 = {grid.z_grid}",
-            f"    runner({', '.join(runner_args)})",
-        ]
-        exec("\n".join(lines), scope)
+        launcher = self._gen_launcher_code(scope, def_args, runner_args)
 
         launcher = scope["launcher"]
         launcher.config = cfg
