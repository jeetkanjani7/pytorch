# mypy: allow-untyped-defs
from dataclasses import dataclass
from functools import cached_property
<<<<<<< HEAD
from typing import Any, Dict, List, Optional, Sequence, Tuple, TYPE_CHECKING, Union
=======
from typing import Any, Dict, List, Optional, Sequence, Union
>>>>>>> 08be9ec3

import torch
from torch._ops import OpOverload
from torch.distributed.device_mesh import DeviceMesh
from torch.distributed.tensor._dtensor_spec import DTensorSpec
from torch.distributed.tensor.placement_types import Placement
from torch.utils.pytree import tree_leaves, tree_map_only


if TYPE_CHECKING:
    from torch.utils.pytree import PyTreeSpec


# Common type aliases
ArgsType = tuple[object, ...]
KwargsType = Dict[str, object]

PlacementList = List[Optional[Placement]]

# ATen op schemas could have Tensor, Tuple[Tensor] and List[Tensor], so output type sould
# be the same set of possibilities.
OutputSpecType = Optional[Union[DTensorSpec, Sequence[Optional[DTensorSpec]]]]


def _rebuild_tensor_from_dtensor_meta(arg) -> object:
    """
    This is used to propagate tensor metadata, must be under fake mode
    """
    assert arg.tensor_meta is not None, "DTensorSpec does not contain tensor_meta."
    return torch.empty_strided(
        arg.tensor_meta.shape,
        arg.tensor_meta.stride,
        dtype=arg.tensor_meta.dtype,
    )


def _is_inplace_op(op: OpOverload):
    # simple analysis of function schema to determine
    # if this is an inplace variant, it might not
    # be entirely correct, but it's good enough for now.
    return op._schema.name[-1] == "_"


def _is_out_variant_op(op: OpOverload):
    # simple analysis of function schema to determine
    # if this is an out variant, it might not
    # be entirely correct, but it's good enough for now.
    return "out" in op._schema.overload_name


def _pretty_print_spec(spec: object) -> str:
    if spec is None:
        return "None"
    elif isinstance(spec, DTensorSpec):
        return "".join([str(p) for p in spec.placements])
    elif isinstance(spec, Sequence):
        return "(" + ", ".join([_pretty_print_spec(s) for s in spec]) + ")"
    else:
        raise RuntimeError(f"Unknown spec type to print: spec={spec}")


@dataclass
class PlacementStrategy:
    """
    A placement strategy describes acceptable sharding placements of the output
    and the tensor arguments of an operation.

    note: when the op return value is a single DTensor object, output_specs is
    DTensorSpec; when the return value is a tuple of Optional[DTensor],
    output_specs is a tuple of Optional[DTensorSpec].
    """

    output_specs: Union[DTensorSpec, tuple[Optional[DTensorSpec], ...]]
    input_specs: Optional[Sequence[DTensorSpec]] = None

    # redistribute costs for this op placement strategy
    # we need a nested list to record the cost for each
    # operand of this operator, and for each operand of
    # this operator it might have multiple placement strategies
    redistribute_cost: Optional[List[List[float]]] = None

    @cached_property
    def output_spec(self) -> DTensorSpec:
        """
        This function requires that the strategy have exactly one DTensorSpec as the
        output spec. If the output_specs is a tuple, we throw an exception.
        """
        if isinstance(self.output_specs, DTensorSpec):
            return self.output_specs
        else:
            raise ValueError(
                f"function output_spec expects a single DTensorSpec but got: {self.output_specs}"
            )

    def input_spec(self, index: int = 0) -> DTensorSpec:
        assert self.input_specs is not None, "input_specs of PlacementStrategy is None!"
        assert len(self.input_specs) > index, (
            f"Invalid index {index} for input_specs of length "
            f"{len(self.input_specs)}: {self.input_specs}"
        )
        return self.input_specs[index]

    def __str__(self) -> str:
        if self.input_specs is not None:
            input_specs_str = f"{_pretty_print_spec(self.input_specs)} -> "
        else:
            input_specs_str = ""
        output_spec_str = _pretty_print_spec(self.output_specs)
        return f"{input_specs_str}{output_spec_str}"


class StrategyType:
    """
    Base class type for op strategy, We have two StrategyType:
        OpStrategy and TupleStrategy
    """


class OpStrategy(StrategyType):
    """
    OpStrategy that consists of a list of placement strategies associated with the op
    """

    def __init__(self, strategies: List[PlacementStrategy]) -> None:
        super().__init__()
        self.strategies: List[PlacementStrategy] = strategies

    def __str__(self) -> str:
        strategy_list_str = ", ".join([str(strategy) for strategy in self.strategies])
        mesh_shape = self.mesh_shape
        return f"[{strategy_list_str}] @ mesh: {mesh_shape}"

    def max_num_shards(self) -> int:
        """
        Returns the max number of shards across all placement strategies
        """
        return max(strategy.output_spec.num_shards for strategy in self.strategies)

    @property
    def mesh_shape(self):
        output_spec = self.strategies[0].output_specs
        if isinstance(output_spec, DTensorSpec):
            return output_spec.mesh.shape
        else:
            assert isinstance(
                output_spec, tuple
            ), "found no DTensorSpec in the OpStrategy!"
            assert output_spec[0] is not None
            return output_spec[0].mesh.shape

    @property
    def ndim(self):
        return self.strategies[0].output_spec.ndim

    @property
    def shape(self):
        return self.strategies[0].output_spec.shape


class TupleStrategy(StrategyType):
    """
    TupleStrategy represents the output strategy of this op is a tuple
    of strategy, i.e. If the output of this op is a tuple of tensors or list of tensors
    with possibly different placement strategies, we should return a TupleStrategy that
    contains a tuple of OpStrategy, where each child represents the sharding strategy
    of "each element" of the tuple/list of tensors the op returns.

    NOTE: if the output of the op is a List[Tensor] and they share the same placement
    strategy, then we should return a single OpStrategy instead of a TupleStrategy
    """

    def __init__(self, childs: Sequence[StrategyType]) -> None:
        super().__init__()
        self.childs: Sequence[StrategyType] = childs

    def __str__(self) -> str:
        child_strategies_str = ", ".join(
            [f"{str(strat)}" for idx, strat in enumerate(self.childs)]
        )
        return f"TupleStrategy({child_strategies_str})"


@dataclass
class RuntimeSchemaInfo:
    """
    RuntimeSchemaInfo stores the operator schema related information for runtime (eager)
    execution. This is mainly used for two ways: 1. to generate hash for args to determine
    whether to re-run sharding prop or not 2. to determine if we need pytree
    """

    # This static_argnum records static arg "starting index" for ops that have non-tensor
    # args/kwargs which would affect sharding propagation results. All args starting from
    # this index would be hashed to our sharding cache.
    # Note that only a few ops need this information, e.g. view, transpose, var.dim, etc.
    static_argnum: int = 100
    # This static_kwargkey records static kwarg names which would affect sharding prop
    static_kwargkey: Optional[List[str]] = None
    # each op can decide if it wants to use pytree flatten/unflatten during operator
    # eager execution, by default we don't need to do flatten/unflatten, only if the
    # op indicate it needs to, this is to accelerate eager performance.
    needs_pytree: bool = False


@dataclass
class OpSchema:
    """
    OpSchema is a data class that describes an operator input schemas, it includes
    DTensorSpecs (instead of DTensor) and non-tensor args/kwargs (positional order
    preserved). It is mainly used by the DTensor's dispatching logic to perform various
    actions (i.e. sharding propagation, caching sharding decisions, redistribute, etc.)

    NOTE: this should be used as a read only data class
    TODO: make this a frozen dataclass

    Args:
        op: the operator overload we are intercepting
        args_schema: contains args except that the DTensor args have been replaced
            with its DTensorSpec or OpStrategy
        kwargs_schema: contains kwargs except that the DTensor kwargs have been replaced
            with its DTensorSpec or OpStrategy
    """

    op: OpOverload
    args_schema: ArgsType
    kwargs_schema: KwargsType

    schema_info: Optional[RuntimeSchemaInfo] = None

    @property
    def args_spec(self) -> tuple[DTensorSpec, ...]:
        """
        args_spec: Tuple[DTensorSpec, ...]: contains a clean list of args spec list
            with NO non-DTensor positional arguments (i.e. int/float/tuple, etc)
            mainly used by sharding propagation to propagate the output spec
        """
        args = (
            tree_leaves(self.args_schema)
            if self.schema_info is not None and self.schema_info.needs_pytree
            else self.args_schema
        )
        return tuple(item for item in args if isinstance(item, DTensorSpec))

    @property
    def args_strategy(self) -> tuple[OpStrategy, ...]:
        # filter out non-relevant values from args schema to get a clean OpStrategy list
        # separate with args_spec for the ease of type annotation
        # TODO: see if we should merge this with args_spec
        args = (
            tree_leaves(self.args_schema)
            if self.schema_info is not None and self.schema_info.needs_pytree
            else self.args_schema
        )
        return tuple(item for item in args if isinstance(item, OpStrategy))

    def __repr__(self) -> str:
        args_schema = ", ".join([str(arg_schema) for arg_schema in self.args_schema])
        return (
            f"OpSchema(op={self.op},"
            f" args_schema=({args_schema}),"
            f" kwargs_schema={self.kwargs_schema})"
        )

    def __str__(self) -> str:
        args_schema: List[str] = []
        mesh_shape = None
        for arg in self.args_schema:
            if isinstance(arg, DTensorSpec):
                args_schema.append(str(arg))
                mesh_shape = arg.mesh.shape
            elif isinstance(arg, OpStrategy):
                assert len(arg.strategies) == 1
                args_schema.append(_pretty_print_spec(arg.strategies[0].output_specs))
                mesh_shape = arg.mesh_shape
            elif isinstance(arg, TupleStrategy):
                first_op_strtgy = arg.childs[0]
                assert isinstance(first_op_strtgy, OpStrategy)
                mesh_shape = first_op_strtgy.mesh_shape
                args_schema.append(str(arg))
            else:
                args_schema.append(str(arg))
        return f"Op(op={self.op}, args_schema={', '.join(args_schema)} @ mesh: {mesh_shape})"

    def __post_init__(self) -> None:
        has_symints = False
        for a in self.args_schema:
            if isinstance(a, DTensorSpec) and a.tensor_meta is not None:
                if any(isinstance(s, torch.SymInt) for s in a.tensor_meta.shape):
                    has_symints = True
                    break
        self.has_symints = has_symints

    def arg_type_tensor_or_tensor_list_like(self, arg_idx: int) -> bool:
        arg = self.args_schema[arg_idx]
        is_tensor = isinstance(arg, DTensorSpec)
        if is_tensor:
            return True

        if not isinstance(arg, list):
            return False

        return all(isinstance(e, DTensorSpec) or e is None for e in arg)

    def return_type_tuple_tensor_like(self) -> bool:
        # all dispatch ops could only return Tuple[Tensor] or have None/ints/floats
        # in the tuple, but the first element must be a Tensor, so this check is enough
        return_types = self.op._schema.returns
        return len(return_types) > 1 and isinstance(
            return_types[0].type, torch.TensorType
        )

    def return_type_tensor(self) -> bool:
        return_types = self.op._schema.returns
        # all dispatch ops only return Tensor or Tuple[Tensor] for tensor like
        # return types, so this check is enough for tensor like types
        return isinstance(return_types[0].type, torch.TensorType)

    def __hash__(self) -> int:
        # Only hash args and kwargs that op indicates to hash
        if not self.schema_info:
            static_argnum = len(self.args_schema)
            static_kwargkey = None
        else:
            static_argnum = self.schema_info.static_argnum
            static_kwargkey = self.schema_info.static_kwargkey

        args_to_hash = tuple(
            tuple(e) if isinstance(e, list) else e
            for i, e in enumerate(self.args_schema)
            if self.arg_type_tensor_or_tensor_list_like(i) or i >= static_argnum
        )
        if static_kwargkey is not None:
            kwargs_to_hash = tuple(
                self.kwargs_schema.get(k, None) for k in static_kwargkey
            )
            return hash((self.op, args_to_hash, kwargs_to_hash))
        else:
            return hash((self.op, args_to_hash))

    def __eq__(self, other: object) -> bool:
        # early return checks
        if not isinstance(other, OpSchema):
            return False

        if self.op != other.op:
            return False

        if len(self.args_schema) != len(other.args_schema):
            return False

        # compare each element and early return if any of them is different
        if not self.schema_info:
            static_argnum = len(self.args_schema)
            static_kwargkey = None
        else:
            static_argnum = self.schema_info.static_argnum
            static_kwargkey = self.schema_info.static_kwargkey

        for i, (self_arg, other_arg) in enumerate(
            zip(self.args_schema, other.args_schema)
        ):
            if isinstance(self_arg, DTensorSpec) and self_arg != other_arg:
                return False
            elif i >= static_argnum and self_arg != other_arg:
                return False

        # check kwarg equality when there's a static kwarg key
        if static_kwargkey:
            for key in static_kwargkey:
                if self.kwargs_schema.get(key, None) != other.kwargs_schema.get(
                    key, None
                ):
                    return False

        return True

    def gen_fake_args(self) -> ArgsType:
        """
        gen_fake_args: generate fake args for the operator, this is mainly used
            by sharding propagation rules to generate fake args for the operator
            to run the local tensor operator and get the output spec.
        """
        return tree_map_only(
            DTensorSpec, _rebuild_tensor_from_dtensor_meta, self.args_schema
        )

    def gen_fake_kwargs(self) -> KwargsType:
        """
        gen_fake_kwargs: generate fake kwargs for the operator, this is mainly used
            by sharding propagation rules to generate fake kwargs for the operator
            to run the local tensor operator and get the output spec.
        """
        return tree_map_only(
            DTensorSpec, _rebuild_tensor_from_dtensor_meta, self.kwargs_schema
        )

    def _inplace_rewrap_schema_suggestion(self, origin_schema: "OpSchema") -> None:
        suggestion_args_spec = self.args_spec
        new_arg_schema: List[object] = []
        idx_of_args_spec = 0
        if (
            origin_schema.schema_info is not None
            and origin_schema.schema_info.needs_pytree
        ):
            args_schema: Sequence[Any] = tree_leaves(origin_schema.args_schema)
        else:
            args_schema = origin_schema.args_schema
        for arg in args_schema:
            if isinstance(arg, DTensorSpec):
                new_arg_schema.append(suggestion_args_spec[idx_of_args_spec])
                idx_of_args_spec += 1
            else:
                new_arg_schema.append(arg)
        self.args_schema = tuple(new_arg_schema)
        self.kwargs_schema = origin_schema.kwargs_schema


@dataclass
class OutputSharding:
    """
    OutputSharding is a data class that is used by the sharding propagation,
    it could set the output_spec upon successful propagation. If needs_redistribute
    is set to True, a redistribute_schema would be returned together to indicate
    the input arguments needs to be redistributed before the op execution.

    NOTE: the redistribute_schema generated by sharding propagation should be
    exactly the same as the operator OpSchema, except the DTensorSpecs
    """

    output_spec: OutputSpecType
    redistribute_schema: Optional[OpSchema] = None
    needs_redistribute: bool = False


@dataclass
class OpInfo:
    """
    All Runtime Op execution info are packed here
    """

    mesh: DeviceMesh
    schema: OpSchema
    flat_args_schema: List[object]
    local_args: Sequence[object]
    local_kwargs: Dict[str, object]
    args_tree_spec: Optional["PyTreeSpec"] = None

    # the output sharding info
    output_sharding: Optional[OutputSharding] = None<|MERGE_RESOLUTION|>--- conflicted
+++ resolved
@@ -1,11 +1,7 @@
 # mypy: allow-untyped-defs
 from dataclasses import dataclass
 from functools import cached_property
-<<<<<<< HEAD
-from typing import Any, Dict, List, Optional, Sequence, Tuple, TYPE_CHECKING, Union
-=======
-from typing import Any, Dict, List, Optional, Sequence, Union
->>>>>>> 08be9ec3
+from typing import Any, Dict, List, Optional, Sequence, TYPE_CHECKING, Union
 
 import torch
 from torch._ops import OpOverload
