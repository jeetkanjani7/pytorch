from collections import defaultdict
from collections.abc import Sequence
from typing import cast

import torch
import torch.distributed.tensor._api as dtensor
from torch._prims_common import ShapeType
from torch.distributed.device_mesh import DeviceMesh
from torch.distributed.tensor._dtensor_spec import DTensorSpec
from torch.distributed.tensor.placement_types import (
    _StridedShard,
    Partial,
    Placement,
    Replicate,
    Shard,
)


<<<<<<< HEAD
# TODO(whc) add tests for this util
=======
>>>>>>> 7935d6f1
def _explicit_order_placements(
    mesh_shape: ShapeType, placements: Sequence[Placement]
) -> Sequence[tuple[int, Placement]]:
    """
    Replace Strided Shards with regular shards in an adjusted order.

    Returns a list of (mesh_dim, placement) tuples where the list order is the sharding order.

    ex.
    [Shard(0), _StridedShard(0, split_factor=2), Shard(0)] ->
    [(0, Shard(0)), (2, Shard(0)), (1, Shard(0))]

    """
    if not any(isinstance(p, _StridedShard) for p in placements):
        return list(enumerate(placements))

    ordered = []
    deferred_strided_placements = defaultdict(list)
    strided_part_ended_for_dim = set()
    for mesh_dim, p in enumerate(placements):
        if isinstance(p, _StridedShard):
            # validate the stride is the correct multiple of the meshdim and the earlier shard
            deferred_strided_placements[p.dim].append((mesh_dim, p))

        else:
            ordered.append((mesh_dim, p))
            if isinstance(p, Shard):
                if p.dim in strided_part_ended_for_dim:
                    raise NotImplementedError(
                        f"Strided sharding does not allow Shard() to appear after "
                        f"the strided part has ended. {p} at mesh dim {mesh_dim} in "
                        f"{placements} violates this assumption."
                    )

                if p.dim in deferred_strided_placements:
                    strided_part_ended_for_dim.add(p.dim)
                    strided_placements = deferred_strided_placements.pop(p.dim)
                    aggregate_size = mesh_shape[mesh_dim]
                    while len(strided_placements) > 0:
                        # We can process multiple strided shardings in reverse-order
                        # (e.g. [_StridedShard(0, split_factor=4), _StridedShard(0, split_factor=2), Shard(0)])
                        # TODO- validate this logic and enable it (mainly, validate aggregate_size part)
                        if len(strided_placements) > 1:
                            raise NotImplementedError(
                                "NYI nested strided sharding conversion to ordered"
                            )

                        strided_dim, strided = strided_placements.pop()
                        if not strided.split_factor == aggregate_size:
                            raise RuntimeError(
                                f"Can only convert _StridedShard to ordered Shard if split_factor({strided.split_factor})"
                                f" == aggregate mesh size ({aggregate_size})"
                            )
                        aggregate_size *= mesh_shape[strided_dim]
                        ordered.append((strided_dim, Shard(p.dim)))

    return ordered


<<<<<<< HEAD
# TODO(whc) the big huge NOTE below- can we change it now or is it all still relevant?
=======
>>>>>>> 7935d6f1
def compute_local_shape_and_global_offset(
    global_shape: ShapeType, mesh: DeviceMesh, placements: Sequence[Placement]
) -> tuple[tuple[int, ...], tuple[int, ...]]:
    """
    Compute the local tensor shape and the global offsets into the original tensor
    of a DTensor on its current global rank. This is useful for checkpointing purpose.

    """
    ordered_placements = _explicit_order_placements(mesh.shape, placements)

    my_coordinate = mesh.get_coordinate()

    if my_coordinate is None:
        # if rank not in the mesh, return empty offset
        return ((0,), ())
    else:
        local_shape = list(global_shape)
        global_offset = [0] * len(global_shape)
        for mesh_dim, placement in ordered_placements:
            mesh_dim_size = mesh.size(mesh_dim)
            if isinstance(placement, Shard):
                shard_dim = placement.dim
                local_offset = [0] * len(global_shape)
                assert shard_dim < len(local_shape), (
                    f"Sharding dim {shard_dim} greater than tensor ndim {len(local_shape)}"
                )
                shard_size, shard_offset = placement._local_shard_size_on_dim(
                    local_shape[shard_dim],
                    mesh_dim_size,
                    my_coordinate[mesh_dim],
                    return_offset=True,
                )

                local_shape[shard_dim] = shard_size
                local_offset[shard_dim] = shard_offset

                # On a given dimension, if the local_offset[shard_dim] is smaller than global_offset[shard_dim],
                # it means that this dimension has been already sharded in previous placement.
                # Therefore, we cannot simply replace the global_offset[shard_dim] with local_offset[shard_dim].
                # Instead, for the given shard_dim, we need to add local_offset[shard_dim] to existing global_offset[shard_dim].
                if global_offset[shard_dim] <= local_offset[shard_dim]:
                    global_offset[shard_dim] = local_offset[shard_dim]
                else:
                    global_offset[shard_dim] += local_offset[shard_dim]

        # NOTE: the offset compute relies on the local shard index and it has no
        # problem when strided sharding is not present. To correctly compute, we assume
        # that the ``_StridedShard.split_factor`` field encodes how many partitions
        # each local tensor will be further split into when sharding on higher mesh
        # dimensions. However, this number is only correct if the DTensor is not
        # sharded after the strided sharding completes. For example,
        # [Shard(0), _StridedShard(0, split_factor=2), Shard(0)] is the placements
        # where the DTensor's dim-0 is first sharded on device mesh dim-0, then on
        # device mesh dim-2, and last on mesh dim-1. We define the
        # "_StridedShard(0, split_factor=2), Shard(0)" part as the strided sharding
        # part because strided sharding happens on mesh dim-1 and it was caused by
        # the fact that sharding on dim-2 occurred ahead. In this case, there's no
        # further sharding after this strided sharding part and ``split_factor``
        # correctly encodes the number. Another example is
        # [_StridedShard(0, split_factor=2), Shard(0), Shard(0)] where the DTensor's
        # dim-0 is first sharded on mesh dim-1, then on mesh dim-0, and last on mesh
        # dim-2. This violates our assumption that no further sharding shall occur
        # after the strided sharding part and ``split_factor`` won't correctly
        # encode the number of further split. So far, the only case where _StridedShard
        # placement would appear is FSDP2 + TP on 2D mesh and the above case could only
        # happen on mesh of 3 or more dimensions.
        # TODO: change this function to correctly address this.
        # TODO: this logic can be applied to contiguous sharding as well
        return tuple(local_shape), tuple(global_offset)


def compute_global_tensor_info(
    tensor: torch.Tensor, mesh: DeviceMesh, placements: Sequence[Placement]
) -> tuple[list[int], list[int]]:
    """
    Compute the global size and stride of a DTensor from the given local tensor.
    The local size is multiplited by `world_size` per Sharding dim.
    The local stride is multiplited by `world_size` per Sharding dim, as long as the
    dimension is outside sharding dim.

    For example, if we have a local tensor with size (4, 8, 2) and stride (16, 1, 8).
    If the DTensor placements are [Shard(2)] and world_size is 2;
    then the global size is (4, 8, 4) and stride is (16 * 2, 1, 8).

    Args:
        tensor (:class:`torch.Tensor`):
            Local tensor which DTensor will be constructed from.
        mesh (:class:`DeviceMesh`):
            Object which describes the mesh topology
            of devices for the DTensor.
        placements (Sequence[:class:`Placement`]]):
            The attribute of the DTensor that describes its layout
            on the mesh topology.

    Return:
        tensor_shape: A List of int which specifies the size of DTensor which build
            on top of the local tensor.
        tensor_stride: A List of int which specifies the stride of DTensor.
    """
    tensor_shape = list(tensor.size())
    tensor_stride = list(tensor.stride())
    for idx, placement in enumerate(placements):
        mesh_dim_size = mesh.size(idx)
        if placement.is_shard():
            shard_placement = cast(Shard, placement)
            if shard_placement.dim < 0:
                raise AssertionError(
                    "Shard placements should have negative dims normalized in "
                    f"the user-facing APIs: {shard_placement}"
                )
            shard_dim = shard_placement.dim

            assert shard_dim < tensor.ndim, (
                f"Sharding dim {shard_dim} greater than tensor ndim {tensor.ndim} for placement number {idx}."
            )

            local_dim_size = tensor_shape[shard_dim]
            tensor_shape[shard_dim] = local_dim_size * mesh_dim_size

            # recover tensor stride by modifying the stride that larger than
            # the current stride on the shard_dim
            for i in range(len(tensor_stride)):
                if i != shard_dim and tensor_stride[i] >= tensor_stride[shard_dim]:
                    # rescale the stride by the shard size
                    tensor_stride[i] = tensor_stride[i] * mesh_dim_size
        elif not isinstance(placement, (Replicate, Partial)):
            raise RuntimeError(f"placement type {type(placement)} not supported!")
    return tensor_shape, tensor_stride


def try_find_mesh_from_args(
    op_call: torch._ops.OpOverload, args: Sequence[object]
) -> DeviceMesh:
    """
    Find the device mesh object from args.
    It returns None if no mesh is found.
    NOTE: we can optimize this search if needed
    """
    for arg in args:
        if isinstance(arg, (dtensor.DTensor, DTensorSpec)):
            return arg.device_mesh
        elif (
            isinstance(arg, (list, tuple))
            and len(arg) > 0
            and isinstance(arg[0], (dtensor.DTensor, DTensorSpec))
        ):
            return arg[0].device_mesh

    raise ValueError(f"Cannot find device mesh from args for op : {op_call}.")


def compute_local_stride(
    global_stride: ShapeType, mesh: DeviceMesh, placements: Sequence[Placement]
) -> tuple[int, ...]:
    """
    Compute the stride of a local tensor shard, given the global stride of the DTensor.
    NOTE: Currently this function is assuming the DTensor is evenly shardable.
    """
    stride_divisors = [1] * len(global_stride)
    for mesh_idx, p in enumerate(placements):
        if p.is_shard():
            i = cast(Shard, p).dim
            # tensor dimension i is sharded on mesh dimension mesh_idx,
            # so we need to divide all the strides larger than stride[i]
            # (by the submesh size)
            for j in range(len(global_stride)):
                if global_stride[j] > global_stride[i]:
                    stride_divisors[j] *= mesh.size(mesh_idx)
    return tuple(
        global_stride[i] // stride_divisors[i] for i in range(len(global_stride))
    )


def normalize_to_torch_size(size) -> torch.Size:  # type: ignore[no-untyped-def]
    """
    Unify variable types of size argument to torch.Size
    Acceptable types include:
        int, Sequence[int], Tuple[int], Tuple[Sequence[int]],
        or torch.Size
    """
    if isinstance(size, torch.Size):
        return size

    if isinstance(size, int):
        torch_size = [size]
    elif len(size) == 1 and isinstance(size[0], Sequence):
        torch_size = list(size[0])
    else:
        torch_size = list(size)
    return torch.Size(torch_size)<|MERGE_RESOLUTION|>--- conflicted
+++ resolved
@@ -16,10 +16,6 @@
 )
 
 
-<<<<<<< HEAD
-# TODO(whc) add tests for this util
-=======
->>>>>>> 7935d6f1
 def _explicit_order_placements(
     mesh_shape: ShapeType, placements: Sequence[Placement]
 ) -> Sequence[tuple[int, Placement]]:
@@ -79,10 +75,6 @@
     return ordered
 
 
-<<<<<<< HEAD
-# TODO(whc) the big huge NOTE below- can we change it now or is it all still relevant?
-=======
->>>>>>> 7935d6f1
 def compute_local_shape_and_global_offset(
     global_shape: ShapeType, mesh: DeviceMesh, placements: Sequence[Placement]
 ) -> tuple[tuple[int, ...], tuple[int, ...]]:
