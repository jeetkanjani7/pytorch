--- conflicted
+++ resolved
@@ -1029,17 +1029,10 @@
     pp_group_size: int,
     num_stages: int,
     num_microbatches: int,
-<<<<<<< HEAD
-):
+) -> dict[int, int]:
     assert len(actions) == pp_group_size, (
         f"Schedule has incorrect number of ranks - expected {pp_group_size}, actual {len(actions)}"
     )
-=======
-) -> dict[int, int]:
-    assert (
-        len(actions) == pp_group_size
-    ), f"Schedule has incorrect number of ranks - expected {pp_group_size}, actual {len(actions)}"
->>>>>>> d48eb58d
     for rank in range(pp_group_size):
         assert rank in actions, f"Schedule is missing actions for rank {rank}"
 
@@ -1086,9 +1079,9 @@
                 stage_index_to_rank_mapping[s_id] = rank
             else:
                 existing_rank = stage_index_to_rank_mapping[s_id]
-                assert (
-                    rank == existing_rank
-                ), f"Stage {s_id} is assigned to both rank {rank} and rank {existing_rank}"
+                assert rank == existing_rank, (
+                    f"Stage {s_id} is assigned to both rank {rank} and rank {existing_rank}"
+                )
 
     for s_id in stage_actions:
         f_mb = len(stage_actions[s_id][F])
@@ -1103,11 +1096,8 @@
         assert b_mb + (i_mb + w_mb) // 2 == num_microbatches, (
             f"Invalid backward microbatches for stage {s_id}: expected {num_microbatches} total backwards, \
             but got B={b_mb}, I={i_mb}, W={w_mb}"
-<<<<<<< HEAD
-        )
-=======
+        )
     return stage_index_to_rank_mapping
->>>>>>> d48eb58d
 
 
 class PipelineScheduleMulti(_PipelineSchedule):
@@ -1466,17 +1456,10 @@
         Given an in-memory representation for a simple compute-only schedule, lower it to a complex schedule including
         communication actions.  Stores the schedule in self, and must be called before running step_mo()
         """
-<<<<<<< HEAD
-        assert self.stage_index_to_group_rank is not None, (
-            "stage_index_to_group_rank is required for PipelineScheduleRuntime"
-        )
-        self.pipeline_order_with_comms: Dict[int, List[_Action]] = {}
-=======
         # validate the provided actions are valid and overrides the default stage_index_to_group_rank
         super()._validate_and_set_stage_mapping(actions)
 
         self.pipeline_order_with_comms: dict[int, list[_Action]] = {}
->>>>>>> d48eb58d
         if format == "compute_comms":
             for rank in actions:
                 self.pipeline_order_with_comms[rank] = []
