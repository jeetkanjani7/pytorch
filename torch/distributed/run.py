#!/usr/bin/env python3
# mypy: allow-untyped-defs

# Copyright (c) Facebook, Inc. and its affiliates.
# All rights reserved.
#
# This source code is licensed under the BSD-style license found in the
# LICENSE file in the root directory of this source tree.

"""
Module ``torch.distributed.run``.

``torch.distributed.run`` is a module that spawns up multiple distributed
training processes on each of the training nodes.

``torchrun`` is a python
`console script <https://packaging.python.org/en/latest/specifications/entry-points/#use-for-scripts>`_
to the main module
`torch.distributed.run <https://github.com/pytorch/pytorch/blob/master/torch/distributed/run.py>`_
declared in the ``entry_points`` configuration in
`setup.py <https://github.com/pytorch/pytorch/blob/master/setup.py>`_.
It is equivalent to invoking ``python -m torch.distributed.run``.

``torchrun`` can be used for single-node distributed training, in which one or
more processes per node will be spawned. It can be used for either
CPU training or GPU training. If it is used for GPU training,
each distributed process will be operating on a single GPU. This can achieve
well-improved single-node training performance. ``torchrun`` can also be used in
multi-node distributed training, by spawning up multiple processes on each node
for well-improved multi-node distributed training performance as well.
This will especially be beneficial for systems with multiple Infiniband
interfaces that have direct-GPU support, since all of them can be utilized for
aggregated communication bandwidth.

In both cases of single-node distributed training or multi-node distributed
training, ``torchrun`` will launch the given number of processes per node
(``--nproc-per-node``). If used for GPU training, this number needs to be less
or equal to the number of GPUs on the current system (``nproc_per_node``),
and each process will be operating on a single GPU from *GPU 0 to
GPU (nproc_per_node - 1)*.

.. versionchanged:: 2.0.0

    ``torchrun`` will pass the ``--local-rank=<rank>`` argument to your script.
    From PyTorch 2.0.0 onwards, the dashed ``--local-rank`` is preferred over the
    previously used underscored ``--local_rank``.

    For backward compatibility, it may be necessary for users to handle both
    cases in their argument parsing code. This means including both ``"--local-rank"``
    and ``"--local_rank"`` in the argument parser. If only ``"--local_rank"`` is
    provided, ``torchrun`` will trigger an error: "error: unrecognized arguments:
    --local-rank=<rank>". For training code that only supports PyTorch 2.0.0+,
    including ``"--local-rank"`` should be sufficient.

    ::

        >>> # xdoctest: +SKIP
        >>> import argparse
        >>> parser = argparse.ArgumentParser()
        >>> parser.add_argument("--local-rank", "--local_rank", type=int)
        >>> args = parser.parse_args()

Usage
-----

Single-node multi-worker
++++++++++++++++++++++++

::

    torchrun
        --standalone
        --nnodes=1
        --nproc-per-node=$NUM_TRAINERS
        YOUR_TRAINING_SCRIPT.py (--arg1 ... train script args...)

.. note:: ``--nproc-per-node`` may be
          ``"gpu"`` (spawn one process per GPU),
          ``"cpu"`` (spawn one process per CPU),
          ``"auto"`` (equivalent to ``"gpu"`` if CUDA is available,
          else equivalent to ``"cpu"``),
          or an integer specifying the number of processes.
          See `torch.distributed.run.determine_local_world_size
          <https://github.com/pytorch/pytorch/blob/0a94bb432ed75cc2d950d81b2921363218a7e459/torch/distributed/run.py#L673-L716>`_
          for more details.

Stacked single-node multi-worker
++++++++++++++++++++++++++++++++

To run multiple instances (separate jobs) of single-node, multi-worker on the
same host, we need to make sure that each instance (job) is
setup on different ports to avoid port conflicts (or worse, two jobs being merged
as a single job). To do this you have to run with ``--rdzv-backend=c10d``
and specify a different port by setting ``--rdzv-endpoint=localhost:$PORT_k``.
For ``--nodes=1``, its often convenient to let ``torchrun`` pick a free random
port automatically instead of manually assigning different ports for each run.

::

    torchrun
        --rdzv-backend=c10d
        --rdzv-endpoint=localhost:0
        --nnodes=1
        --nproc-per-node=$NUM_TRAINERS
        YOUR_TRAINING_SCRIPT.py (--arg1 ... train script args...)


Fault tolerant (fixed sized number of workers, no elasticity, tolerates 3 failures)
+++++++++++++++++++++++++++++++++++++++++++++++++++++++++++++++++++++++++++++++++++

::

    torchrun
        --nnodes=$NUM_NODES
        --nproc-per-node=$NUM_TRAINERS
        --max-restarts=3
        --rdzv-id=$JOB_ID
        --rdzv-backend=c10d
        --rdzv-endpoint=$HOST_NODE_ADDR
        YOUR_TRAINING_SCRIPT.py (--arg1 ... train script args...)

``HOST_NODE_ADDR``, in form <host>[:<port>] (e.g. node1.example.com:29400), specifies the node and
the port on which the C10d rendezvous backend should be instantiated and hosted. It can be any
node in your training cluster, but ideally you should pick a node that has a high bandwidth.

.. note::
   If no port number is specified ``HOST_NODE_ADDR`` defaults to 29400.

Elastic (``min=1``, ``max=4``, tolerates up to 3 membership changes or failures)
++++++++++++++++++++++++++++++++++++++++++++++++++++++++++++++++++++++++++++++++

::

    torchrun
        --nnodes=1:4
        --nproc-per-node=$NUM_TRAINERS
        --max-restarts=3
        --rdzv-id=$JOB_ID
        --rdzv-backend=c10d
        --rdzv-endpoint=$HOST_NODE_ADDR
        YOUR_TRAINING_SCRIPT.py (--arg1 ... train script args...)

``HOST_NODE_ADDR``, in form <host>[:<port>] (e.g. node1.example.com:29400), specifies the node and
the port on which the C10d rendezvous backend should be instantiated and hosted. It can be any
node in your training cluster, but ideally you should pick a node that has a high bandwidth.

.. note::
   If no port number is specified ``HOST_NODE_ADDR`` defaults to 29400.

Note on rendezvous backend
--------------------------

For multi-node training you need to specify:

1. ``--rdzv-id``: A unique job id (shared by all nodes participating in the job)
2. ``--rdzv-backend``: An implementation of
   :py:class:`torch.distributed.elastic.rendezvous.RendezvousHandler`
3. ``--rdzv-endpoint``: The endpoint where the rendezvous backend is running; usually in form
   ``host:port``.

Currently ``c10d`` (recommended), ``etcd-v2``, and ``etcd`` (legacy)  rendezvous backends are
supported out of the box. To use ``etcd-v2`` or ``etcd``, setup an etcd server with the ``v2`` api
enabled (e.g. ``--enable-v2``).

.. warning::
   ``etcd-v2`` and ``etcd`` rendezvous use etcd API v2. You MUST enable the v2 API on the etcd
   server. Our tests use etcd v3.4.3.

.. warning::
   For etcd-based rendezvous we recommend using ``etcd-v2`` over ``etcd`` which is functionally
   equivalent, but uses a revised implementation. ``etcd`` is in maintenance mode and will be
   removed in a future version.

Definitions
-----------

1. ``Node`` - A physical instance or a container; maps to the unit that the job manager works with.

2. ``Worker`` - A worker in the context of distributed training.

3. ``WorkerGroup`` - The set of workers that execute the same function (e.g. trainers).

4. ``LocalWorkerGroup`` - A subset of the workers in the worker group running on the same node.

5. ``RANK`` - The rank of the worker within a worker group.

6. ``WORLD_SIZE`` - The total number of workers in a worker group.

7. ``LOCAL_RANK`` - The rank of the worker within a local worker group.

8. ``LOCAL_WORLD_SIZE`` - The size of the local worker group.

9. ``rdzv_id`` - A user-defined id that uniquely identifies the worker group for a job. This id is
   used by each node to join as a member of a particular worker group.

9. ``rdzv_backend`` - The backend of the rendezvous (e.g. ``c10d``). This is typically a strongly
   consistent key-value store.

10. ``rdzv_endpoint`` - The rendezvous backend endpoint; usually in form ``<host>:<port>``.

A ``Node`` runs ``LOCAL_WORLD_SIZE`` workers which comprise a ``LocalWorkerGroup``. The union of
all ``LocalWorkerGroups`` in the nodes in the job comprise the ``WorkerGroup``.

Environment Variables
---------------------

The following environment variables are made available to you in your script:

1. ``LOCAL_RANK`` -  The local rank.

2. ``RANK`` -  The global rank.

3. ``GROUP_RANK`` - The rank of the worker group. A number between 0 and ``max_nnodes``. When
   running a single worker group per node, this is the rank of the node.

4. ``ROLE_RANK`` -  The rank of the worker across all the workers that have the same role. The role
   of the worker is specified in the ``WorkerSpec``.

5. ``LOCAL_WORLD_SIZE`` - The local world size (e.g. number of workers running locally); equals to
   ``--nproc-per-node`` specified on ``torchrun``.

6. ``WORLD_SIZE`` - The world size (total number of workers in the job).

7. ``ROLE_WORLD_SIZE`` - The total number of workers that was launched with the same role specified
   in ``WorkerSpec``.

8. ``MASTER_ADDR`` - The FQDN of the host that is running worker with rank 0; used to initialize
   the Torch Distributed backend.

9. ``MASTER_PORT`` - The port on the ``MASTER_ADDR`` that can be used to host the C10d TCP store.

10. ``TORCHELASTIC_RESTART_COUNT`` - The number of worker group restarts so far.

11. ``TORCHELASTIC_MAX_RESTARTS`` - The configured maximum number of restarts.

12. ``TORCHELASTIC_RUN_ID`` - Equal to the rendezvous ``run_id`` (e.g. unique job id).

13. ``PYTHON_EXEC`` - System executable override. If provided, the python user script will
    use the value of ``PYTHON_EXEC`` as executable. The `sys.executable` is used by default.

Deployment
----------

1. (Not needed for the C10d backend) Start the rendezvous backend server and get the endpoint (to be
   passed as ``--rdzv-endpoint`` to ``torchrun``)

2. Single-node multi-worker: Start ``torchrun`` on the host to start the agent process which
   creates and monitors a local worker group.

3. Multi-node multi-worker: Start ``torchrun`` with the same arguments on all the nodes
   participating in training.

When using a job/cluster manager, the entry point command to the multi-node job should be ``torchrun``.

Failure Modes
-------------

1. Worker failure: For a training job with ``n`` workers, if ``k<=n`` workers fail all workers
   are stopped and restarted up to ``max_restarts``.

2. Agent failure: An agent failure results in a local worker group failure. It is up to the job
   manager to fail the entire job (gang semantics) or attempt to replace the node. Both behaviors
   are supported by the agent.

3. Node failure: Same as agent failure.

Membership Changes
------------------

1. Node departure (scale-down): The agent is notified of the departure, all existing workers are
   stopped, a new ``WorkerGroup`` is formed, and all workers are started with a new ``RANK`` and
   ``WORLD_SIZE``.

2. Node arrival (scale-up): The new node is admitted to the job, all existing workers are stopped,
   a new ``WorkerGroup`` is formed, and all workers are started with a new ``RANK`` and
   ``WORLD_SIZE``.

Important Notices
-----------------

1. This utility and multi-process distributed (single-node or
   multi-node) GPU training currently only achieves the best performance using
   the NCCL distributed backend. Thus NCCL backend is the recommended backend to
   use for GPU training.

2. The environment variables necessary to initialize a Torch process group are provided to you by
   this module, no need for you to pass ``RANK`` manually.  To initialize a process group in your
   training script, simply run:

::

 >>> # xdoctest: +SKIP("stub")
 >>> import torch.distributed as dist
 >>> dist.init_process_group(backend="gloo|nccl")

3. In your training program, you can either use regular distributed functions
   or use :func:`torch.nn.parallel.DistributedDataParallel` module. If your
   training program uses GPUs for training and you would like to use
   :func:`torch.nn.parallel.DistributedDataParallel` module,
   here is how to configure it.

::

    local_rank = int(os.environ["LOCAL_RANK"])
    model = torch.nn.parallel.DistributedDataParallel(model,
                                                      device_ids=[local_rank],
                                                      output_device=local_rank)

Please ensure that ``device_ids`` argument is set to be the only GPU device id
that your code will be operating on. This is generally the local rank of the
process. In other words, the ``device_ids`` needs to be ``[int(os.environ("LOCAL_RANK"))]``,
and ``output_device`` needs to be ``int(os.environ("LOCAL_RANK"))`` in order to use this
utility


4. On failures or membership changes ALL surviving workers are killed immediately. Make sure to
   checkpoint your progress. The frequency of checkpoints should depend on your job's tolerance
   for lost work.

5. This module only supports homogeneous ``LOCAL_WORLD_SIZE``. That is, it is assumed that all
   nodes run the same number of local workers (per role).

6. ``RANK`` is NOT stable. Between restarts, the local workers on a node can be assigned a
   different range of ranks than before. NEVER hard code any assumptions about the stable-ness of
   ranks or some correlation between ``RANK`` and ``LOCAL_RANK``.

7. When using elasticity (``min_size!=max_size``) DO NOT hard code assumptions about
   ``WORLD_SIZE`` as the world size can change as nodes are allowed to leave and join.

8. It is recommended for your script to have the following structure:

::

  def main():
    load_checkpoint(checkpoint_path)
    initialize()
    train()

  def train():
    for batch in iter(dataset):
      train_step(batch)

      if should_checkpoint:
        save_checkpoint(checkpoint_path)

9. (Recommended) On worker errors, this tool will summarize the details of the error
   (e.g. time, rank, host, pid, traceback, etc). On each node, the first error (by timestamp)
   is heuristically reported as the "Root Cause" error. To get tracebacks as part of this
   error summary print out, you must decorate your main entrypoint function in your
   training script as shown in the example below. If not decorated, then the summary
   will not include the traceback of the exception and will only contain the exitcode.
   For details on torchelastic error handling see: https://pytorch.org/docs/stable/elastic/errors.html

::

  from torch.distributed.elastic.multiprocessing.errors import record

  @record
  def main():
      # do train
      pass

  if __name__ == "__main__":
      main()

<<<<<<< HEAD
"""

=======
"""  # noqa: E501
>>>>>>> d48eb58d
import os
import sys
import uuid
from argparse import ArgumentParser, REMAINDER
from importlib import metadata
from typing import Callable, Optional, Union

import torch
from torch.distributed.argparse_util import check_env, env
from torch.distributed.elastic.multiprocessing import DefaultLogsSpecs, LogsSpecs, Std
from torch.distributed.elastic.multiprocessing.errors import record
from torch.distributed.elastic.rendezvous.utils import _parse_rendezvous_config
from torch.distributed.elastic.utils import macros
from torch.distributed.elastic.utils.logging import get_logger
from torch.distributed.launcher.api import elastic_launch, LaunchConfig
from torch.utils.backend_registration import _get_custom_mod_func


logger = get_logger(__name__)


def get_args_parser() -> ArgumentParser:
    """Parse the command line options."""
    parser = ArgumentParser(description="Torch Distributed Elastic Training Launcher")

    #
    # Worker/node size related arguments.
    #

    parser.add_argument(
        "--nnodes",
        action=env,
        type=str,
        default="1:1",
        help="Number of nodes, or the range of nodes in form <minimum_nodes>:<maximum_nodes>.",
    )
    parser.add_argument(
        "--nproc-per-node",
        "--nproc_per_node",
        action=env,
        type=str,
        default="1",
        help="Number of workers per node; supported values: [auto, cpu, gpu, int].",
    )

    #
    # Rendezvous related arguments
    #

    parser.add_argument(
        "--rdzv-backend",
        "--rdzv_backend",
        action=env,
        type=str,
        default="static",
        help="Rendezvous backend.",
    )
    parser.add_argument(
        "--rdzv-endpoint",
        "--rdzv_endpoint",
        action=env,
        type=str,
        default="",
        help="Rendezvous backend endpoint; usually in form <host>:<port>.",
    )
    parser.add_argument(
        "--rdzv-id",
        "--rdzv_id",
        action=env,
        type=str,
        default="none",
        help="User-defined group id.",
    )
    parser.add_argument(
        "--rdzv-conf",
        "--rdzv_conf",
        action=env,
        type=str,
        default="",
        help="Additional rendezvous configuration (<key1>=<value1>,<key2>=<value2>,...).",
    )
    parser.add_argument(
        "--standalone",
        action=check_env,
        help="Start a local standalone rendezvous backend that is represented by a C10d TCP store "
        "on a free port. Useful when launching single-node, multi-worker job. If specified "
        "--rdzv-backend, --rdzv-endpoint, --rdzv-id are auto-assigned and any explicitly set values "
        "are ignored.",
    )

    #
    # User-code launch related arguments.
    #

    parser.add_argument(
        "--max-restarts",
        "--max_restarts",
        action=env,
        type=int,
        default=0,
        help="Maximum number of worker group restarts before failing.",
    )
    parser.add_argument(
        "--monitor-interval",
        "--monitor_interval",
        action=env,
        type=float,
        default=0.1,
        help="Interval, in seconds, to monitor the state of workers.",
    )
    parser.add_argument(
        "--start-method",
        "--start_method",
        action=env,
        type=str,
        default="spawn",
        choices=["spawn", "fork", "forkserver"],
        help="Multiprocessing start method to use when creating workers.",
    )
    parser.add_argument(
        "--role",
        action=env,
        type=str,
        default="default",
        help="User-defined role for the workers.",
    )
    parser.add_argument(
        "-m",
        "--module",
        action=check_env,
        help="Change each process to interpret the launch script as a Python module, executing "
        "with the same behavior as 'python -m'.",
    )
    parser.add_argument(
        "--no-python",
        "--no_python",
        action=check_env,
        help="Skip prepending the training script with 'python' - just execute it directly. Useful "
        "when the script is not a Python script.",
    )

    parser.add_argument(
        "--run-path",
        "--run_path",
        action=check_env,
        help="Run the training script with runpy.run_path in the same interpreter."
        " Script must be provided as an abs path (e.g. /abs/path/script.py)."
        " Takes precedence over --no-python.",
    )
    parser.add_argument(
        "--log-dir",
        "--log_dir",
        action=env,
        type=str,
        default=None,
        help="Base directory to use for log files (e.g. /var/log/torch/elastic). The same "
        "directory is re-used for multiple runs (a unique job-level sub-directory is created with "
        "rdzv_id as the prefix).",
    )
    parser.add_argument(
        "-r",
        "--redirects",
        action=env,
        type=str,
        default="0",
        help="Redirect std streams into a log file in the log directory (e.g. [-r 3] redirects "
        "both stdout+stderr for all workers, [-r 0:1,1:2] redirects stdout for local rank 0 and "
        "stderr for local rank 1).",
    )
    parser.add_argument(
        "-t",
        "--tee",
        action=env,
        type=str,
        default="0",
        help="Tee std streams into a log file and also to console (see --redirects for format).",
    )

    parser.add_argument(
        "--local-ranks-filter",
        "--local_ranks_filter",
        action=env,
        type=str,
        default="",
        help="Only show logs from specified ranks in console (e.g. [--local_ranks_filter=0,1,2] will "
        "only show logs from rank 0, 1 and 2). This will only apply to stdout and stderr, not to"
        "log files saved via --redirect or --tee",
    )

    #
    # Backwards compatible parameters with caffe2.distributed.launch.
    #

    parser.add_argument(
        "--node-rank",
        "--node_rank",
        type=int,
        action=env,
        default=0,
        help="Rank of the node for multi-node distributed training.",
    )
    parser.add_argument(
        "--master-addr",
        "--master_addr",
        default="127.0.0.1",
        type=str,
        action=env,
        help="Address of the master node (rank 0) that only used for static rendezvous. It should "
        "be either the IP address or the hostname of rank 0. For single node multi-proc training "
        "the --master-addr can simply be 127.0.0.1; IPv6 should have the pattern "
        "`[0:0:0:0:0:0:0:1]`.",
    )
    parser.add_argument(
        "--master-port",
        "--master_port",
        default=29500,
        type=int,
        action=env,
        help="Port on the master node (rank 0) to be used for communication during distributed "
        "training. It is only used for static rendezvous.",
    )
    parser.add_argument(
        "--local-addr",
        "--local_addr",
        default=None,
        type=str,
        action=env,
        help="Address of the local node. If specified, will use the given address for connection. "
        "Else, will look up the local node address instead. Else, it will be default to local "
        "machine's FQDN.",
    )

    parser.add_argument(
        "--logs-specs",
        "--logs_specs",
        default=None,
        type=str,
        help="torchrun.logs_specs group entrypoint name, value must be type of LogsSpecs. "
        "Can be used to override custom logging behavior.",
    )

    #
    # Positional arguments.
    #

    parser.add_argument(
        "training_script",
        type=str,
        help="Full path to the (single GPU) training program/script to be launched in parallel, "
        "followed by all the arguments for the training script.",
    )

    # Rest from the training program.
    parser.add_argument("training_script_args", nargs=REMAINDER)

    return parser


def parse_args(args):
    parser = get_args_parser()
    return parser.parse_args(args)


def parse_min_max_nnodes(nnodes: str):
    arr = nnodes.split(":")

    if len(arr) == 1:
        min_nodes = max_nodes = int(arr[0])
    elif len(arr) == 2:
        min_nodes = int(arr[0])
        max_nodes = int(arr[1])
    else:
        raise RuntimeError(f'nnodes={nnodes} is not in "MIN:MAX" format')  # noqa: E231

    return min_nodes, max_nodes


def determine_local_world_size(nproc_per_node: str):
    try:
        logger.info("Using nproc_per_node=%s.", nproc_per_node)
        return int(nproc_per_node)
    except ValueError as e:
        if nproc_per_node == "cpu":
            num_proc = os.cpu_count()
            device_type = "cpu"
        elif nproc_per_node == "gpu":
            if not torch.cuda.is_available():
                raise ValueError("Cuda is not available.") from e
            device_type = "gpu"
            num_proc = torch.cuda.device_count()
        elif nproc_per_node == torch._C._get_privateuse1_backend_name():
            if not _get_custom_mod_func("is_available")():
                raise ValueError(f"{nproc_per_node} is not available.") from e
            device_type = nproc_per_node
            num_proc = _get_custom_mod_func("device_count")()
        elif nproc_per_node == "auto":
            if torch.cuda.is_available():
                num_proc = torch.cuda.device_count()
                device_type = "gpu"
            elif (
                hasattr(torch, torch._C._get_privateuse1_backend_name())
                and _get_custom_mod_func("is_available")()
            ):
                num_proc = _get_custom_mod_func("device_count")()
                device_type = torch._C._get_privateuse1_backend_name()
            else:
                num_proc = os.cpu_count()
                device_type = "cpu"
        else:
            raise ValueError(
                f"Unsupported nproc_per_node value: {nproc_per_node}"
            ) from e

        logger.info(
            "Using nproc_per_node=%s, setting nproc_per_node to %s since the instance has %s %s",
            nproc_per_node,
            num_proc,
            num_proc,
            device_type,
        )
        return num_proc


def get_rdzv_endpoint(args):
    if args.rdzv_backend == "static" and not args.rdzv_endpoint:
        return f"{args.master_addr}:{args.master_port}"  # noqa: E231
    return args.rdzv_endpoint


def get_use_env(args) -> bool:
    """
    Retrieve ``use_env`` from the args.

    ``use_env`` is a legacy argument, if ``use_env`` is False, the
    ``--node-rank`` argument will be transferred to all worker processes.
    ``use_env`` is only used by the ``torch.distributed.launch`` and will
    be deprecated in future releases.
    """
    if not hasattr(args, "use_env"):
        return True
    return args.use_env


def _get_logs_specs_class(logs_specs_name: Optional[str]) -> type[LogsSpecs]:
    """
    Attemps to load `torchrun.logs_spec` entrypoint with key of `logs_specs_name` param.
    Provides plugin mechanism to provide custom implementation of LogsSpecs.

    Returns `DefaultLogsSpecs` when logs_spec_name is None.
    Raises ValueError when entrypoint for `logs_spec_name` can't be found in entrypoints.
    """
    logs_specs_cls = None
    if logs_specs_name is not None:
        eps = metadata.entry_points()
        if hasattr(eps, "select"):  # >= 3.10
            group = eps.select(group="torchrun.logs_specs")
            if group.select(name=logs_specs_name):
                logs_specs_cls = group[logs_specs_name].load()

        elif specs := eps.get("torchrun.logs_specs"):  # < 3.10
            if entrypoint_list := [ep for ep in specs if ep.name == logs_specs_name]:
                logs_specs_cls = entrypoint_list[0].load()

        if logs_specs_cls is None:
            raise ValueError(
                f"Could not find entrypoint under 'torchrun.logs_specs[{logs_specs_name}]' key"
            )

        logger.info(
            "Using logs_spec '%s' mapped to %s", logs_specs_name, str(logs_specs_cls)
        )
    else:
        logs_specs_cls = DefaultLogsSpecs

    return logs_specs_cls


def config_from_args(args) -> tuple[LaunchConfig, Union[Callable, str], list[str]]:
    # If ``args`` not passed, defaults to ``sys.argv[:1]``
    min_nodes, max_nodes = parse_min_max_nnodes(args.nnodes)
    assert 0 < min_nodes <= max_nodes
    assert args.max_restarts >= 0

    if (
        hasattr(args, "master_addr")
        and args.rdzv_backend != "static"
        and not args.rdzv_endpoint
    ):
        logger.warning(
            "master_addr is only used for static rdzv_backend and when rdzv_endpoint "
            "is not specified."
        )

    nproc_per_node = determine_local_world_size(args.nproc_per_node)
    if "OMP_NUM_THREADS" not in os.environ and nproc_per_node > 1:
        omp_num_threads = 1
        logger.warning(
            "\n*****************************************\n"
            "Setting OMP_NUM_THREADS environment variable for each process to be "
            "%s in default, to avoid your system being overloaded, "
            "please further tune the variable for optimal performance in "
            "your application as needed. \n"
            "*****************************************",
            omp_num_threads,
        )
        # This env variable will be passed down to the subprocesses
        os.environ["OMP_NUM_THREADS"] = str(omp_num_threads)

    log_line_prefix_template = os.getenv("TORCHELASTIC_LOG_LINE_PREFIX_TEMPLATE")

    rdzv_configs = _parse_rendezvous_config(args.rdzv_conf)

    if args.rdzv_backend == "static":
        rdzv_configs["rank"] = args.node_rank

    rdzv_endpoint = get_rdzv_endpoint(args)

    ranks: Optional[set[int]] = None
    if args.local_ranks_filter:
        try:
            ranks = set(map(int, args.local_ranks_filter.split(",")))
            assert ranks
        except Exception as e:
            raise ValueError(
                "--local_ranks_filter must be a comma-separated list of integers e.g. --local_ranks_filter=0,1,2"
            ) from e

    logs_specs_cls: type[LogsSpecs] = _get_logs_specs_class(args.logs_specs)
    logs_specs = logs_specs_cls(
        log_dir=args.log_dir,
        redirects=Std.from_str(args.redirects),
        tee=Std.from_str(args.tee),
        local_ranks_filter=ranks,
    )

    config = LaunchConfig(
        min_nodes=min_nodes,
        max_nodes=max_nodes,
        nproc_per_node=nproc_per_node,
        run_id=args.rdzv_id,
        role=args.role,
        rdzv_endpoint=rdzv_endpoint,
        rdzv_backend=args.rdzv_backend,
        rdzv_configs=rdzv_configs,
        max_restarts=args.max_restarts,
        monitor_interval=args.monitor_interval,
        start_method=args.start_method,
        log_line_prefix_template=log_line_prefix_template,
        local_addr=args.local_addr,
        logs_specs=logs_specs,
    )

    with_python = not args.no_python
    cmd: Union[Callable, str]
    cmd_args = []
    use_env = get_use_env(args)
    if args.run_path:
        cmd = run_script_path
        cmd_args.append(args.training_script)
    else:
        if with_python:
            cmd = os.getenv("PYTHON_EXEC", sys.executable)
            cmd_args.append("-u")
            if args.module:
                cmd_args.append("-m")
            cmd_args.append(args.training_script)
        else:
            if args.module:
                raise ValueError(
                    "Don't use both the '--no-python' flag"
                    " and the '--module' flag at the same time."
                )
            cmd = args.training_script
    if not use_env:
        cmd_args.append(f"--local-rank={macros.local_rank}")
    cmd_args.extend(args.training_script_args)

    return config, cmd, cmd_args


def run_script_path(training_script: str, *training_script_args: str):
    """
    Run the provided `training_script` from within this interpreter.

    Usage: `script_as_function("/abs/path/to/script.py", "--arg1", "val1")`
    """
    import runpy
    import sys

    sys.argv = [training_script] + [*training_script_args]
    runpy.run_path(sys.argv[0], run_name="__main__")


def run(args):
    torch.multiprocessing._set_thread_name("pt_elastic")

    if args.standalone:
        args.rdzv_backend = "c10d"
        args.rdzv_endpoint = "localhost:0"
        args.rdzv_id = str(uuid.uuid4())
        logger.info(
            "\n**************************************\n"
            "Rendezvous info:\n"
            "--rdzv-backend=%s "
            "--rdzv-endpoint=%s "
            "--rdzv-id=%s\n"
            "**************************************\n",
            args.rdzv_backend,
            args.rdzv_endpoint,
            args.rdzv_id,
        )

    config, cmd, cmd_args = config_from_args(args)
    elastic_launch(
        config=config,
        entrypoint=cmd,
    )(*cmd_args)


@record
def main(args=None):
    args = parse_args(args)
    run(args)


if __name__ == "__main__":
    main()<|MERGE_RESOLUTION|>--- conflicted
+++ resolved
@@ -289,9 +289,9 @@
 
 ::
 
- >>> # xdoctest: +SKIP("stub")
- >>> import torch.distributed as dist
- >>> dist.init_process_group(backend="gloo|nccl")
+    >>> # xdoctest: +SKIP("stub")
+    >>> import torch.distributed as dist
+    >>> dist.init_process_group(backend="gloo|nccl")
 
 3. In your training program, you can either use regular distributed functions
    or use :func:`torch.nn.parallel.DistributedDataParallel` module. If your
@@ -302,9 +302,11 @@
 ::
 
     local_rank = int(os.environ["LOCAL_RANK"])
-    model = torch.nn.parallel.DistributedDataParallel(model,
-                                                      device_ids=[local_rank],
-                                                      output_device=local_rank)
+    model = torch.nn.parallel.DistributedDataParallel(
+        model,
+        device_ids=[local_rank],
+        output_device=local_rank,
+    )
 
 Please ensure that ``device_ids`` argument is set to be the only GPU device id
 that your code will be operating on. This is generally the local rank of the
@@ -331,17 +333,18 @@
 
 ::
 
-  def main():
-    load_checkpoint(checkpoint_path)
-    initialize()
-    train()
-
-  def train():
-    for batch in iter(dataset):
-      train_step(batch)
-
-      if should_checkpoint:
-        save_checkpoint(checkpoint_path)
+    def main():
+        load_checkpoint(checkpoint_path)
+        initialize()
+        train()
+
+
+    def train():
+        for batch in iter(dataset):
+            train_step(batch)
+
+            if should_checkpoint:
+                save_checkpoint(checkpoint_path)
 
 9. (Recommended) On worker errors, this tool will summarize the details of the error
    (e.g. time, rank, host, pid, traceback, etc). On each node, the first error (by timestamp)
@@ -353,22 +356,19 @@
 
 ::
 
-  from torch.distributed.elastic.multiprocessing.errors import record
-
-  @record
-  def main():
-      # do train
-      pass
-
-  if __name__ == "__main__":
-      main()
-
-<<<<<<< HEAD
-"""
-
-=======
+    from torch.distributed.elastic.multiprocessing.errors import record
+
+
+    @record
+    def main():
+        # do train
+        pass
+
+
+    if __name__ == "__main__":
+        main()
 """  # noqa: E501
->>>>>>> d48eb58d
+
 import os
 import sys
 import uuid
