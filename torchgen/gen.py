from __future__ import annotations

import argparse
import functools
import json
import keyword
import os
from collections import defaultdict, namedtuple, OrderedDict
from dataclasses import dataclass, field
from pathlib import Path
from typing import Any, Callable, Literal, TYPE_CHECKING, TypeVar
<<<<<<< HEAD
from typing_extensions import assert_never
=======
>>>>>>> 3a58a048

import yaml

import torchgen.api.dispatcher as dispatcher
import torchgen.api.meta as meta
import torchgen.api.native as native
import torchgen.api.structured as structured
import torchgen.dest as dest
from torchgen.aoti.fallback_ops import inductor_fallback_ops
from torchgen.api import cpp
from torchgen.api.translate import translate
from torchgen.api.types import (
    Binding,
    CppSignature,
    CppSignatureGroup,
    DispatcherSignature,
    NamedCType,
    NativeSignature,
    SpecialArgName,
)
from torchgen.context import (
    method_with_native_function,
    native_function_manager,
    with_native_function,
    with_native_function_and_indices,
)
from torchgen.gen_aoti_c_shim import (
    gen_aoti_c_shim,
    gen_static_dispatch_backend_call_signature,
    get_fallback_op_name,
    get_header_for_aoti,
)
from torchgen.gen_functionalization_type import (
    gen_functionalization_definition,
    gen_functionalization_registration,
    gen_functionalization_view_inverse_declaration,
    GenCompositeViewCopyKernel,
)
from torchgen.gen_vmap_plumbing import gen_all_vmap_plumbing
from torchgen.model import (
    Argument,
    BackendIndex,
    BackendMetadata,
    BaseOperatorName,
    DEFAULT_KERNEL_NAMESPACE,
    dispatch_device_map,
    DispatchKey,
    FRAGMENT_NAMESPACES,
    FunctionSchema,
    is_cuda_dispatch_key,
    is_generic_dispatch_key,
    is_ufunc_dispatch_key,
    is_xpu_dispatch_key,
    Location,
    NativeFunction,
    NativeFunctionsGroup,
    NativeFunctionsViewGroup,
    OperatorName,
    OptionalType,
    SchemaKind,
    SelfArgument,
    STRUCTURED_DISPATCH_KEYS,
    TensorOptionsArguments,
    Type,
    Variant,
    ViewSchemaKind,
)
from torchgen.native_function_generation import (
    add_generated_native_functions,
    gen_composite_functional_kernel,
    gen_composite_out_kernel,
    pre_group_native_functions,
)
from torchgen.selective_build.selector import SelectiveBuilder
from torchgen.utils import (
    concatMap,
    context,
    FileManager,
    make_file_manager,
    mapMaybe,
    NamespaceHelper,
    Target,
)
from torchgen.yaml_utils import YamlDumper, YamlLoader


if TYPE_CHECKING:
    from collections.abc import Sequence


T = TypeVar("T")

# Welcome to the ATen code generator v2!  The ATen code generator is
# responsible for parsing native_functions.yaml and then generating
# various generated files (e.g., TypeDefault.cpp) based on the operators
# defined in this file.  This means that the code generator knows how to
# parse function schema, and then translate this into various C++ types
# and boilerplate code.
#
# Some things to know about this file when you modify it:
#
# - This file has STRICT mypy typechecking.  Typecheck it with
#   `mypy --config mypy-strict.ini` in the root source directory
#
# - Most of the heavy lifting lives in external modules:
#   - 'model' has the data model for native_functions.yaml.  The classes
#     in those file represent what you see when you look at
#     a native_functions.yaml
#   - 'api' has conversions for how to translate JIT schema into
#     the various C++ APIs that the codegen interacts with.  There
#     are in fact THREE different C++ APIs: the public C++ API,
#     the dispatcher API, and the legacy dispatcher API.  See each
#     of these respective files for more information

# ~~~~~~~~~~~~~~~~~~~~~~~~~~~~~~~~~~~~~~~~~~~~~~~~~~~~~~~~~~~~~~~~~~~ #
#
#                         HELPER FUNCTIONS
#
# ~~~~~~~~~~~~~~~~~~~~~~~~~~~~~~~~~~~~~~~~~~~~~~~~~~~~~~~~~~~~~~~~~~~ #


# A custom loader for YAML to let us also keep track of line numbers
# of each entry in the YAML file
class LineLoader(YamlLoader):
    def construct_mapping(self, node, deep=False):  # type: ignore[no-untyped-def]
        mapping = super().construct_mapping(node, deep=deep)  # type: ignore[no-untyped-call]
        # Add 1 so line numbering starts at 1
        mapping["__line__"] = node.start_mark.line + 1
        return mapping


# Parse native_functions.yaml into a sequence of NativeFunctions and Backend Indices.
ParsedYaml = namedtuple("ParsedYaml", ["native_functions", "backend_indices"])


_GLOBAL_PARSE_NATIVE_YAML_CACHE: dict[str, ParsedYaml] = {}
_GLOBAL_PARSE_TAGS_YAML_CACHE: dict[str, set[str]] = {}


def file_manager_from_dispatch_key(
    dispatch_key: DispatchKey,
    device_fms: dict[str, FileManager],
    default_fm: FileManager,
) -> FileManager:
    fm = device_fms.get(
        next(
            (
                device
                for check, device in dispatch_device_map.items()
                if check(dispatch_key)
            ),
            "",
        ),
        default_fm,
    )
    return fm


def parse_native_yaml_struct(
    es: object,
    valid_tags: set[str],
    ignore_keys: set[DispatchKey] | None = None,
    path: str = "<stdin>",
    skip_native_fns_gen: bool = False,
) -> ParsedYaml:
    assert isinstance(es, list)
    rs: list[NativeFunction] = []
    bs: dict[DispatchKey, dict[OperatorName, BackendMetadata]] = defaultdict(dict)
    for e in es:
        assert isinstance(e, dict), f"expected to be dict: {e}"
        assert isinstance(e.get("__line__"), int), e
        loc = Location(path, e["__line__"])
        funcs = e.get("func")
        assert funcs is not None, f"missed 'func' in {e}"
        with context(lambda: f"in {loc}:\n  {funcs}"):
            func, m = NativeFunction.from_yaml(e, loc, valid_tags, ignore_keys)
            rs.append(func)
            BackendIndex.grow_index(bs, m)
    error_check_native_functions(rs)
    # Default dict is to prevent the codegen from barfing when we have a dispatch key that has no kernels yet.
    indices: dict[DispatchKey, BackendIndex] = defaultdict(
        lambda: BackendIndex(
            dispatch_key=DispatchKey.Undefined,
            use_out_as_primary=True,
            external=False,
            device_guard=False,
            # I'm actually not sure about this; undefined could be hit on
            # empty TensorList, hypothetically that could have sizes in it
            index={},
        )
    )
    if not skip_native_fns_gen:
        add_generated_native_functions(rs, bs)
    for k, v in bs.items():
        # All structured in-tree operators are implemented in terms of their out operator.
        indices[k] = BackendIndex(
            dispatch_key=k,
            use_out_as_primary=True,
            external=False,
            # Only cuda-like devices in tree require device guards
            device_guard=is_cuda_dispatch_key(k) or is_xpu_dispatch_key(k),
            index=v,
        )
    return ParsedYaml(rs, indices)


def parse_tags_yaml_struct(es: object, path: str = "<stdin>") -> set[str]:
    assert isinstance(es, list)
    rs: set[str] = set()
    for e in es:
        assert isinstance(e.get("__line__"), int), e
        loc = Location(path, e["__line__"])
        tags = e.get("tag")
        with context(lambda: f"in {loc}:\n  {tags}"):
            e_i = e.copy()
            name = e_i.pop("tag")
            desc = e_i.pop("desc", "")
            # ensure that each tag has a non-empty description
            assert desc != ""
            rs.add(name)
    return rs


@functools.cache
def parse_tags_yaml(path: str) -> set[str]:
    global _GLOBAL_PARSE_TAGS_YAML_CACHE
    if path not in _GLOBAL_PARSE_TAGS_YAML_CACHE:
        with open(path) as f:
            es = yaml.load(f, Loader=LineLoader)
            _GLOBAL_PARSE_TAGS_YAML_CACHE[path] = parse_tags_yaml_struct(es, path=path)

    return _GLOBAL_PARSE_TAGS_YAML_CACHE[path]


def parse_native_yaml(
    path: str,
    tags_yaml_path: str,
    ignore_keys: set[DispatchKey] | None = None,
    *,
    skip_native_fns_gen: bool = False,
    loaded_yaml: object | None = None,
) -> ParsedYaml:
    global _GLOBAL_PARSE_NATIVE_YAML_CACHE
    if path not in _GLOBAL_PARSE_NATIVE_YAML_CACHE:
        valid_tags = parse_tags_yaml(tags_yaml_path)

        # if a loaded yaml is provided, use that instead of reading from path
        if loaded_yaml is None:
            with open(path) as f:
                es = yaml.load(f, Loader=LineLoader)
        else:
            es = loaded_yaml

        _GLOBAL_PARSE_NATIVE_YAML_CACHE[path] = parse_native_yaml_struct(
            es,
            valid_tags,
            ignore_keys,
            path=path,
            skip_native_fns_gen=skip_native_fns_gen,
        )

    return _GLOBAL_PARSE_NATIVE_YAML_CACHE[path]


# Some assertions are already performed during parsing, but those are only within a single NativeFunction.
# Assertions here are meant to be performed across NativeFunctions.
def error_check_native_functions(funcs: Sequence[NativeFunction]) -> None:
    func_map: dict[OperatorName, NativeFunction] = {}
    base_func_map: dict[BaseOperatorName, list[NativeFunction]] = defaultdict(list)
    for f in funcs:
        func_map[f.func.name] = f
        base_func_map[f.func.name.name].append(f)
    for f in funcs:
        if f.structured_delegate is not None:
            delegate_func = func_map.get(f.structured_delegate)
            assert delegate_func is not None, (
                f"{f.func.name} is marked as a structured_delegate pointing to "
                f"{f.structured_delegate}, but {f.structured_delegate} is missing."
            )
            assert delegate_func.structured, (
                f"{f.func.name} is marked as a structured_delegate pointing to "
                f"{f.structured_delegate}, but {f.structured_delegate} is not marked as structured. "
                f"Consider adding 'structured=True' to the delegated operator"
            )

        # Check for reserved Python keywords
        PYTHON_RESERVED_KEYWORDS = set(keyword.kwlist)
        # List of pre-existing operators that are known to have reserved keywords
        # Exclusion list is used to suppress the assertion for these operators
        EXCLUSION_LIST = {
            ("_has_compatible_shallow_copy_type", "from"),
            ("random_.from", "from"),
            ("uniform_", "from"),
        }

        for arg in f.func.arguments.flat_all:
            if arg.name in PYTHON_RESERVED_KEYWORDS:
                if (str(f.func.name), arg.name) not in EXCLUSION_LIST:
                    raise AssertionError(
                        f"Argument name '{arg.name}' in function '{f.func.name}' is a reserved Python keyword."
                    )
        # See Note [resize_ in Functionalization]
        # resize_() is technically an inplace view op (and therefore needs the tag),
        # but it would be overkill to add a true "view" variant of resize.
        # Instead, resize_() gets special treatment in functionalization,
        # and we have a resize() op that is non-aliasing + functional.
        if (
            "inplace_view" in f.tags
            and str(f.func.name) != "resize_"
            and str(f.func.name) != "resize_as_"
            and str(f.func.name.name) != "set_"
        ):
            base_name = f.func.name.name
            assert base_name.inplace, (
                f"{f.func.name} is marked with tag: inplace_view, but it doesn't follow the naming "
                "convention for inplace ops - the codegen expects the base name to have a trailing underscore. "
            )
            out_of_place_base_name = BaseOperatorName(
                base_name.base, False, base_name.dunder_method
            )
            assert len(base_func_map[out_of_place_base_name]) > 0, (
                f"{f.func.name} is marked with tag: inplace_view. The codegen expects there to be a corresponding "
                f"out-of-place view op with the name '{base_name}' and matching schema, but it didn't find one. "
            )


def cpp_string(s: str) -> str:
    """Convert a python string into a c++ string literal"""
    s = s.replace("\\", "\\\\")
    s = s.replace('"', '\\"')
    s = s.replace("\a", "\\a")
    s = s.replace("\b", "\\b")
    s = s.replace("\f", "\\f")
    s = s.replace("\n", "\\n")
    s = s.replace("\v", "\\v")
    s = s.replace("\t", "\\t")
    return f'"{s}"'


# ~~~~~~~~~~~~~~~~~~~~~~~~~~~~~~~~~~~~~~~~~~~~~~~~~~~~~~~~~~~~~~~~~~~ #
#
#                        C++ CODE GENERATION
#
# ~~~~~~~~~~~~~~~~~~~~~~~~~~~~~~~~~~~~~~~~~~~~~~~~~~~~~~~~~~~~~~~~~~~ #

# Most functions in this section are curried: they consist of a function
# that takes some parameters (e.g., what is to be generated) which itself
# returns a function that actually maps NativeFunction to the code
# to be generated.  This pattern makes it convenient to use map, concatMap
# and similar functional combinators.


def static_dispatch_keys(backends: list[BackendIndex]) -> list[DispatchKey]:
    if len(backends) == 0:
        return []
    else:
        return [backend.dispatch_key for backend in backends] + [
            DispatchKey.CompositeImplicitAutograd,
            DispatchKey.CompositeImplicitAutogradNestedTensor,
            DispatchKey.CompositeExplicitAutograd,
            DispatchKey.CompositeExplicitAutogradNonFunctional,
        ]


def get_static_dispatch_backend(
    f: NativeFunction, backend_index: BackendIndex
) -> DispatchKey | None:
    if f.structured_delegate is not None or backend_index.has_kernel(f):
        # TODO: for ops with structured_delegate it should check the dispatch table of
        # the out variant instead. For now, these structured ops all have CPU/CUDA kernels
        # so we always dispatch to the `backend`, but this could be wrong when we
        # migrate math/default_backend ops to use structured delegate.
        return backend_index.dispatch_key
    elif f.has_composite_explicit_autograd_kernel:
        return DispatchKey.CompositeExplicitAutograd
    elif f.has_composite_explicit_autograd_non_functional_kernel:
        return DispatchKey.CompositeExplicitAutogradNonFunctional
    elif f.has_composite_implicit_autograd_kernel:
        return DispatchKey.CompositeImplicitAutograd
    elif f.has_composite_implicit_autograd_nested_tensor_kernel:
        return DispatchKey.CompositeImplicitAutogradNestedTensor
    return None


def static_dispatch_ops_header(
    f: NativeFunction, backend_index: list[BackendIndex]
) -> str | None:
    if backend_index is None or f.manual_kernel_registration:
        return None

    output = []
    for index in backend_index:
        dispatch_key = get_static_dispatch_backend(f, index)
        if dispatch_key is not None:
            output.append(
                f"#include <ATen/ops/{f.root_name}_{dispatch_key.lower()}_dispatch.h>"
            )
    return "\n".join(output)


def static_dispatch_extra_headers(backends: list[BackendIndex]) -> list[str]:
    return [
        f"#include <ATen/{dispatch_key}Functions.h>"
        for dispatch_key in static_dispatch_keys(backends)
    ]


# Translates arguments of `sig` to CppSignature bindings.
# Note that we have a special case for `memory_format` argument and this case is not covered by
# tools.codegen.api.translate() yet as its application is limited to static dispatch.
def translate_args(
    sig: CppSignature | DispatcherSignature,
    cpp_sig: CppSignature,
) -> str:
    # Adds SpecialArgName.possibly_redundant_memory_format NamedCType for memory_format bindings
    def add_spl_memory_format_binding(input_bindings: list[Binding]) -> list[Binding]:
        output_bindings: list[Binding] = []
        for binding in input_bindings:
            if binding.name == "memory_format":
                spl_mem_format_binding = Binding(
                    nctype=NamedCType(
                        SpecialArgName.possibly_redundant_memory_format,
                        binding.nctype.type,
                    ),
                    name=binding.name,
                    default=binding.default,
                    argument=binding.argument,
                )
                output_bindings.append(spl_mem_format_binding)
            else:
                output_bindings.append(binding)
        return output_bindings

    src_bindings = list(sig.arguments())
    goal_bindings = list(cpp_sig.arguments())
    # When last argument of CPP signature has SpecialArgName.possibly_redundant_memory_format NCType,
    # get memory_format bindings of dispatcher signature to have the same NCType as well
    for arg in goal_bindings:
        if arg.nctype.name == SpecialArgName.possibly_redundant_memory_format:
            src_bindings = add_spl_memory_format_binding(src_bindings)
            break
    exprs = translate(src_bindings, goal_bindings)
    return ", ".join(a.expr for a in exprs)


def generate_static_dispatch_backend_call(
    sig: CppSignature | DispatcherSignature,
    f: NativeFunction,
    backend_index: BackendIndex,
) -> str:
    cpp_sig = gen_static_dispatch_backend_call_signature(sig, f)
    name = cpp_sig.name()
    exprs = translate_args(sig, cpp_sig)
    backend_metadata = backend_index.get_kernel(f)
    kernel_ns = (
        backend_metadata.cpp_namespace
        if backend_metadata and backend_metadata.cpp_namespace
        else DEFAULT_KERNEL_NAMESPACE
    )
    ns = kernel_ns.replace("::native", "")
    return f"return {ns}::{backend_index.dispatch_key.lower()}::{name}({exprs});"


def generate_static_dispatch_fallback_call(
    sig: CppSignature | DispatcherSignature,
    f: NativeFunction,
    backend_indices: list[BackendIndex],
) -> str:
    cpp_sigs = CppSignatureGroup.from_native_function(
        f, method=False, fallback_binding=False
    )
    if sig.symint and f.func.has_symint():
        cpp_sig = cpp_sigs.symint_signature
    else:
        cpp_sig = cpp_sigs.signature
    assert cpp_sig is not None
    name = cpp_sig.name()
    exprs = translate_args(sig, cpp_sig)
    ns = DEFAULT_KERNEL_NAMESPACE.replace("::native", "")
    if f.has_composite_explicit_autograd_kernel:
        return f"return {ns}::{DispatchKey.CompositeExplicitAutograd.lower()}::{name}({exprs});"
    elif f.has_composite_explicit_autograd_non_functional_kernel:
        return f"return {ns}::{DispatchKey.CompositeExplicitAutogradNonFunctional.lower()}::{name}({exprs});"
    elif f.has_composite_implicit_autograd_kernel:
        return f"return {ns}::{DispatchKey.CompositeImplicitAutograd.lower()}::{name}({exprs});"
    elif f.has_composite_implicit_autograd_nested_tensor_kernel:
        return f"return {ns}::{DispatchKey.CompositeImplicitAutogradNestedTensor.lower()}::{name}({exprs});"
    else:
        return f"""TORCH_CHECK(false, "Static dispatch does not support {name} for\
{", ".join([str(index.dispatch_key) for index in backend_indices])} ");"""


def static_dispatch(
    sig: CppSignature | DispatcherSignature,
    f: NativeFunction,
    backend_indices: list[BackendIndex],
) -> str:
    """
    For a given `NativeFunction`, find out the corresponding backend and dispatch to it. If more than one
    backends exsit, fallback to static dispatch by determining dispatch key from inputs.
    Arguments:
        sig: A CppSignature or DispatcherSignature for this native function we want to use.
        f: NativeFunction to generate static dispatch.
        backend_indices: All available backends.
    Return:
        C++ code to call backend-specific functions, e.g., "return at::cpu::add(self, other, scale);"
    """
    if len(backend_indices) == 0 or f.manual_kernel_registration:
        return ""

    keys = [
        b
        for b in backend_indices
        if b.has_kernel(f)
        or (
            f.structured_delegate is not None
            and b.dispatch_key in STRUCTURED_DISPATCH_KEYS
        )
    ]
    if len(keys) == 1:
        return generate_static_dispatch_backend_call(sig, f, keys[0])
    elif len(keys) == 0:
        return generate_static_dispatch_fallback_call(sig, f, backend_indices)

    native_tensor_args = [
        a.name
        for a in sig.arguments()
        if isinstance(a.argument, SelfArgument)
        or isinstance(a.argument, Argument)
        and a.argument.type.is_tensor_like()
    ]
    tensor_args = ", ".join(native_tensor_args)
    tensor_opts = f.func.arguments.tensor_options

    stmts = []
    subexprs: list[str] = []
    if tensor_opts is not None:
        subexprs.append(
            "DispatchKeySet(c10::computeDispatchKey(dtype, layout, device))"
        )
    if tensor_args != "":
        subexprs.append(f"c10::detail::multi_dispatch_key_set({tensor_args})")
    stmts.append(f"""DispatchKeySet _dk_set = {" | ".join(subexprs)};""")
    stmts.append("DispatchKey _dk = c10::highestPriorityBackendTypeId(_dk_set);")

    dispatch_code = []
    for index in keys:
        dispatch_code.append(f"""case DispatchKey::{index.dispatch_key}:""")
        dispatch_code.append(
            f"""\t{generate_static_dispatch_backend_call(sig, f, index)};"""
        )

    fallback = generate_static_dispatch_fallback_call(sig, f, backend_indices)
    connector = "\n\t\t"

    return f"""
    {connector.join(stmts)}
    switch (_dk) {{
        {connector.join(dispatch_code)}
        default:
            {fallback}
    }}
    """


# Generates RegisterSchema.cpp.  Depending on the selector, either
# all schemas are registered, or only some are (in the case of
# selective build)
@dataclass(frozen=True)
class RegisterSchema:
    selector: SelectiveBuilder
    known_tags: dict[str, int] = field(default_factory=dict)

    @method_with_native_function
    def __call__(self, f: NativeFunction) -> str | None:
        if not self.selector.is_native_function_selected(f):
            return None
        tags = "{" + ", ".join(f"at::Tag::{tag}" for tag in sorted(f.tags)) + "}"
        if tags == "{}":
            return f"m.def({cpp_string(str(f.func))}, {{}});\n"
        maybe_tags = ""
        if tags not in self.known_tags:
            idx = len(self.known_tags)
            self.known_tags[tags] = idx
            maybe_tags = f"const std::vector<at::Tag> tags_{idx} = {tags};\n"
        return f"{maybe_tags}m.def({cpp_string(str(f.func))}, tags_{self.known_tags[tags]});\n"


# Generates Operators.h and Operators.cpp.
# These provide macros that, given an operator and overload name, allow users
# to access an "un-overloaded" function version of the operator. This
# is useful for extension writers who want to (1) want to decltype the operator
# and (2) don't want to worry about method-only operators.
@dataclass(frozen=True)
class ComputeOperators:
    target: Literal[Target.DECLARATION, Target.DEFINITION]
    static_dispatch_backend_indices: list[BackendIndex]

    @method_with_native_function
    def __call__(self, f: NativeFunction) -> str:
        sig = DispatcherSignature.from_schema(f.func)
        name = f.func.name.unambiguous_name()

        if self.target is Target.DECLARATION:
            # Note [The ATen Operators API]
            # The ATen Operators API lives in the at::_ops namespace, and contains compile-time
            # metadata about each operator + entry points into the Dispatcher.
            # The C++ function, method, and redispatch API's are all implemented as wrappers
            # into various bits of the structs defined here.
            #
            # Important characteristics about the Operators API:
            # (1) It follows the Dispatcher API.
            #     This is kind of necessary to avoid overhead.
            #     For example: if it followed the C++ API, then all of the faithful C++ factory functions
            #     would need to wrap their arguments into TensorOptions only to unwrap them again.
            # (2) Overload names are disambiguated.
            #     This is helpful for pytorch extenders who would like to decltype() an aten operator,
            #     that has overloads, e.g. decltype(at::_ops::mul_Tensor::call)
            # (3) No argument defaulting is allowed.
            #     This is more of an implementation detail to avoid #include cycles,
            #     since TensorBody.h (which defines the Tensor class) needs to include this file.
            # (4) manual_cpp_bindings and faithful names are not included in the API.
            #     This applies to stuff like __dispatch__is_complex(), and add_outf().
            #     These aren't "real aten ops", they're just additional functions provided by the C++ API.
            #     They're implemented as wrappers in Functions.h that call into the actual operators
            #     defined here, i.e. at::_ops::is_complex::call() and at::_ops::add_out::call().
            #     This means that ATEN_OP(is_complex) will not fastpath, and will go through the dispatcher.
            return f"""
struct TORCH_API {name} {{
  using schema = {sig.type()};
  using ptr_schema = schema*;
  // See Note [static constexpr char* members for windows NVCC]
  static constexpr const char* name = "aten::{f.func.name.name}";
  static constexpr const char* overload_name = "{f.func.name.overload_name}";
  static constexpr const char* schema_str = {cpp_string(str(f.func))};
  static {sig.defn(name="call", is_redispatching_fn=False)};
  static {sig.defn(name="redispatch", is_redispatching_fn=True)};
}};"""

        elif self.target is Target.DEFINITION:
            defns = f"""
// aten::{f.func}
static C10_NOINLINE c10::TypedOperatorHandle<{name}::schema> create_{name}_typed_handle() {{
  return c10::Dispatcher::singleton()
      .findSchemaOrThrow({name}::name, {name}::overload_name)
      .typed<{name}::schema>();
}}
"""
            for is_redispatching_fn in [False, True]:
                if is_redispatching_fn:
                    dispatcher_exprs_str = ", ".join(
                        ["dispatchKeySet"] + [a.name for a in sig.arguments()]
                    )
                    method_base = "redispatch"
                else:
                    dispatcher_exprs_str = ", ".join([a.name for a in sig.arguments()])
                    method_base = "call"

                dispatcher_call = method_base
                method_name = f"{name}::{method_base}"

                fn_body = f"""
    static auto op = create_{name}_typed_handle();
    return op.{dispatcher_call}({dispatcher_exprs_str});"""

                if (
                    not is_redispatching_fn
                    and len(self.static_dispatch_backend_indices) > 0
                ):
                    # call() should go through static dispatch
                    fn_body = static_dispatch(
                        sig, f, backend_indices=self.static_dispatch_backend_indices
                    )
                defns += f"""
// aten::{f.func}
{sig.defn(name=method_name, is_redispatching_fn=is_redispatching_fn)} {{
    {fn_body}
}}
"""
            return defns
        else:
            assert_never(self.target)


# Generates Functions.h, which provides the functional public C++ API,
# and the scaffolding to call into the dispatcher from these functions.
@dataclass(frozen=True)
class ComputeFunction:
    @method_with_native_function
    def __call__(self, f: NativeFunction) -> str | None:
        sig_group = CppSignatureGroup.from_native_function(
            f, method=False, fallback_binding=f.manual_cpp_binding
        )
        has_symint = f.func.has_symint()

        result = ""
        for sig in sig_group.signatures():
            # See Note [The ATen Operators API]
            target_sig = DispatcherSignature.from_schema(f.func)
            exprs = translate(sig.arguments(), target_sig.arguments())
            exprs_str = ", ".join([e.expr for e in exprs])

            if sig.symint:
                intlike_t = "c10::SymInt"
            else:
                intlike_t = "int64_t"

            if Variant.function in f.variants:
                result += f"""
// aten::{f.func}
inline {sig.decl()} {{
    return at::_ops::{f.func.name.unambiguous_name()}::call({exprs_str});
}}"""

            # The template function can be used from template situations
            # where you want to switch between the symint or not version
            # depending on a template argument
            #
            # NB: we ALWAYS generate this even for methods.  But we put it in
            # this header so it can take advantage of per-op headers
            if has_symint:
                result += f"""
namespace symint {{
  template <typename T, typename = std::enable_if_t<std::is_same_v<T, {intlike_t}>>>
  {sig.decl(suppress_symint_suffix=True)} {{
    return at::_ops::{f.func.name.unambiguous_name()}::call({exprs_str});
  }}
}}
"""
        return result


# Generates TensorBody.h. This file provides the object-oriented (method-based)
# public C++ API, and the scaffolding to call into the dispatcher from these functions.
@dataclass(frozen=True)
class ComputeTensorMethod:
    target: Literal[Target.DECLARATION, Target.DEFINITION]
    static_dispatch_backend_indices: list[BackendIndex]

    @method_with_native_function
    def __call__(self, f: NativeFunction) -> str | None:
        if Variant.method not in f.variants:
            return None

        assert not f.func.is_out_fn()
        assert f.func.arguments.self_arg is not None

        sig_group = CppSignatureGroup.from_native_function(
            f, method=True, fallback_binding=f.manual_cpp_binding
        )

        if self.target is Target.DECLARATION:
            result = ""
            for sig in sig_group.signatures():
                result += f"{sig.decl()} const;\n"
            return result

        if self.target is not Target.DEFINITION:
            assert_never(self.target)

        result = ""

        for sig in sig_group.signatures():
            target_sig = DispatcherSignature.from_schema(f.func)
            exprs = translate(sig.arguments(), target_sig.arguments(), method=True)
            exprs_str = ", ".join([e.expr for e in exprs])

            result += f"""
// aten::{f.func}
inline {sig.defn(prefix="Tensor::")} const {{
    return at::_ops::{f.func.name.unambiguous_name()}::call({exprs_str});
}}
"""

        return result


# Generates RedispatchFunctions.h.
# This is similar to the C++ API defined in Functions.h, but provides access
# to the dispatcher's redispatch API.
@dataclass(frozen=True)
class ComputeRedispatchFunction:
    @method_with_native_function
    def __call__(self, f: NativeFunction) -> str | None:
        # We unconditionally generate function variants of the redispatch API.
        # This is mainly because we can namespace functions separately, but not methods,
        sig_group = CppSignatureGroup.from_native_function(
            f, method=False, fallback_binding=f.manual_cpp_binding
        )

        result = ""
        for sig in sig_group.signatures():
            target_sig = DispatcherSignature.from_schema(f.func)
            exprs = translate(sig.arguments(), target_sig.arguments())
            exprs_str = ", ".join(["dispatchKeySet"] + [a.expr for a in exprs])

            result += f"""
// aten::{f.func}
inline {sig.decl(is_redispatching_fn=True)} {{
    return at::_ops::{f.func.name.unambiguous_name()}::redispatch({exprs_str});
}}
"""

        return result


# Generates ATenOpList.cpp, a runtime accessible list of all aten
# operators.
# TODO: This was historically used to help some JIT interop code
# figure out whether or not to treat aten namespace'd operators
# one way or another, we should reevaluate if this is actually needed.
@with_native_function
def compute_aten_op(f: NativeFunction) -> str:
    return f'{{"aten::{f.func.name.name}", "{f.func.name.overload_name}"}},'


# Generates MetaFunctions.h
def compute_meta_function_declaration(g: NativeFunctionsGroup) -> str | None:
    if not g.structured:
        return None
    with native_function_manager(g.out):
        name = meta.name(g)
        args = structured.meta_arguments(g)
        args_str = ", ".join(a.decl() for a in args)
        parent_class = g.out.structured_inherits
        if parent_class is None:
            parent_class = "at::impl::MetaBase"
        meta_return = "void"
        precomputed = g.out.precomputed if g.structured else None

        if precomputed:
            # Generate the template declaration with one bool parameter for each
            # precomputed element. Each parameter is true if the corresponding (in
            # terms of position) precomputed element has been set.
            precomputed_values = [*precomputed.replace.values(), precomputed.add]
            precomputed_elements = [
                elem for replace_list in precomputed_values for elem in replace_list
            ]
            precomputed_template_parameters = [
                elem.name.upper() for elem in precomputed_elements
            ]
            precomputed_template_params_str = ", ".join(
                f"bool {param} = false" for param in precomputed_template_parameters
            )
            precompute_template_decl = f"template <{precomputed_template_params_str}>"

            # Generate a string containing declarations of all precomputed elements.
            precomputed_elements_with_cpp_types = [
                structured.argument_type(elem, binds=elem.name)
                for elem in precomputed_elements
            ]

            precomputed_elements_decl = ";\n".join(
                f"{elem.cpp_type(strip_ref=True)} {elem.name}"
                for elem in precomputed_elements_with_cpp_types
            )

            # Generate "setter" methods for each precomputed element. Each method will return
            # a new instance of precompute_out with the template parameter that corresponds to
            # the member set by the method to true (to indicate that it has been set).
            setter_methods = []
            for i, elem in enumerate(precomputed_elements):
                # Generate the signature. The return type will be the same
                # as the type of `this` but with the template parameter
                # corresponding to the element set by this method set to true.
                # The assert generated below will ensure that this template
                # parameter is false on the type of `this`.
                return_ty_templates = ", ".join(
                    precomputed_template_parameters[:i]
                    + ["true"]
                    + precomputed_template_parameters[i + 1 :]
                )
                return_ty = f"precompute_out<{return_ty_templates}>"
                elem_cpp_ty = precomputed_elements_with_cpp_types[i].cpp_type(
                    strip_ref=True
                )
                signature = f"{return_ty} set_{elem.name}({elem_cpp_ty} value)"

                # Generate an assert which checks that the
                # template parameter corresponding to the precomputed
                # element that is set by this method is false on the
                # class corresponding to the object that `this` points to.
                # This ensures that each element can be set only once.
                assert_msg = f'"{elem.name} already set"'
                assert_stmt = f"static_assert({precomputed_template_parameters[i]} == false, {assert_msg});"

                # Generate the new object construction block. All state
                # except the element that this method sets is copied from the
                # object that `this` points to. The value for the element that
                # the method sets is taken from a method parameter.
                construction_stmts = []
                construction_stmts.append(f"{return_ty} ret;")

                for j, elem in enumerate(precomputed_elements):
                    if i == j:
                        construction_stmts.append(f"ret.{elem.name} = value;")
                    else:
                        construction_stmts.append(
                            f"ret.{elem.name} = this->{elem.name};"
                        )

                construction_stmts.append("return ret;")
                construction_block = "\n".join(construction_stmts)

                setter_methods.append(
                    f"""
                    {signature} {{
                        {assert_stmt}
                        {construction_block}
                    }}
                """
                )
            setter_methods_decl = "\n".join(setter_methods)

            # Meta should return an instance of the struct containing the precomputed elements.
            meta_return_template_params = ", ".join(
                ["true"] * len(precomputed_template_parameters)
            )
            # This typedef (actually a using statement) is needed so that TORCH_META_FUNC can reuse the return
            # type (which has a variable number of template parameters).
            meta_return_typedef = f"using meta_return_ty = precompute_out <{meta_return_template_params}>;"
            meta_return = "meta_return_ty"
            precomputed_decl = f"""
                {precompute_template_decl}
                struct TORCH_API precompute_out {{
                    {setter_methods_decl}
                    {precomputed_elements_decl};
            }};"""
        else:
            meta_return_typedef = ""
            precomputed_decl = ""

        return f"""\
struct TORCH_API structured_{name} : public {parent_class} {{
    {precomputed_decl}
    {meta_return_typedef}
    {meta_return} meta({args_str});
}};
"""


def needs_backend_select(f: NativeFunction, selector: SelectiveBuilder) -> bool:
    name = str(f.func.name.name)
    if name.endswith("_like") or name.startswith("new_"):
        return False
    if f.func.arguments.tensor_options is None:
        return False
    return selector.is_native_function_selected(f)


# Generates RegisterBackendSelect.cpp, a series of kernels which provide
# specialized computation of dispatch key for operator signatures which cannot
# be easily done automatically using templating.
@dataclass(frozen=True)
class ComputeBackendSelect:
    target: Literal[Target.DEFINITION, Target.REGISTRATION]

    # Selector object to determine which operators to generate
    # registration code for.
    selector: SelectiveBuilder

    @method_with_native_function
    def __call__(self, f: NativeFunction) -> str | None:
        if not needs_backend_select(f, self.selector):
            return None

        name = native.name(f.func)
        # BackendSelect can go to Meta, so it must preserve symints
        native_sig = NativeSignature(f.func, symint=True)

        native_tensor_args = [
            a
            for a in native_sig.arguments()
            if isinstance(a.argument, Argument) and a.argument.type.is_tensor_like()
        ]

        dispatcher_sig = DispatcherSignature.from_schema(f.func)

        sig: NativeSignature | DispatcherSignature
        sig = dispatcher_sig
        dispatcher_exprs = dispatcher_sig.exprs()
        dispatch_key = "c10::computeDispatchKey(dtype, layout, device)"

        if self.target is Target.DEFINITION:
            # I don't think there's actually a good reason to generate
            # these two cases differently
            # The first case could probably be improved though- it calls computeDispatchKeySet(),
            # which looks at TLS dispatch keys- there should not be any by the time we reach backend select.
            if native_tensor_args:
                assert f.func.arguments.has_tensor_arg()
                tensor_args = ", ".join(a.name for a in native_tensor_args)
                compute_dk = f"""\
DispatchKeySet _dk_set = c10::DispatchKeySet({dispatch_key}) | c10::detail::multi_dispatch_key_set({tensor_args});
DispatchKeySet _dk_mask = c10::DispatchKeySet(DispatchKeySet::FULL_AFTER, DispatchKey::BackendSelect);
DispatchKeySet _dk = c10::impl::computeDispatchKeySet(_dk_set, _dk_mask);"""
            else:
                assert not f.func.arguments.has_tensor_arg()
                compute_dk = (
                    f"DispatchKeySet _dk = c10::DispatchKeySet({dispatch_key});"
                )
            return f"""\
// aten::{f.func}
C10_ALWAYS_INLINE
{sig.defn(name)} {{
  {compute_dk}
  return at::_ops::{f.func.name.unambiguous_name()}::redispatch(
      _dk, {", ".join(a.expr for a in dispatcher_exprs)});
}}
"""
        elif self.target is Target.REGISTRATION:
            return f"""m.impl("aten::{f.func.name}", TORCH_FN({name}));"""
        else:
            assert_never(self.target)


# ~~~~~~~~~~~~~~~~~~~~~~~~~~~~~~~~~~~~~~~~~~~~~~~~~~~~~~~~~~~~~~~~~~~ #
#
#                       YAML CODE GENERATION
#
# ~~~~~~~~~~~~~~~~~~~~~~~~~~~~~~~~~~~~~~~~~~~~~~~~~~~~~~~~~~~~~~~~~~~ #


def format_yaml(data: object) -> str:
    # Ignore alias in Dumper
    YamlDumper.ignore_aliases = lambda self, data: True  # type: ignore[assignment]

    # Support serializing OrderedDict
    def dict_representer(dumper: Any, data: Any) -> Any:
        return dumper.represent_dict(data.items())

    YamlDumper.add_representer(OrderedDict, dict_representer)  # type: ignore[no-untyped-call]
    # Some yaml parsers (e.g. Haskell's) don't understand line breaks.
    # width=1e9 turns off optional line breaks and improves
    # the portability of the outputted yaml.
    return yaml.dump(data, default_flow_style=False, Dumper=YamlDumper, width=1e9)  # type: ignore[no-any-return, call-overload]


# For some reason, some defaults we write to YAML are written as native
# YAML objects, rather than doing them uniformly as strings.  This
# function detects those cases and converts them into native Python
# objects.
def pythonify_default(s: str) -> object:
    if s == "true":
        return True
    elif s == "false":
        return False

    try:
        return int(s)
    except ValueError:
        try:
            return float(s)
        except ValueError:
            return s


# What is a dynamic type?  Over time, the semantic meaning of
# dynamic type has degraded to meaninglessness (in the old days,
# it captured dtype-ness of types, but that has gone away with
# the removal of TH).  These days, it's mostly the same thing as
# the C++ API argument type, except that Tensor and Tensor?
# arguments simply present as Tensor.
#
# TODO: Get rid of dynamic_type, after getting tools/autograd
# to use the new codegen framework
def dynamic_type(t: Type) -> str:
    if isinstance(t, OptionalType):
        return dynamic_type(t.elem)
    # Note we don't use t.is_tensor_like() here because it would
    # also include Tensor[]
    if str(t) == "Tensor":
        return "at::Tensor"
    # This is a legacy concept, so never report SymInt
    return cpp.argumenttype_type(
        t, mutable=False, binds="__placeholder__", symint=False
    ).cpp_type()


def compute_method_of_yaml(variants: set[Variant]) -> list[str]:
    # This is written out explicitly to ensure that Tensor and
    # namespace are put into the list in the right order
    method_of = ["Type"]
    if Variant.method in variants:
        method_of.append("Tensor")
    if Variant.function in variants:
        method_of.append("namespace")
    return method_of


def compute_returns_yaml(
    f: NativeFunction,
) -> tuple[list[dict[str, str]], dict[str, str]]:
    # Note [name and field_name]
    # ~~~~~~~~~~~~~~~~~~~~~~~~~~
    # To understand name_to_field_name, we must first talk about this
    # schema:
    #
    #   lstsq.X(Tensor self, Tensor A, *, Tensor(a!) X, Tensor(b!) qr) -> (Tensor(a!) solution, Tensor(b!) QR)
    #
    # There is something very odd about this schema: it is an out
    # variant of the function (that is to say, it will convert into
    # at::lstsq_out() in the C++ API), but the names of the output
    # return arguments don't match the keyword argument names of
    # the inputs.  It TURNS OUT that in this situation, the historical
    # Declarations.yaml we want to output is this (abbreviated to
    # only show relevant fields):
    #
    #   arguments:
    #     ...
    #   - field_name: solution
    #     name: X
    #   - field_name: QR
    #     name: qr
    #     ...
    #
    #   returns:
    #   - field_name: solution
    #     name: X
    #   - field_name: QR
    #     name: qr
    #
    # The name of the return fields is stored in 'field_name', and the
    # name of the arguments is stored in 'name'.  So when we process
    # arguments, we need a way to get at the corresponding return.  At
    # the moment, this is most conveniently done by constructing a
    # mapping from name (the argument concept) to field_name (the
    # return concept) while processing return arguments, since we don't
    # directly maintain this correspondence in the modeling of function
    # schema itself.
    #
    # See also https://github.com/pytorch/pytorch/issues/43114
    name_to_field_name: dict[str, str] = {}

    # Compute the returns field of the YAML entry
    names = cpp.return_names(f)
    returns = []
    for i, (r, name) in enumerate(zip(f.func.returns, names)):
        ret = {
            "dynamic_type": dynamic_type(r.type),
            "name": name,
            # legacy, report ints
            "type": cpp.return_type(r, symint=False).cpp_type(),
        }

        if r.name:
            # See Note [name and field_name]
            ret["field_name"] = r.name
            if f.func.is_out_fn():
                name_to_field_name[f.func.arguments.out[i].name] = r.name

        returns.append(ret)

    return returns, name_to_field_name


# arguments in yaml roughly corresponds to the public C++ API
def compute_cpp_argument_yaml(
    cpp_a: Binding,
    *,
    schema_order: bool,
    kwarg_only_set: set[str],
    out_arg_set: set[str],
    name_to_field_name: dict[str, str],
) -> object:
    if isinstance(cpp_a.argument, TensorOptionsArguments):
        arg: dict[str, object] = {
            "annotation": None,
            "dynamic_type": "at::TensorOptions",
            "is_nullable": False,
            "name": cpp_a.name,
            "type": cpp_a.type,
            "kwarg_only": True,
        }
        if cpp_a.default is not None:
            arg["default"] = cpp_a.default
        return arg
    elif isinstance(cpp_a.argument, SelfArgument):
        raise AssertionError
    elif isinstance(cpp_a.argument, Argument):
        return compute_argument_yaml(
            cpp_a.argument,
            schema_order=schema_order,
            kwarg_only_set=kwarg_only_set,
            out_arg_set=out_arg_set,
            name_to_field_name=name_to_field_name,
        )


def compute_argument_yaml(
    a: Argument,
    *,
    schema_order: bool,
    kwarg_only_set: set[str],
    out_arg_set: set[str],
    name_to_field_name: dict[str, str],
) -> object:
    arg: dict[str, object] = {
        "annotation": str(a.annotation) if a.annotation else None,
        "dynamic_type": dynamic_type(a.type),
        "is_nullable": a.type.is_nullable(),
        "name": a.name,
        # legacy, report ints
        "type": cpp.argument_type(a, binds="__placeholder__", symint=False).cpp_type(),
    }
    if a.default is not None:
        arg["default"] = pythonify_default(
            cpp.default_expr(a.default, a.type, symint=False)
        )
    if a.name in kwarg_only_set:
        arg["kwarg_only"] = True
    if a.name in out_arg_set:
        arg["output"] = True
        arg["allocate"] = True
        # See Note [name and field_name]
        if a.name in name_to_field_name:
            arg["field_name"] = name_to_field_name[a.name]
    # Historically, booleans don't get their size recorded, because it
    # is already built into the cpp type (e.g., std::array<bool, 4>)
    l = a.type.is_list_like()
    if l is not None and l.size is not None and str(l.elem) != "bool":
        arg["size"] = l.size
    return arg


@with_native_function
def compute_declaration_yaml(f: NativeFunction) -> object:
    returns, name_to_field_name = compute_returns_yaml(f)

    # These sets are used to conveniently test if an argument is a
    # kwarg-only or out argument
    kwarg_only_set = {a.name for a in f.func.arguments.flat_kwarg_only}
    out_arg_set = {a.name for a in f.func.arguments.out}

    sig_group = CppSignatureGroup.from_native_function(
        f, method=False, fallback_binding=False
    )
    cpp_args = sig_group.signature.arguments()
    arguments = [
        compute_cpp_argument_yaml(
            cpp_a,
            schema_order=False,
            kwarg_only_set=kwarg_only_set,
            out_arg_set=out_arg_set,
            name_to_field_name=name_to_field_name,
        )
        for cpp_a in cpp_args
    ]

    schema_order_jit_arguments = list(f.func.schema_order_arguments())

    schema_order_arguments = [
        compute_argument_yaml(
            a,
            schema_order=True,
            kwarg_only_set=kwarg_only_set,
            out_arg_set=out_arg_set,
            name_to_field_name=name_to_field_name,
        )
        for a in schema_order_jit_arguments
    ]

    cpp_schema_order_types = [
        # NB: method here doesn't matter
        r.type
        for a in schema_order_jit_arguments
        for r in cpp.argument(
            a,
            method=False,
            cpp_no_default_args=set(),
            faithful=False,
            symint=False,
            has_tensor_options=False,
        )
    ]

    # legacy, report ints
    cpp_returns = cpp.returns_type(f.func.returns, symint=False).cpp_type()
    schema_order_cpp_signature = f"{cpp_returns} ({', '.join(cpp_schema_order_types)})"

    is_factory_method = (
        any(isinstance(a.argument, TensorOptionsArguments) for a in cpp_args)
        and Variant.method not in f.variants
    )

    return OrderedDict(
        [
            ("name", cpp.name(f.func)),
            ("operator_name", str(f.func.name.name)),
            ("overload_name", str(f.func.name.overload_name)),
            ("manual_kernel_registration", f.manual_kernel_registration),
            (
                "category_override",
                f.category_override if f.category_override is not None else "",
            ),
            ("schema_string", f"aten::{f.func}"),
            ("arguments", arguments),
            ("schema_order_cpp_signature", schema_order_cpp_signature),
            ("schema_order_arguments", schema_order_arguments),
            ("method_of", compute_method_of_yaml(f.variants)),
            ("mode", "native"),
            ("python_module", "" if f.python_module is None else f.python_module),
            ("returns", returns),
            ("inplace", f.func.name.name.inplace),
            ("is_factory_method", is_factory_method),
            ("abstract", f.is_abstract),
            ("device_guard", f.device_guard),
            ("with_gil", False),
            ("deprecated", False),
            ("has_math_kernel", f.has_composite_implicit_autograd_kernel),
        ]
    )


# See Note [Auto generated composite kernels]
def has_autogenerated_composite_kernel(f: NativeFunction) -> bool:
    return (f.structured or f.structured_delegate is not None) and (
        f.func.kind() == SchemaKind.functional or f.func.kind() == SchemaKind.inplace
    )


@with_native_function_and_indices
def compute_registration_declarations(
    f: NativeFunction, backend_indices: dict[DispatchKey, BackendIndex]
) -> str:
    name = dispatcher.name(f.func)
    returns_type = dispatcher.returns_type(f.func.returns).cpp_type()
    args = dispatcher.arguments(f.func)
    args_str = ", ".join(a.no_default().decl() for a in args)
    comment_data: dict[str, str] = {
        "schema": f"aten::{f.func}",
        # TODO: What exactly is the semantics of the 'dispatch' field?
        "dispatch": str(
            {k for k, v in backend_indices.items() if v.has_kernel(f)}
            != {DispatchKey.CompositeImplicitAutograd}
            and {k for k, v in backend_indices.items() if v.has_kernel(f)}
            != {
                DispatchKey.CompositeImplicitAutograd,
                DispatchKey.CompositeImplicitAutogradNestedTensor,
            }
        ),
        "default": str(f.has_composite_kernel or has_autogenerated_composite_kernel(f)),
    }
    return f"""{returns_type} {name}({args_str}); // {json.dumps(comment_data)}
"""


# ~~~~~~~~~~~~~~~~~~~~~~~~~~~~~~~~~~~~~~~~~~~~~~~~~~~~~~~~~~~~~~~~~~~ #
#
#                           RUN IT ALL
#
# ~~~~~~~~~~~~~~~~~~~~~~~~~~~~~~~~~~~~~~~~~~~~~~~~~~~~~~~~~~~~~~~~~~~ #


def get_custom_build_selector(
    provided_op_registration_allowlist: list[str] | None,
    op_selection_yaml_path: str | None,
) -> SelectiveBuilder:
    assert not (
        provided_op_registration_allowlist is not None
        and op_selection_yaml_path is not None
    ), (
        "Both provided_op_registration_allowlist and "
        + "op_selection_yaml_path can NOT be provided at the "
        + "same time."
    )

    op_registration_allowlist: set[str] | None = None
    if provided_op_registration_allowlist is not None:
        op_registration_allowlist = set(provided_op_registration_allowlist)

    if op_registration_allowlist is not None:
        selector = SelectiveBuilder.from_legacy_op_registration_allow_list(
            op_registration_allowlist,
            True,
            False,
        )
    elif op_selection_yaml_path is not None:
        selector = SelectiveBuilder.from_yaml_path(op_selection_yaml_path)
    else:
        selector = SelectiveBuilder.get_nop_selector()

    return selector


def get_grouped_by_view_native_functions(
    native_functions: Sequence[NativeFunction],
) -> Sequence[NativeFunction | NativeFunctionsViewGroup]:
    def maybe_create_view_group(
        d: dict[ViewSchemaKind | SchemaKind, NativeFunction],
    ) -> list[NativeFunction | NativeFunctionsViewGroup]:
        funcs: list[NativeFunction | NativeFunctionsViewGroup] = []
        if ViewSchemaKind.aliasing in d:
            view = d.pop(ViewSchemaKind.aliasing)
            view_inplace = d.pop(ViewSchemaKind.aliasing_inplace, None)
            view_copy = d.pop(SchemaKind.functional, None)

            funcs.append(
                NativeFunctionsViewGroup(
                    view=view,
                    view_copy=view_copy,
                    view_inplace=view_inplace,
                )
            )
        # Take the remaining functions that weren't part of the view group
        # and emit them separately
        funcs.extend(d.values())
        return funcs

    grouped_by_views: dict[
        FunctionSchema, dict[SchemaKind | ViewSchemaKind, NativeFunction]
    ] = defaultdict(dict)
    for f in native_functions:
        schema = f.func.view_signature()
        view_kind: ViewSchemaKind = f.view_schema_kind
        # We need to group up ops relevant to the same "view", consisting of:
        # view op (ViewSchemaKind.aliasing)
        # view_inplace op (ViewSchemaKind.aliasing_inplace)
        # view_copy op (SchemaKind.functional)
        if view_kind == ViewSchemaKind.non_aliasing:
            kind = f.func.kind()
            assert kind not in grouped_by_views[schema]
            grouped_by_views[schema][kind] = f
        else:
            assert view_kind not in grouped_by_views[schema], (
                f"{view_kind} already in {grouped_by_views[schema].keys()}"
            )
            grouped_by_views[schema][view_kind] = f

    return list(concatMap(maybe_create_view_group, grouped_by_views.values()))


def get_grouped_native_functions(
    native_functions: Sequence[NativeFunction],
) -> Sequence[NativeFunction | NativeFunctionsGroup]:
    def flatten_pre_group(
        d: dict[SchemaKind, NativeFunction],
    ) -> Sequence[NativeFunction | NativeFunctionsGroup]:
        r = NativeFunctionsGroup.from_dict(d)
        if r is None:
            # Invariant: any NativeFunctions that are code-generated
            # should have been grouped into NativeFunctionsGroup objects
            assert not any("generated" in f.tags for f in d.values())
            return list(d.values())
        else:
            return [r]

    # TODO: how come ValuesView isn't a Sequence lol
    pre_grouped_native_functions = pre_group_native_functions(native_functions)
    return list(
        concatMap(flatten_pre_group, list(pre_grouped_native_functions.values()))
    )


def get_ns_grouped_kernels(
    *,
    grouped_native_functions: Sequence[NativeFunction | NativeFunctionsGroup],
    backend_indices: dict[DispatchKey, BackendIndex],
    native_function_decl_gen: Callable[
        [NativeFunctionsGroup | NativeFunction, BackendIndex], list[str]
    ] = dest.compute_native_function_declaration,
) -> dict[str, list[str]]:
    ns_grouped_kernels: dict[str, list[str]] = defaultdict(list)
    for f in grouped_native_functions:
        native_function_namespaces = set()
        dispatch_keys = set()
        for dispatch_key, backend_idx in backend_indices.items():
            backend_metadata = backend_idx.get_kernel(f)
            if backend_metadata:
                namespace = backend_metadata.cpp_namespace
                dispatch_keys.add(dispatch_key)
                native_function_namespaces.add(namespace)
            else:
                namespace = DEFAULT_KERNEL_NAMESPACE
            assert len(native_function_namespaces) <= 1, (
                f"Codegen only supports one namespace per operator, got {native_function_namespaces} from {dispatch_keys}"
            )
            ns_grouped_kernels[namespace].extend(
                native_function_decl_gen(f, backend_idx)
            )
    return ns_grouped_kernels


def get_native_function_declarations_from_ns_grouped_kernels(
    *,
    ns_grouped_kernels: dict[str, list[str]],
) -> list[str]:
    declarations: list[str] = []
    newline = "\n"
    for namespace, kernels in ns_grouped_kernels.items():
        ns_helper = NamespaceHelper(
            namespace_str=namespace,
            entity_name="",
            max_level=4,
        )
        # Convert to a set first to remove duplicate kernel names. Backends are
        # allowed to repeat kernel names; only generate the declaration once!
        ordered_kernels = list(OrderedDict.fromkeys(kernels))
        declarations.extend(
            f"""
{ns_helper.prologue}
{newline.join(ordered_kernels)}
{ns_helper.epilogue}
        """.split(newline)
        )
    return declarations


# Return native function declarations grouped by their namespaces.
def get_native_function_declarations(
    *,
    grouped_native_functions: Sequence[NativeFunction | NativeFunctionsGroup],
    backend_indices: dict[DispatchKey, BackendIndex],
    native_function_decl_gen: Callable[
        [NativeFunctionsGroup | NativeFunction, BackendIndex], list[str]
    ] = dest.compute_native_function_declaration,
) -> list[str]:
    """
    Generate kernel declarations, in `NativeFunction(s).h`.
    :param grouped_native_functions: a sequence of `NativeFunction` or `NativeFunctionGroup`.
    :param backend_indices: kernel collections grouped by dispatch key.
    :param native_function_decl_gen: callable to generate kernel declaration for each `NativeFunction`.
    :return: a list of string, from the string with all declarations, grouped by namespaces, split by newline.
    """

    ns_grouped_kernels = get_ns_grouped_kernels(
        grouped_native_functions=grouped_native_functions,
        backend_indices=backend_indices,
        native_function_decl_gen=native_function_decl_gen,
    )
    return get_native_function_declarations_from_ns_grouped_kernels(
        ns_grouped_kernels=ns_grouped_kernels
    )


def get_kernel_namespace(
    *, f: NativeFunction | NativeFunctionsGroup, backend_idx: BackendIndex
) -> str:
    backend_metadata = backend_idx.get_kernel(f)
    assert not backend_metadata or "::native" in backend_metadata.cpp_namespace, (
        f"The kernel for function {f.func.name if isinstance(f, NativeFunction) else f.functional.func.name} "
        f"with dispatch key {backend_idx.dispatch_key}"
        f" has a namespace {backend_metadata.cpp_namespace} and it's not ending with '::native'."
    )
    return (
        backend_metadata.cpp_namespace if backend_metadata else DEFAULT_KERNEL_NAMESPACE
    )


# Return native function definitions grouped by dispatch key and custom namespace.
# Used in RegisterDispatchKey.cpp and etc.
def get_native_function_definitions(
    *,
    fm: FileManager,
    grouped_native_functions: Sequence[NativeFunction | NativeFunctionsGroup],
    dispatch_key: DispatchKey,
    backend_idx: BackendIndex,
    selector: SelectiveBuilder,
    rocm: bool,
    symint: bool,
    skip_dispatcher_op_registration: bool,
    gen_dispatch_helpers: bool,
) -> list[str]:
    definitions: list[str] = []
    ns_definitions: dict[str, list[str]] = defaultdict(list)
    anonymous_definitions: dict[str, list[str]] = defaultdict(list)
    registrations: dict[str, dict[str, list[str]]] = defaultdict(dict)
    newline = "\n"
    ns_gen = dest.RegisterDispatchKey(
        backend_idx,
        Target.NAMESPACED_DEFINITION,
        selector,
        rocm=rocm,
        symint=symint,
        class_method_name=None,
        skip_dispatcher_op_registration=skip_dispatcher_op_registration,
    )
    anonymous_gen = dest.RegisterDispatchKey(
        backend_idx,
        Target.ANONYMOUS_DEFINITION,
        selector,
        rocm=rocm,
        symint=symint,
        class_method_name=None,
        skip_dispatcher_op_registration=skip_dispatcher_op_registration,
    )
    reg_gen = dest.RegisterDispatchKey(
        backend_idx,
        Target.REGISTRATION,
        selector,
        rocm=rocm,
        symint=symint,
        class_method_name=None,
        skip_dispatcher_op_registration=skip_dispatcher_op_registration,
    )
    for f in grouped_native_functions:
        kernel_namespace = get_kernel_namespace(f=f, backend_idx=backend_idx).replace(
            "::native", ""
        )

        ns_definitions[kernel_namespace].extend(
            ns_gen(f),
        )
        anonymous_definitions[kernel_namespace].extend(
            anonymous_gen(f),
        )
        namespace = (
            f.namespace if isinstance(f, NativeFunction) else f.functional.namespace
        )
        if namespace not in registrations[kernel_namespace]:
            registrations[kernel_namespace] = defaultdict(list)
        registrations[kernel_namespace][namespace].extend(
            reg_gen(f),
        )

    for kernel_namespace in ns_definitions:
        if len(ns_definitions[kernel_namespace]) == 0:
            continue
        ns_helper = NamespaceHelper(namespace_str=kernel_namespace)
        registration_body = ""
        for namespace in registrations[kernel_namespace]:
            if not registrations[kernel_namespace][namespace]:
                continue
            registration_body += f"""
TORCH_LIBRARY_IMPL({namespace}, {dispatch_key}, m) {{
    {newline.join(registrations[kernel_namespace][namespace])}
}}"""
        definitions.extend(
            fm.substitute_with_template(
                "RegisterDispatchDefinitions.ini",
                lambda: {
                    "ns_prologue": ns_helper.prologue,
                    "ns_epilogue": ns_helper.epilogue,
                    "dispatch_anonymous_definitions": anonymous_definitions[
                        kernel_namespace
                    ],
                    "static_init_dispatch_registrations": ""
                    if skip_dispatcher_op_registration
                    else registration_body,
                    "deferred_dispatch_registrations": "",
                    "dispatch_namespace": dispatch_key.lower(),
                    "dispatch_namespaced_definitions": ns_definitions[kernel_namespace],
                },
            ).split(newline)
        )

    return definitions


# Return native function declarations grouped by dispatch key and custom namespace.
# Used in CPUFunctions_inl.h and etc.
def get_namespaced_declaration(
    *,
    grouped_native_functions: Sequence[NativeFunction | NativeFunctionsGroup],
    dispatch_key: DispatchKey,
    backend_idx: BackendIndex,
    selector: SelectiveBuilder,
    rocm: bool,
    symint: bool,
) -> list[str]:
    declarations: list[str] = []
    ns_grouped_kernels: dict[str, list[str]] = defaultdict(list)
    newline = "\n"
    func = dest.RegisterDispatchKey(
        backend_idx,
        Target.NAMESPACED_DECLARATION,
        selector,
        rocm=rocm,
        class_method_name=None,
        skip_dispatcher_op_registration=False,
        symint=symint,
    )
    for f in grouped_native_functions:
        namespace = get_kernel_namespace(f=f, backend_idx=backend_idx).replace(
            "native", dispatch_key.lower()
        )

        ns_grouped_kernels[namespace].extend(
            func(f),
        )

    for namespace, kernels in ns_grouped_kernels.items():
        if len(kernels) == 0:
            continue
        ns_helper = NamespaceHelper(
            namespace_str=namespace, entity_name="", max_level=3
        )
        ordered_kernels = list(OrderedDict.fromkeys(kernels))
        declarations.extend(
            f"""
{ns_helper.prologue}
{newline.join(ordered_kernels)}
{ns_helper.epilogue}
        """.split(newline)
        )
    return declarations


# Return native function schema registration code for aten and other namespaces.
def get_native_function_schema_registrations(
    *,
    native_functions: Sequence[NativeFunction],
    schema_selector: SelectiveBuilder,
) -> tuple[list[str], str]:
    ns_native_functions: dict[str, list[NativeFunction]] = defaultdict(list)
    for native_function in native_functions:
        ns_native_functions[native_function.namespace].append(native_function)
    schema_registrations = ""
    aten_schema_registrations = []
    custom_namespace = None
    for namespace, funcs in ns_native_functions.items():
        schema_registrations_body = list(
            mapMaybe(RegisterSchema(schema_selector), funcs)
        )
        # NB: we have to separate aten namespace registration from other namespaces,
        # because in the template we hardcoded an operator for ATen already.
        if namespace == "aten":
            aten_schema_registrations = schema_registrations_body
        else:
            custom_namespace = namespace
            tab = "\t"
            # if the namespace is predefined, we should use define a library fragment
            # instead of a new library
            torch_library_macro = (
                "TORCH_LIBRARY_FRAGMENT"
                if namespace in FRAGMENT_NAMESPACES
                else "TORCH_LIBRARY"
            )
            schema_registrations += f"""
{torch_library_macro}({custom_namespace}, m) {{
  {tab.join(schema_registrations_body)}
}};"""
    return (aten_schema_registrations, schema_registrations)


def gen_aggregated_headers(
    *,
    native_functions: Sequence[NativeFunction],
    grouped_native_functions: Sequence[NativeFunction | NativeFunctionsGroup],
    structured_native_functions: Sequence[NativeFunctionsGroup],
    static_dispatch_idx: list[BackendIndex],
    selector: SelectiveBuilder,
    backend_indices: dict[DispatchKey, BackendIndex],
    cpu_fm: FileManager,
    device_fms: dict[str, FileManager],
    functions_keys: set[DispatchKey],
    dispatch_keys: Sequence[DispatchKey],
    rocm: bool,
) -> None:
    # Buck doesn't support dynamic output files, so we aggregate all operator
    # headers into a single file
    cpu_fm.write(
        "NativeMetaFunctions.h",
        lambda: {
            "NativeMetaFunctions_includes": [],
            "NativeMetaFunctions_declarations": list(
                mapMaybe(compute_meta_function_declaration, structured_native_functions)
            ),
        },
    )
    method_native_functions = [
        fn for fn in native_functions if Variant.method in fn.variants
    ]
    non_method_native_functions = [
        fn for fn in native_functions if fn not in method_native_functions
    ]
    cpu_fm.write(
        "MethodOperators.h",
        lambda: {
            "MethodOperators_includes": [],
            "MethodOperators_declarations": list(
                mapMaybe(
                    ComputeOperators(
                        Target.DECLARATION,
                        static_dispatch_backend_indices=static_dispatch_idx,
                    ),
                    method_native_functions,
                )
            ),
        },
    )
    cpu_fm.write(
        "Operators.h",
        lambda: {
            "Operators_includes": ["#include <ATen/MethodOperators.h>"],
            "Operators_declarations": list(
                mapMaybe(
                    ComputeOperators(
                        Target.DECLARATION,
                        static_dispatch_backend_indices=static_dispatch_idx,
                    ),
                    non_method_native_functions,
                )
            ),
        },
    )
    cpu_fm.write(
        "Functions.h",
        lambda: {
            "static_dispatch_extra_headers": static_dispatch_extra_headers(
                static_dispatch_idx
            ),
            "Functions_includes": ["#include <ATen/Operators.h>"],
            "Functions_declarations": list(
                mapMaybe(
                    ComputeFunction(),
                    native_functions,
                )
            ),
        },
    )
    declarations = get_native_function_declarations(
        grouped_native_functions=grouped_native_functions,
        backend_indices=backend_indices,
    )
    cpu_fm.write(
        "NativeFunctions.h",
        lambda: {
            "NativeFunctions_includes": ["#include <ATen/NativeMetaFunctions.h>"],
            "NativeFunctions_declarations": declarations,
        },
    )

    for dispatch_key in dispatch_keys:
        fm = file_manager_from_dispatch_key(dispatch_key, device_fms, cpu_fm)
        if dispatch_key in functions_keys:
            inl_headers = f"#include <ATen/{dispatch_key}Functions_inl.h>"

            fm.write_with_template(
                f"{dispatch_key}Functions.h",
                "DispatchKeyFunctions.h",
                lambda: {
                    "dispatch_key": str(dispatch_key),
                    "inline_headers": inl_headers,
                },
            )
            fm.write_with_template(
                f"{dispatch_key}Functions_inl.h",
                "DispatchKeyFunctions_inl.h",
                lambda: {
                    "DispatchKeyFunctions_inl_includes": [],
                    "dispatch_namespace": dispatch_key.lower(),
                    "dispatch_namespaced_declarations": get_namespaced_declaration(
                        grouped_native_functions=grouped_native_functions,
                        dispatch_key=dispatch_key,
                        backend_idx=backend_indices[dispatch_key],
                        selector=selector,
                        rocm=rocm,
                        symint=True,
                    ),
                },
            )

        del fm


def gen_per_operator_headers(
    *,
    native_functions: Sequence[NativeFunction],
    grouped_native_functions: Sequence[NativeFunction | NativeFunctionsGroup],
    static_dispatch_idx: list[BackendIndex],
    selector: SelectiveBuilder,
    backend_indices: dict[DispatchKey, BackendIndex],
    cpu_fm: FileManager,
    device_fms: dict[str, FileManager],
    ops_fm: FileManager,
    functions_keys: set[DispatchKey],
    dispatch_keys: Sequence[DispatchKey],
    rocm: bool,
) -> None:
    # For CMake builds, split operator declarations into separate headers in
    # the ATen/ops folder to split up header dependencies
    functions_by_root_name: dict[str, list[NativeFunction]] = defaultdict(list)
    for fn in native_functions:
        functions_by_root_name[fn.root_name].append(fn)

    grouped_functions_by_root_name: dict[
        str, list[NativeFunction | NativeFunctionsGroup]
    ] = defaultdict(list)
    for group in grouped_native_functions:
        name = group.root_name
        grouped_functions_by_root_name[name].append(group)

    for name, functions in functions_by_root_name.items():
        ops_fm.write_with_template(
            f"{name}_ops.h",
            "Operator.h",
            lambda: {
                "declarations": list(
                    mapMaybe(
                        ComputeOperators(
                            Target.DECLARATION,
                            static_dispatch_backend_indices=static_dispatch_idx,
                        ),
                        functions,
                    )
                ),
            },
        )

        ops_fm.write_with_template(
            f"{name}.h",
            "Function.h",
            lambda: {
                "static_dispatch_ops_headers": list(
                    mapMaybe(
                        lambda fn: static_dispatch_ops_header(
                            fn, backend_index=static_dispatch_idx
                        ),
                        functions,
                    )
                ),
                "operator_includes": f"#include <ATen/ops/{name}_ops.h>",
                "function_definitions": list(
                    mapMaybe(
                        ComputeFunction(),
                        functions,
                    )
                ),
            },
        )

        grouped_functions = grouped_functions_by_root_name.get(name, [])
        structured_functions = [
            fn
            for fn in grouped_functions
            if isinstance(fn, NativeFunctionsGroup) and fn.structured
        ]
        is_structured = len(structured_functions) > 0

        if is_structured:
            ops_fm.write_with_template(
                f"{name}_meta.h",
                "NativeMetaFunction.h",
                lambda: {
                    "meta_function_declarations": list(
                        mapMaybe(
                            compute_meta_function_declaration, structured_functions
                        )
                    ),
                },
            )
        declarations = get_native_function_declarations(
            grouped_native_functions=grouped_functions,
            backend_indices=backend_indices,
            native_function_decl_gen=dest.compute_native_function_declaration,
        )
        ops_fm.write_with_template(
            f"{name}_native.h",
            "NativeFunction.h",
            lambda: {
                "extra_includes": (
                    f"#include <ATen/ops/{name}_meta.h>" if is_structured else []
                ),
                "native_function_declarations": declarations,
            },
        )

    for category, suffix in [
        ("Functions", ""),
        ("Operators", "_ops"),
        ("NativeMetaFunctions", "_meta"),
        ("NativeFunctions", "_native"),
    ]:
        cpu_fm.write(
            f"{category}.h",
            lambda: {
                f"{category}_includes": [
                    f"#include <ATen/ops/{name}{suffix}.h>"
                    for name in sorted(functions_by_root_name.keys())
                ],
                f"{category}_declarations": [],
            },
        )

    for dispatch_key in dispatch_keys:
        if dispatch_key not in functions_keys:
            continue

        dispatch_namespace = dispatch_key.lower()
        dispatch_names = []

        for name, functions in functions_by_root_name.items():
            grouped_functions = grouped_functions_by_root_name.get(name, [])
            declarations = list(
                concatMap(
                    dest.RegisterDispatchKey(
                        backend_indices[dispatch_key],
                        Target.NAMESPACED_DECLARATION,
                        selector,
                        rocm=rocm,
                        symint=True,
                        class_method_name=None,
                        skip_dispatcher_op_registration=False,
                    ),
                    grouped_functions,
                )
            )

            if len(declarations) == 0:
                continue

            dispatch_names.append(name)
            ops_fm.write_with_template(
                f"{name}_{dispatch_namespace}_dispatch.h",
                "DispatchKeyFunction.h",
                lambda: {
                    "dispatch_namespace": dispatch_namespace,
                    "dispatch_namespaced_declarations": declarations,
                },
            )

        fm = file_manager_from_dispatch_key(dispatch_key, device_fms, cpu_fm)
        inl_headers = f"#include <ATen/{dispatch_key}Functions_inl.h>"

        fm.write_with_template(
            f"{dispatch_key}Functions.h",
            "DispatchKeyFunctions.h",
            lambda: {
                "dispatch_key": str(dispatch_key),
                "inline_headers": inl_headers,
            },
        )
        fm.write_with_template(
            f"{dispatch_key}Functions_inl.h",
            "DispatchKeyFunctions_inl.h",
            lambda: {
                "dispatch_namespace": dispatch_namespace,
                "DispatchKeyFunctions_inl_includes": [
                    f"#include <ATen/ops/{name}_{dispatch_namespace}_dispatch.h>"
                    for name in sorted(dispatch_names)
                ],
                "dispatch_namespaced_declarations": [],
            },
        )
        del fm

    cpu_fm.write(
        "MethodOperators.h",
        lambda: {
            "MethodOperators_includes": sorted(
                f"#include <ATen/ops/{name}_ops.h>"
                for name, functions in functions_by_root_name.items()
                if any(Variant.method in fn.variants for fn in functions)
            ),
            "MethodOperators_declarations": [],
        },
    )


def gen_headers(
    *,
    native_functions: Sequence[NativeFunction],
    valid_tags: set[str],
    grouped_native_functions: Sequence[NativeFunction | NativeFunctionsGroup],
    structured_native_functions: Sequence[NativeFunctionsGroup],
    static_dispatch_idx: list[BackendIndex],
    selector: SelectiveBuilder,
    backend_indices: dict[DispatchKey, BackendIndex],
    core_fm: FileManager,
    cpu_fm: FileManager,
    device_fms: dict[str, FileManager],
    ops_fm: FileManager,
    dispatch_keys: Sequence[DispatchKey],
    functions_keys: set[DispatchKey],
    rocm: bool,
    per_operator_headers: bool,
) -> None:
    if per_operator_headers:
        gen_per_operator_headers(
            native_functions=native_functions,
            grouped_native_functions=grouped_native_functions,
            static_dispatch_idx=static_dispatch_idx,
            selector=selector,
            backend_indices=backend_indices,
            cpu_fm=cpu_fm,
            device_fms=device_fms,
            ops_fm=ops_fm,
            dispatch_keys=dispatch_keys,
            functions_keys=functions_keys,
            rocm=rocm,
        )
    else:
        gen_aggregated_headers(
            native_functions=native_functions,
            grouped_native_functions=grouped_native_functions,
            structured_native_functions=structured_native_functions,
            static_dispatch_idx=static_dispatch_idx,
            selector=selector,
            backend_indices=backend_indices,
            cpu_fm=cpu_fm,
            device_fms=device_fms,
            dispatch_keys=dispatch_keys,
            functions_keys=functions_keys,
            rocm=rocm,
        )

    core_fm.write(
        "TensorBody.h",
        lambda: {
            "tensor_method_declarations": list(
                mapMaybe(
                    ComputeTensorMethod(
                        target=Target.DECLARATION,
                        static_dispatch_backend_indices=static_dispatch_idx,
                    ),
                    native_functions,
                )
            ),
            "tensor_method_definitions": list(
                mapMaybe(
                    ComputeTensorMethod(
                        target=Target.DEFINITION,
                        static_dispatch_backend_indices=static_dispatch_idx,
                    ),
                    native_functions,
                )
            ),
        },
    )

    cpu_fm.write(
        "RedispatchFunctions.h",
        lambda: {
            "function_redispatch_definitions": list(
                mapMaybe(ComputeRedispatchFunction(), native_functions)
            ),
        },
    )

    cpu_fm.write(
        "RegistrationDeclarations.h",
        lambda: {
            "registration_declarations": [
                compute_registration_declarations(f, backend_indices)
                for f in native_functions
            ],
        },
    )

    cpu_fm.write(
        "VmapGeneratedPlumbing.h", lambda: gen_all_vmap_plumbing(native_functions)
    )

    def gen_aten_interned_strings() -> dict[str, str]:
        attrs: set[str] = set()  # All function argument names
        names = set()  # All ATen function names
        for func in native_functions:
            names.add(str(func.func.name.name))
            # Some operators don't have a functional variant but we still create a
            # symbol without the underscore
            names.add(func.func.name.name.base)

            attrs.update(arg.name for arg in func.func.schema_order_arguments())

        # These are keywords in C++, so aren't valid symbol names
        # https://en.cppreference.com/w/cpp/language/operator_alternative
        names -= {
            "and",
            "and_eq",
            "bitand",
            "bitor",
            "compl",
            "not",
            "not_eq",
            "or",
            "or_eq",
            "xor",
            "xor_eq",
        }

        return {
            "aten_symbols": " \\\n".join(
                [f"_(aten, {name})" for name in sorted(names)]
            ),
            "attr_symbols": " \\\n".join(
                [f"_(attr, {name})" for name in sorted(attrs)]
            ),
        }

    core_fm.write("aten_interned_strings.h", gen_aten_interned_strings)

    def gen_tags_enum() -> dict[str, str]:
        return {"enum_of_valid_tags": (",\n".join(sorted(valid_tags)))}

    core_fm.write("enum_tag.h", gen_tags_enum)


def gen_source_files(
    *,
    native_functions: Sequence[NativeFunction],
    grouped_native_functions: Sequence[NativeFunction | NativeFunctionsGroup],
    structured_native_functions: Sequence[NativeFunctionsGroup],
    view_groups: Sequence[NativeFunctionsViewGroup],
    selector: SelectiveBuilder,
    static_dispatch_idx: list[BackendIndex],
    backend_indices: dict[DispatchKey, BackendIndex],
    aoti_fm: FileManager,
    core_fm: FileManager,
    cpu_vec_fm: FileManager,
    cpu_fm: FileManager,
    device_fms: dict[str, FileManager],
    dispatch_keys: Sequence[DispatchKey],
    functions_keys: set[DispatchKey],
    rocm: bool,
    force_schema_registration: bool,
    per_operator_headers: bool,
    skip_dispatcher_op_registration: bool,
    update_aoti_c_shim: bool,
    aoti_backends: set[DispatchKey],
    extend_aoti_c_shim: bool,
) -> None:
    extra_cuda_headers = """\
#include <c10/cuda/CUDAGuard.h>
#include <ATen/cuda/ATenCUDAGeneral.h>
#include <ATen/cuda/CUDADevice.h>
#include <ATen/cuda/CUDAContext.h>"""
    if rocm:
        extra_cuda_headers = """\
#include <ATen/hip/impl/HIPGuardImplMasqueradingAsCUDA.h>
#include <ATen/hip/ATenHIPGeneral.h>
#include <ATen/hip/HIPDevice.h>
#include <ATen/hip/HIPContext.h>"""

    for dispatch_key in dispatch_keys:
        fm = file_manager_from_dispatch_key(dispatch_key, device_fms, cpu_fm)
        if per_operator_headers:

            def operator_headers() -> list[str]:
                headers = []
                for g in grouped_native_functions:
                    is_registered = False
                    if backend_index.has_kernel(g):
                        is_registered = True
                    # The above has_kernel test on a group will only test for
                    # the existence of out dispatch, because that's how
                    # structured kernels work. But sometimes functions can be
                    # grouped but not be structured, and then you need to check
                    # each individual piece, as they may have manual dispatch
                    # entries.
                    elif isinstance(g, NativeFunctionsGroup) and any(
                        backend_index.has_kernel(fn) for fn in g.functions()
                    ):
                        is_registered = True
                    # TODO: this condition is a bit questionable
                    # (It has to do with the fact that structured kernels get generated kernels
                    # to the Meta + CompositeExplicitAutogradNonFunctional keys).
                    elif g.structured and dispatch_key in (
                        DispatchKey.Meta,
                        DispatchKey.CompositeExplicitAutogradNonFunctional,
                    ):
                        is_registered = True
                    if not is_registered:
                        continue

                    headers.append(f"#include <ATen/ops/{g.root_name}_native.h>")
                    if (
                        dispatch_key
                        == DispatchKey.CompositeExplicitAutogradNonFunctional
                    ):
                        headers.append(f"#include <ATen/ops/{g.root_name}.h>")
                    if dispatch_key in functions_keys:
                        headers.append(
                            f"#include <ATen/ops/{g.root_name}_{dispatch_namespace}_dispatch.h>"
                        )

                return sorted(set(headers))

        else:

            def operator_headers() -> list[str]:
                headers = ["#include <ATen/NativeFunctions.h>"]
                if dispatch_key == DispatchKey.CompositeExplicitAutogradNonFunctional:
                    headers.append("#include <ATen/Functions.h>")
                if dispatch_key in functions_keys:
                    headers.append(f"#include <ATen/{dispatch_key!s}Functions.h>")
                return headers

        backend_index = backend_indices[dispatch_key]
        ns_grouped_native_functions = defaultdict(list)
        for grouped_native_function in grouped_native_functions:
            namespace = (
                grouped_native_function.namespace
                if isinstance(grouped_native_function, NativeFunction)
                else grouped_native_function.functional.namespace
            )
            ns_grouped_native_functions[namespace].append(grouped_native_function)

        dispatch_namespace = str(dispatch_key).lower()

        # CompositeImplicitAutogradNestdTensor does not currently user the helpers generated
        # compilation will fail when `-Werror=unused-function` flag is set
        gen_dispatch_helpers: bool = (
            dispatch_key != DispatchKey.CompositeImplicitAutogradNestedTensor
        )

        register_dispatch_key_base_env = {
            "extra_cuda_headers": extra_cuda_headers
            if is_cuda_dispatch_key(dispatch_key)
            else "",
            "external_backend_headers": "",
            "dispatch_headers": dest.gen_registration_headers(
                backend_index, per_operator_headers, rocm
            ),
            # ops_headers *could* be sharded, but doesn't seem necessary?
            "ops_headers": operator_headers(),
            "dispatch_helpers": (
                dest.gen_registration_helpers(backend_index)
                if gen_dispatch_helpers
                else []
            ),
        }

        def register_dispatch_key_env_callable(
            gnf: NativeFunction | NativeFunctionsGroup,
        ) -> dict[str, list[str]]:
            return {
                "dispatch_definitions": get_native_function_definitions(
                    fm=fm,  # noqa: F821
                    grouped_native_functions=[gnf],
                    dispatch_key=dispatch_key,
                    backend_idx=backend_index,
                    selector=selector,
                    rocm=rocm,
                    symint=True,
                    skip_dispatcher_op_registration=skip_dispatcher_op_registration,
                    gen_dispatch_helpers=gen_dispatch_helpers,
                )
            }

        fm.write_sharded_with_template(
            f"Register{dispatch_key}.cpp",
            "RegisterDispatchKey.cpp",
            grouped_native_functions,
            key_fn=lambda x: x.root_name,
            env_callable=register_dispatch_key_env_callable,
            num_shards=4 if dispatch_key == DispatchKey.CPU else 1,
            base_env=register_dispatch_key_base_env,
            sharded_keys={"dispatch_definitions"},
        )

        for g in structured_native_functions:
            if not g.out.ufunc_inner_loop or not is_ufunc_dispatch_key(dispatch_key):
                continue
            name = g.functional.func.name.name
            if dispatch_key is DispatchKey.CPU:
                assert fm is cpu_fm
                fm.write_with_template(
                    f"UfuncCPU_{name}.cpp",
                    "UfuncCPU.cpp",
                    lambda: {
                        "meta_declaration": compute_meta_function_declaration(g),
                        "native_declaration": dest.compute_native_function_declaration(
                            g, backend_indices[dispatch_key]
                        ),
                        "native_definitions": dest.compute_ufunc_cpu(g),
                    },
                )
                cpu_vec_fm.write_with_template(
                    f"UfuncCPUKernel_{name}.cpp",
                    "UfuncCPUKernel.cpp",
                    lambda: {
                        "name": name,
                        "native_definitions": dest.compute_ufunc_cpu_kernel(g),
                    },
                )
            elif dispatch_key is DispatchKey.CUDA:
                cuda_headers = "#include <ATen/native/cuda/Loops.cuh>"
                if rocm:
                    cuda_headers = "#include <ATen/native/hip/Loops.cuh>"
                fm.write_with_template(
                    f"UfuncCUDA_{name}.cu",
                    "UfuncCUDA.cu",
                    lambda: {
                        "name": name,
                        "cuda_headers": cuda_headers,
                        "meta_declaration": compute_meta_function_declaration(g),
                        "native_declaration": dest.compute_native_function_declaration(
                            g, backend_indices[dispatch_key]
                        ),
                        "native_definitions": dest.compute_ufunc_cuda(g),
                    },
                )
            else:
                raise AssertionError(f"unrecognized {dispatch_key} for ufunc")

        structured_func_group_dict = {}
        for func_group in structured_native_functions:
            for func in func_group.functions():
                if func.structured_delegate is not None:
                    structured_func_group_dict[func.structured_delegate] = func_group
                    break

        if dispatch_key in aoti_backends:
            fallbacks = {}
            for func in native_functions:
                op_name = get_fallback_op_name(func)
                if op_name in inductor_fallback_ops:
                    fallbacks[op_name] = func
            fallback_native_functions = tuple(
                value for _, value in sorted(fallbacks.items())
            )

            # header files were checked in for ABI-compatiblilty checking
            header_file_name = f"c_shim_{dispatch_key.lower()}.h"
            new_header = gen_aoti_c_shim(
                fallback_native_functions,
                structured_func_group_dict,
                dispatch_key,
                backend_indices,
                header=True,
                extend_aoti_c_shim=extend_aoti_c_shim,
                includes="",
            )
            if update_aoti_c_shim:
                aoti_fm.write(
                    header_file_name,
                    lambda: new_header,
                )
            else:
                try:
                    with open(
                        os.path.join(aoti_fm.install_dir, header_file_name)
                    ) as old_file:
                        old_header = old_file.read()
                        assert old_header == new_header, """

WARNING: The generated AOTInductor C shim header files have unexpectedly changed. This
indicates an AOTInductor fallback operator ABI backward compatibility breakage!!!
Only in a limited number of situations, this is allowed:

1. You added a fallback op to the inductor_fallback_ops list in torchgen/aoti/fallback_ops.py.
If that's the case, run `python torchgen/gen.py --update-aoti-c-shim` to update the existing
C shim header files.

2. You added a new default argument to an existing fallback op. This is clearly a BC breaking
change in the AOTInductor land. In this case, you need to keep a manual copy of that existing
fallback op in a file, e.g. torch/csrc/inductor/aoti_torch/c/shim.h, bump up the version
number of that fallback op in the newly generated C shim files, and update the cpp wrapper
codegen to generate the correct cpp call for this op. Contact AOTInductor team for assistance.

                        """
                except FileNotFoundError:
                    print(
                        f"{os.path.join(aoti_fm.install_dir, header_file_name)} not found"
                    )

            # cpp files are always generated on-the-fly
            def headers_for_aoti() -> str:
                headers = []
                for func in fallback_native_functions:
                    header = get_header_for_aoti(
                        func,
                        structured_func_group_dict,
                        dispatch_key,
                        backend_indices,
                        extend_aoti_c_shim=extend_aoti_c_shim,
                    )
                    if header is not None:
                        headers.append(header)
                return "\n".join(sorted(set(headers)))

            extra_headers = (
                extra_cuda_headers if is_cuda_dispatch_key(dispatch_key) else ""
            )

            aoti_fm.write(
                f"c_shim_{dispatch_key.lower()}.cpp",
                lambda: gen_aoti_c_shim(
                    fallback_native_functions,
                    structured_func_group_dict,
                    dispatch_key,
                    backend_indices,
                    header=False,
                    extend_aoti_c_shim=extend_aoti_c_shim,
                    includes=headers_for_aoti() + "\n" + extra_headers,
                ),
            )

        del fm

    # BackendSelect is generated specially
    def gen_backend_select() -> dict[str, list[str]]:
        relevant_fns = [
            fn for fn in native_functions if needs_backend_select(fn, selector)
        ]
        return {
            "ops_headers": [
                f"#include <ATen/ops/{fn.root_name}_ops.h>" for fn in relevant_fns
            ],
            "backend_select_method_definitions": list(
                mapMaybe(
                    ComputeBackendSelect(Target.DEFINITION, selector), relevant_fns
                )
            ),
            "backend_select_function_registrations": list(
                mapMaybe(
                    ComputeBackendSelect(Target.REGISTRATION, selector), relevant_fns
                )
            ),
        }

    cpu_fm.write("RegisterBackendSelect.cpp", gen_backend_select)

    schema_selector = selector
    if force_schema_registration:
        schema_selector = SelectiveBuilder.get_nop_selector()

    (
        aten_schema_registrations,
        schema_registrations,
    ) = get_native_function_schema_registrations(
        native_functions=native_functions, schema_selector=schema_selector
    )
    cpu_fm.write(
        "RegisterSchema.cpp",
        lambda: {
            "aten_schema_registrations": []
            if skip_dispatcher_op_registration
            else aten_schema_registrations,
            "schema_registrations": []
            if skip_dispatcher_op_registration
            else schema_registrations,
        },
    )

    def key_func(
        fn: NativeFunction | NativeFunctionsGroup | NativeFunctionsViewGroup,
    ) -> str:
        return fn.root_name

    cpu_fm.write_sharded(
        "Operators.cpp",
        native_functions,
        key_fn=key_func,
        env_callable=lambda fn: {
            "operator_headers": [f"#include <ATen/ops/{fn.root_name}.h>"],
            "definitions": [
                ComputeOperators(
                    Target.DEFINITION,
                    static_dispatch_backend_indices=static_dispatch_idx,
                )(fn)
            ],
        },
        base_env={
            "static_dispatch_extra_headers": static_dispatch_extra_headers(
                static_dispatch_idx
            ),
        },
        num_shards=5,
        sharded_keys={
            "operator_headers",
            "definitions",
            "static_dispatch_extra_headers",
        },
    )

    cpu_fm.write("Functions.cpp", dict)

    core_fm.write("TensorMethods.cpp", dict)

    core_fm.write(
        "ATenOpList.cpp",
        lambda: {
            "aten_ops": list(mapMaybe(compute_aten_op, native_functions)),
        },
    )

    def functionalization_env_callable(
        g: NativeFunction | NativeFunctionsGroup | NativeFunctionsViewGroup,
    ) -> dict[str, list[str]]:
        def gen_op_headers(
            g: NativeFunction | NativeFunctionsGroup | NativeFunctionsViewGroup,
        ) -> list[str]:
            if isinstance(g, NativeFunctionsViewGroup):
                # view ops always get a functionalization kernel
                headers = [
                    f"#include <ATen/ops/{g.view.root_name}_native.h>",
                    f"#include <ATen/ops/{g.view.root_name}_ops.h>",
                ]
                if g.view_copy is not None:
                    headers += [
                        f"#include <ATen/ops/{g.view_copy.root_name}_native.h>",
                        f"#include <ATen/ops/{g.view_copy.root_name}_ops.h>",
                    ]
                return headers
            elif isinstance(g, NativeFunctionsGroup):
                headers = [
                    f"#include <ATen/ops/{g.functional.root_name}_native.h>",
                    f"#include <ATen/ops/{g.functional.root_name}_ops.h>",
                    f"#include <ATen/ops/{g.out.root_name}_native.h>",
                    f"#include <ATen/ops/{g.out.root_name}_ops.h>",
                ]
                if g.inplace is not None:
                    headers += [
                        f"#include <ATen/ops/{g.inplace.root_name}_native.h>",
                        f"#include <ATen/ops/{g.inplace.root_name}_ops.h>",
                    ]
                if g.mutable is not None:
                    headers += [
                        f"#include <ATen/ops/{g.mutable.root_name}_native.h>",
                        f"#include <ATen/ops/{g.mutable.root_name}_ops.h>",
                    ]
                return headers
            else:
                return [
                    f"#include <ATen/ops/{g.root_name}_native.h>",
                    f"#include <ATen/ops/{g.root_name}_ops.h>",
                ]

        return {
            "ops_headers": gen_op_headers(g),
            "func_definitions": gen_functionalization_definition(
                selector,
                g,
            ),
            "func_registrations": gen_functionalization_registration(
                selector,
                g,
                backend_indices[DispatchKey.CompositeImplicitAutograd],
            ),
        }

    all_groups: list[
        NativeFunction | NativeFunctionsGroup | NativeFunctionsViewGroup
    ] = list(structured_native_functions) + list(
        view_groups  # type: ignore[assignment, arg-type, operator]
    )
    # Note: all operators that functionalization needs to handle (mutable and aliasing ops) should be grouped properly.
    # The only reason we really need to deal with direct NativeFunctions here (instead of the groups) is because:
    # (1) We can provide better error checking (error out if someone introduces a mutable op that doesn't obey the grouping logic)
    # (2) functionalization needs to manually register CompositeImplicitAutograd kernels, which might not be grouped.
    #     Although this could go away long-term if we add a dedicated dispatch key for decompositions.
    structured_map: dict[OperatorName, NativeFunction] = {
        f.func.name: f
        for f in concatMap(lambda g: list(g.functions()), structured_native_functions)
    }
    view_map: dict[OperatorName, NativeFunction] = {
        f.func.name: f for f in concatMap(lambda g: list(g.functions()), view_groups)
    }
    all_groups.extend(
        f
        for f in native_functions
        if f.func.name not in structured_map and f.func.name not in view_map
    )

    cpu_fm.write_sharded(
        "RegisterFunctionalization.cpp",
        all_groups,
        key_fn=key_func,
        env_callable=functionalization_env_callable,
        num_shards=4,
        sharded_keys={
            "ops_headers",
            "func_definitions",
            "func_registrations",
            "func_add_back_views_definitions",
            "func_add_back_views_registrations",
        },
    )

    cpu_fm.write(
        "FunctionalInverses.h",
        lambda: {
            "view_inverse_declarations": list(
                mapMaybe(
                    lambda g: gen_functionalization_view_inverse_declaration(
                        selector, g
                    ),
                    view_groups,
                )
            )
        },
    )

    # Note [view_copy NativeFunctions]
    # Every view operator in native_functions.yaml that is not CompositeImplicitAutograd
    # needs to have a corresponding non-aliasing {view}_copy variant.
    # Backends that use functionalization and don't know how to handle aliasing ops
    # are expected to implement kernels for these {view}_copy kernels instead.
    # The code for {view}_copy operators in core is pretty boilerplate-heavy however,
    # so we codegen the following:
    # (1) A CompositeExplicitAutogradNonFunctional kernel for every {view}_copy operator.
    #     These are never explicitly invoked by the functionalization pass,
    #     but they could theoretically be called from user code (I added these kernels for completeness,
    #     since the ops are part of the public API).
    # (2) A derivative formula for every {view}_copy operator
    #     {view}_copy operators can re-use the same derivative formulas as their {view} op counterparts,
    #     so rather than stamping all of the entries out in derivatives.yaml,
    #     we codegen them in.
    #     This is similar to how autograd codegen doesn't require inplace ops to have a derivatives.yaml entry.
    cpu_fm.write(
        "CompositeViewCopyKernels.cpp",
        lambda: {
            "ops_headers": [
                "\n".join(
                    f"#include <ATen/ops/{f.root_name}_ops.h>\n"
                    # NB: this include is important as it ensures we
                    # set the visibility on generated view_copy kernels
                    # correctly
                    f"#include <ATen/ops/{f.root_name}_native.h>"
                    for f in (
                        [g.view] if g.view_copy is None else [g.view, g.view_copy]
                    )
                )
                for g in view_groups
            ]
            + [
                "\n".join(
                    f"#include <ATen/ops/{f.root_name}_ops.h>\n"
                    # NB: this include is also important for correct visibility
                    f"#include <ATen/ops/{f.root_name}_native.h>"
                    for f in [g.inplace, g.mutable, g.functional]
                    if f is not None and "generated" not in f.tags
                )
                for g in structured_native_functions
            ],
            "CompositeViewCopyKernel_Definitions": list(
                mapMaybe(
                    GenCompositeViewCopyKernel(
                        backend_indices[
                            DispatchKey.CompositeExplicitAutogradNonFunctional
                        ]
                    ),
                    view_groups,
                )
            ),
            "GeneratedCompositeFunctional_Definitions": list(
                mapMaybe(
                    gen_composite_functional_kernel,
                    structured_native_functions,
                )
            ),
            "GeneratedCompositeOut_Definitions": list(
                mapMaybe(
                    gen_composite_out_kernel,
                    structured_native_functions,
                )
            ),
        },
    )


def gen_declarations_yaml(
    cpu_fm: FileManager, native_functions: Sequence[NativeFunction]
) -> None:
    cpu_fm.write(
        "Declarations.yaml",
        lambda: format_yaml([compute_declaration_yaml(f) for f in native_functions]),
    )


def get_torchgen_root() -> Path:
    """
    If you're depending on torchgen out-of-tree, you can use the root to figure
    out the path to native_functions.yaml
    """
    return Path(__file__).parent.resolve()


def main() -> None:
    parser = argparse.ArgumentParser(description="Generate ATen source files")
    parser.add_argument(
        "-s",
        "--source-path",
        help="path to source directory for ATen",
        default="aten/src/ATen",
    )
    parser.add_argument(
        "-o",
        "--output-dependencies",
        help="output a list of dependencies into the given file and exit",
    )
    parser.add_argument(
        "--dry-run",
        action="store_true",
        help="run without writing any files (still updates outputs)",
    )
    parser.add_argument(
        "--per-operator-headers",
        action="store_true",
        help="generate separate headers per operator in ATen/ops",
    )
    parser.add_argument(
        "-d",
        "--install-dir",
        "--install_dir",
        help="output directory",
        default="build/aten/src/ATen",
    )
    parser.add_argument(
        "--aoti-install-dir",
        "--aoti_install_dir",
        help="output directory for AOTInductor shim",
        default="torch/csrc/inductor/aoti_torch/generated",
    )
    parser.add_argument(
        "--rocm",
        action="store_true",
        help="reinterpret CUDA as ROCm/HIP and adjust filepaths accordingly",
    )
    parser.add_argument(
        "--mps",
        action="store_true",
        help="Generate MPS registration code when set",
    )
    parser.add_argument(
        "--xpu",
        action="store_true",
        help="Generate XPU registration code when set",
    )

    # TODO: --op-registration-whitelist will be removed when all call-sites
    # for gen.py are moved over to using the operator YAML file for mobile
    # custom build.
    parser.add_argument(
        "--op-registration-whitelist",
        "--op_registration_whitelist",
        nargs="*",
        help="filter op registrations by the whitelist (if set); "
        "each item is `namespace`::`operator name` without overload name; "
        "e.g.: aten::empty aten::conv2d ...",
    )
    parser.add_argument(
        "--op-selection-yaml-path",
        "--op_selection_yaml_path",
        help="Provide a path to the operator selection (for custom build) YAML "
        "that contains the information about the set of selected operators "
        "and their categories (training, ...). Each operator is either a "
        "full operator name with overload or just a bare operator name. "
        "The operator names also contain the namespace prefix (e.g. aten::)",
    )
    parser.add_argument(
        "--backend-whitelist",
        "--backend_whitelist",
        nargs="*",
        help="filter dispatch backend by the whitelist (if set), "
        "e.g.: CPU CUDA QuantizedCPU ...",
    )
    parser.add_argument(
        "--static-dispatch-backend",
        "--static_dispatch_backend",
        nargs="*",
        help="generate static dispatch code for the specific backend (if set)",
    )
    parser.add_argument(
        "--skip-dispatcher-op-registration",
        "--skip_dispatcher_op_registration",
        action="store_true",
        help="Avoid registering operators into the dispatcher.",
    )
    parser.add_argument(
        "--force-schema-registration",
        "--force_schema_registration",
        action="store_true",
        help="force it to generate schema-only registrations for all ops, including"
        "those that are not listed on --op-registration-whitelist",
    )
    parser.add_argument(
        "--generate",
        type=str,
        nargs="*",
        choices=["headers", "sources", "declarations_yaml"],
        default=["headers", "sources", "declarations_yaml"],
        help="Generate only a subset of files",
    )
    parser.add_argument(
        "--update-aoti-c-shim",
        action="store_true",
        help="Update AOTInductor C shim after adding an entry to inductor_fallback_ops in torchgen/aoti/fallback_ops.py. "
        "WARNING: Do not use this unless you are sure what you are doing!!!",
    )
    parser.add_argument(
        "--extend-aoti-c-shim",
        action="store_true",
        help="This Flag indicates the generation of c shims for out-of-tree ATen ops,"
        "which is an extension to the In-tree ATen op c shims. This flag needs to be combined with"
        "---source-path=<out-of-tree native_functions.yaml>"
        "--aoti-install-dir=<in-tree aoti_install_dir>/extend"
        "   default is torch/csrc/inductor/aoti_torch/generated/extend"
        "WARNING: Do not use this unless you are sure what you are doing!!!",
    )

    options = parser.parse_args()

    selector = get_custom_build_selector(
        options.op_registration_whitelist,
        options.op_selection_yaml_path,
    )

    native_yaml_path = os.path.join(options.source_path, "native/native_functions.yaml")
    tags_yaml_path = os.path.join(options.source_path, "native/tags.yaml")

    from torchgen.model import dispatch_keys

    # TODO: stop generating CUDA kernels for non-CUDA builds
    ignore_keys = set()
    if not options.mps:
        ignore_keys.add(DispatchKey.MPS)

        if DispatchKey.MPS in dispatch_keys:
            del dispatch_keys[dispatch_keys.index(DispatchKey.MPS)]

    if not options.xpu:
        ignore_keys.add(DispatchKey.XPU)

        if DispatchKey.XPU in dispatch_keys:
            del dispatch_keys[dispatch_keys.index(DispatchKey.XPU)]

    parsed_yaml = parse_native_yaml(native_yaml_path, tags_yaml_path, ignore_keys)
    valid_tags = _GLOBAL_PARSE_TAGS_YAML_CACHE[tags_yaml_path]
    native_functions, backend_indices = (
        parsed_yaml.native_functions,
        parsed_yaml.backend_indices,
    )

    grouped_native_functions = get_grouped_native_functions(native_functions)

    structured_native_functions = [
        g for g in grouped_native_functions if isinstance(g, NativeFunctionsGroup)
    ]
    native_functions_with_view_groups = get_grouped_by_view_native_functions(
        native_functions
    )
    view_groups = [
        g
        for g in native_functions_with_view_groups
        if isinstance(g, NativeFunctionsViewGroup)
    ]

    # NB: It is mandatory to NOT use os.path.join here, as the install directory
    # will eventually be ingested by cmake, which does not respect Windows style
    # path slashes.  If you switch this to use os.path.join, you'll get an error
    # like:
    #
    #   Syntax error in cmake code when parsing string
    #
    #     C:/Jenkins/workspace/pytorch-builds/pytorch-win-ws2016-cuda9-cudnn7-py3-build/build/aten/src/ATen\core/TensorMethods.h
    #
    #   Invalid character escape '\c'.
    core_install_dir = f"{options.install_dir}/core"
    Path(core_install_dir).mkdir(parents=True, exist_ok=True)
    ops_install_dir = f"{options.install_dir}/ops"
    Path(ops_install_dir).mkdir(parents=True, exist_ok=True)

    aoti_install_dir = f"{options.aoti_install_dir}"
    Path(aoti_install_dir).mkdir(parents=True, exist_ok=True)

    core_fm = make_file_manager(options=options, install_dir=core_install_dir)
    cpu_fm = make_file_manager(options=options)
    cpu_vec_fm = make_file_manager(options=options)
    cuda_fm = make_file_manager(options=options)
    ops_fm = make_file_manager(options=options, install_dir=ops_install_dir)
    aoti_fm = make_file_manager(options=options, install_dir=aoti_install_dir)
    device_fms = {"cuda": cuda_fm}
    if options.xpu:
        device_fms["xpu"] = make_file_manager(options=options)

    # Only a limited set of dispatch keys get CPUFunctions.h headers generated
    # for them; this is the set
    functions_keys = {
        DispatchKey.CPU,
        DispatchKey.CUDA,
        DispatchKey.CompositeImplicitAutograd,
        DispatchKey.CompositeImplicitAutogradNestedTensor,
        DispatchKey.CompositeExplicitAutograd,
        DispatchKey.CompositeExplicitAutogradNonFunctional,
        DispatchKey.Meta,
    }

    aoti_backends = {
        DispatchKey.CPU,
        DispatchKey.CUDA,
    }

    if options.mps:
        functions_keys.add(DispatchKey.MPS)

    if options.xpu:
        functions_keys.add(DispatchKey.XPU)
        aoti_backends.add(DispatchKey.XPU)

    if options.backend_whitelist:
        dispatch_keys = [
            k
            for k in dispatch_keys
            if is_generic_dispatch_key(k) or str(k) in options.backend_whitelist
        ]

    static_dispatch_idx: list[BackendIndex] = []
    if options.static_dispatch_backend:
        static_dispatch_idx = [
            backend_indices[DispatchKey.parse(key)]
            for key in options.static_dispatch_backend
        ]
        for key in options.static_dispatch_backend:
            dp_key = DispatchKey.parse(key)
            if dp_key not in functions_keys:
                functions_keys.add(dp_key)

    if "sources" in options.generate:
        gen_source_files(
            native_functions=native_functions,
            grouped_native_functions=grouped_native_functions,
            structured_native_functions=structured_native_functions,
            view_groups=view_groups,
            selector=selector,
            static_dispatch_idx=static_dispatch_idx,
            backend_indices=backend_indices,
            aoti_fm=aoti_fm,
            core_fm=core_fm,
            cpu_vec_fm=cpu_vec_fm,
            cpu_fm=cpu_fm,
            device_fms=device_fms,
            dispatch_keys=dispatch_keys,
            functions_keys=functions_keys,
            rocm=options.rocm,
            force_schema_registration=options.force_schema_registration,
            per_operator_headers=options.per_operator_headers,
            skip_dispatcher_op_registration=options.skip_dispatcher_op_registration,
            update_aoti_c_shim=options.update_aoti_c_shim,
            aoti_backends=aoti_backends,
            extend_aoti_c_shim=options.extend_aoti_c_shim,
        )

    if "headers" in options.generate:
        gen_headers(
            native_functions=native_functions,
            valid_tags=valid_tags,
            grouped_native_functions=grouped_native_functions,
            structured_native_functions=structured_native_functions,
            static_dispatch_idx=static_dispatch_idx,
            selector=selector,
            backend_indices=backend_indices,
            core_fm=core_fm,
            cpu_fm=cpu_fm,
            device_fms=device_fms,
            ops_fm=ops_fm,
            dispatch_keys=dispatch_keys,
            functions_keys=functions_keys,
            rocm=options.rocm,
            per_operator_headers=options.per_operator_headers,
        )

    if "declarations_yaml" in options.generate:
        gen_declarations_yaml(native_functions=native_functions, cpu_fm=cpu_fm)

    if options.output_dependencies:
        depfile_path = Path(options.output_dependencies).resolve()
        depfile_name = depfile_path.name
        depfile_stem = depfile_path.stem

        for fm, prefix in [
            (cpu_fm, ""),
            (cpu_vec_fm, "cpu_vec_"),
            (core_fm, "core_"),
            (ops_fm, "ops_"),
        ] + [(device_fm, f"{device}_") for device, device_fm in device_fms.items()]:
            varname = prefix + depfile_stem
            path = depfile_path.parent / (prefix + depfile_name)
            fm.write_outputs(varname, str(path))


if __name__ == "__main__":
    main()<|MERGE_RESOLUTION|>--- conflicted
+++ resolved
@@ -9,10 +9,7 @@
 from dataclasses import dataclass, field
 from pathlib import Path
 from typing import Any, Callable, Literal, TYPE_CHECKING, TypeVar
-<<<<<<< HEAD
 from typing_extensions import assert_never
-=======
->>>>>>> 3a58a048
 
 import yaml
 
