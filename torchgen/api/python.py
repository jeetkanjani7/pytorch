from dataclasses import dataclass
from typing import Dict, List, Optional, Sequence, Set, Tuple, Union

from torchgen.api import cpp
from torchgen.api.types import Binding, CppSignature, CppSignatureGroup
from torchgen.gen import pythonify_default
from torchgen.model import (
    Argument,
    BaseTy,
    BaseType,
    FunctionSchema,
    ListType,
    NativeFunction,
    OptionalType,
    Return,
    Type,
    Variant,
)

# ~~~~~~~~~~~~~~~~~~~~~~~~~~~~~~~~~~~~~~~~~~~~~~~~~~~~~~~~~~~~~~~~~~~ #
#
#                           Data Models
#
# ~~~~~~~~~~~~~~~~~~~~~~~~~~~~~~~~~~~~~~~~~~~~~~~~~~~~~~~~~~~~~~~~~~~ #
#
# [Notes] python binding codegen
#
# The Python binding codegen produces code that takes the input list of
# PyObjects, finds the matching ATen C++ function using PythonArgParser,
# converts the PyObjects into C++ types and calls the ATen C++ function:
#
# +--------+  parsing   +------------------------+  binding   +-----------------------+
# | PyObjs | ---------> | PythonArgParser Output | ---------> | Cpp Function Dispatch |
# +--------+            +------------------------+            +-----------------------+
#
# The following examples demonstrate the data models the Python binding
# codegen needs to deal with and the tasks it needs to accomplish. It
# helps understand the purpose of the new data types we introduced below.
#
#  - Function Schema (source of truth)
#
#      aten::empty.names(int[] size, *, Dimname[]? names,
#                        ScalarType? dtype=None, Layout? layout=None,
#                        Device? device=None, bool? pin_memory=None,
#                        MemoryFormat? memory_format=None) -> Tensor
#
#  - Python Signature
#
#    It's used to generate input schema string for PythonArgParser.
#    Note: TensorOptions fields are reordered and the additional
#    'requires_grad' field is added:
#
#      empty(IntArrayRef size, *, DimnameList? names,
#            MemoryFormat? memory_format=None, ScalarType dtype=None,
#            Layout layout=torch.strided, Device device=None,
#            bool pin_memory=False, bool requires_grad=False)
#
#  - C++ Signature
#
#    It's used to generate C++ lambda formals & dispatch call.
#    Note: the scattered TensorOptions fields are packed into 'options'.
#
#      auto dispatch_empty =
#          [](IntArrayRef size, std::optional<DimnameList> names,
#             const TensorOptions & options,
#             std::optional<MemoryFormat> memory_format) -> Tensor {
#          pybind11::gil_scoped_release no_gil;
#          return torch::empty(size, names, options, memory_format);
#      };
#
#  - Binding between Python Arguments and C++ Arguments
#
#    Given a set of Python Arguments in scope, we need produce the
#    binding expressions that translate the Python API into C++ API:
#
#            Python Args               Cpp Args       Binding Exprs
#     -----------------------------------------------------------------
#         0: size                      size           '_r.intlist(0)'
#         1: names                     names          'names' [special init]
#         2: memory_format -------+
#         3: dtype         -----+-|--> options        'options' [special packing]
#         4: layout            /  |
#         5: device           /   +--> memory_format  '_r.memoryformatOptional(2)'
#         6: pin_memory      /
#         7: requires_grad -+
#
#    So the full dispatch expression would look like:
#
#      dispatch_empty(_r.intlist(0), names, options,
#                     _r.memoryformatOptional(2))
#
#    Where does 'names' come from? It involves special local init:
#
#      auto __names = _r.toDimnameListOptional(1);
#      std::optional<DimnameList> names =
#          __names ? std::make_optional(DimnameList(__names.value()))
#                  : std::nullopt;
#
#    Where does 'options' come from? It involves special local init
#    for TensorOptions. Note that Python side has the additional
#    'requires_grad' field:
#
#      const auto options = TensorOptions()
#          .dtype(_r.scalartype(3))
#          .device(_r.device(5))
#          .layout(_r.layoutOptional(4))
#          .requires_grad(_r.toBool(7))
#          .pinned_memory(_r.toBool(6));
#
#    In some other cases one Python Argument can map to multiple C++
#    Arguments. For example:
#
#     aten::max.names_dim(Tensor self, Dimname dim, bool keepdim=False)
#       -> (Tensor values, Tensor indices)
#
#            Python Args               Cpp Args          Binding Exprs
#     ---------------------------------------------------------------------
#                               +----> max               'out[0]'
#                              /-----> max_values        'out[1]
#         0: input            /        self              '_r.tensor(0)'
#         1: dim             /         dim               '_r.dimname(1)'
#         2: keepdim        /          keepdim           '_r.toBool(2)'
#         3: out      -----+           [local init] out  '_r.tensorlist_n<2>(3)'
#
#    As demonstrated above, the binding can involve reordering,
#    packing, unpacking and special local inits.
#
#
#  Let's look at a concrete example:
#
#      static PythonArgParser parser({
#        "abs(Tensor input, *, Tensor out=None)",
#        ~~~~~~~~~~~~~~~~~~~~~~~~~~~~~~~~~~~~~~~
#         ^
#         +--- Python Schema, represented by PythonSignature and PythonArgument
#
#      }, /*traceable=*/true);
#
#      ParsedArgs<2> parsed_args;
#      auto _r = parser.parse(nullptr, args, kwargs, parsed_args);
#
#      ...
#
#      if (_r.isNone(1)) {
#          ~~~~~~~~~~~~  <--- Scattered PythonArgParser output (arg name = 'out')
#                             represented by PythonArgParserOutputExpr
#
#        // aten::abs(Tensor self) -> Tensor
#        ~~~~~~~~~~~~~~~~~~~~~~~~~~~~~~~~~~~
#         ^
#         +--- NativeFunction schema, base version
#
#        auto dispatch_abs = [](const Tensor & self) -> Tensor {
#                            ~~~~~~~~~~~~~~~~~~~~~~~~~~~~~~~~~
#                             ^
#                             +--- dispatch_lambda_args / dispatch_lambda_return_str
#                                  generated from NativeFunction / CppSignature
#                                  (deprecated PythonSignature is special)
#                                  arguments are represented by DispatchLambdaArgument
#
#          pybind11::gil_scoped_release no_gil;
#          return self.abs();
#                 ~~~~~~~~~~~  <--- cpp_dispatch_target / cpp_dispatch_exprs
#                                   generated from NativeFunction / CppSignature
#        };
#        return wrap(dispatch_abs(_r.tensor(0)));
#                                 ~~~~~~~~~~~~~
#                                  ^
#                                  +--- dispatch_lambda_exprs
#                                       binding PythonArgParserOutputExpr (python args)
#                                       and DispatchLambdaArgument (c++ args)
#
#      } else {
#        // aten::abs.out(Tensor self, *, Tensor(a!) out) -> Tensor(a!)
#        ~~~~~~~~~~~~~~~~~~~~~~~~~~~~~~~~~~~~~~~~~~~~~~~~~~~~~~~~~~~~~~
#         ^
#         +--- NativeFunction schema, out-variant
#
#        auto dispatch_abs_out = [](Tensor out, const Tensor & self) -> Tensor {
#          pybind11::gil_scoped_release no_gil;
#          return at::abs_out(out, self);
#        };
#        return wrap(dispatch_abs_out(_r.tensor(1), _r.tensor(0)));
#      }
#
#
# [Notes] python interface codegen
# The python dataclasses below are used used to generate both python binding code
# and pyi type hint signatures.
# In theory these two should look very similar, but there are number of differences
# in how pyi signatures vs. python_arg_parser signatures are generated.
# These differences have been encapsulated in signature_str() vs. signature_str_pyi()
# to display the full signatures, and argument_str() vs argument_str_pyi() to display arguments.
# For examples, only pyi signatures include return types.


@dataclass(frozen=True)
class PythonReturns:
    returns: Tuple[Return, ...]


@dataclass(frozen=True)
class PythonArgument:
    name: str
    type: Type
    default: Optional[str]

    # Used to generate the default init expr for some PythonArgParser outputs, e.g.:
    #
    #   _r.layoutWithDefault(3, layout_from_backend(self.options().backend())))
    #                           ~~~~~~~~~~~~~~~~~~~~~~~~~~~~~~~~~~~~~~~~~~~~~~
    #                            ^
    #                            +--- default_init str
    default_init: Optional[str]

    # Compute argument formal for python argument parsing.
    # Needs to be consistent with torch/csrc/utils/python_arg_parser.h.
    def argument_str(self, *, method: bool = False, symint: bool = True) -> str:
        type_str = (
            argument_type_str(self.type, symint=symint)
            .replace("const ", "")
            .replace(" &", "")
        )

        name = self.name
        # s/self/input/ outside method bindings
        # [old codegen] TODO: remove this? doesn't rename in codegen, it's just
        # for the parse string
        if name == "self" and type_str in ["Tensor", "Number"] and not method:
            name = "input"

        # add default
        if self.default is not None:
            default = {
                "nullptr": "None",
                "c10::nullopt": "None",
                "::std::nullopt": "None",
                "std::nullopt": "None",
                "{}": "None",
            }.get(self.default, self.default)
            return f"{type_str} {name}={default}"
        else:
            return f"{type_str} {name}"

    def argument_str_pyi(
        self, *, method: bool = False, deprecated: bool = False
    ) -> str:
        type_str = argument_type_str_pyi(self.type)

        name = self.name
        # s/self/input/ outside method bindings
        # [old codegen] TODO: remove this? doesn't rename in codegen, it's just
        # for the parse string
        if name == "self" and type_str == "Tensor" and not method and not deprecated:
            name = "input"

        if name == "from":  # from is a Python keyword...
            name += "_"

        # pyi merges the _out and functional variants into the same signature, with an optional out arg
        if name == "out" and type_str == "Tensor" and not deprecated:
            type_str = "Optional[" + type_str + "]"

        # pyi deprecated signatures don't get defaults for their out arg
        treat_as_no_default = (
            deprecated
            and isinstance(self, PythonOutArgument)
            and self.default == "None"
        )

        # add default
        if self.default is not None and not treat_as_no_default:
            if (
                isinstance(self.type, ListType)
                and self.type.elem == BaseType(BaseTy.int)
                and self.default.startswith("{")
                and self.default.endswith("}")
            ):
                default = "(" + self.default[1:-1] + ")"
            else:
                default = {
                    "nullptr": "None",
                    "c10::nullopt": "None",
                    "::std::nullopt": "None",
                    "std::nullopt": "None",
                    "{}": "None",
                    "MemoryFormat::Contiguous": "contiguous_format",
                    "QScheme::PER_TENSOR_AFFINE": "per_tensor_affine",
                }.get(self.default, self.default)
            return f"{name}: {type_str} = {default}"
        else:
            return f"{name}: {type_str}"


@dataclass(frozen=True)
class PythonOutArgument(PythonArgument):
    # In Python signature multiple output fields are packed into one 'out' argument.
    # When binding to C++, it's first binded to a local 'out' variable:
    #   'auto out = _r.tensorlist_n<2>(2);',
    # then binded to scattered C++ output arguments as 'out[0]', 'out[1]', and etc.
    # TODO: maybe don't need keep scattered out fields for python signature?
    outputs: Tuple[PythonArgument, ...]

    @staticmethod
    def from_outputs(
        outputs: Tuple[PythonArgument, ...]
    ) -> Optional["PythonOutArgument"]:
        if not outputs:
            return None

        size = len(outputs)
        if size == 1:
            return PythonOutArgument(
                name=outputs[0].name,
                type=outputs[0].type,
                default="None",
                default_init=None,
                outputs=outputs,
            )
        elif size > 1:
            if any(not a.type.is_tensor_like() for a in outputs):
                raise RuntimeError(f"Unsupported output type: {outputs}")
            return PythonOutArgument(
                name="out",
                # TODO: shouldn't this be OptionalType[ListType[...]], since it defaults to None?
                type=ListType(BaseType(BaseTy.Tensor), size),
                default="None",
                default_init=None,
                outputs=outputs,
            )
        raise AssertionError(r"Unexpected PythonOutArgument size")


@dataclass(frozen=True)
class PythonSignature:
    # Base operator name, without inplace/outplace suffix.
    name: str

    # Positional arguments.
    # TODO: create a dedicated SelfArgument type for 'self'?
    input_args: Tuple[PythonArgument, ...]

    # Keyword arguments excluding the 'out' argument and scattered kwargs belonging
    # to TensorOptions (dtype, layout, device, pin_memory, requires_grad, etc).
    input_kwargs: Tuple[PythonArgument, ...]

    output_args: Optional[PythonOutArgument]

    # Return types, which are only used by pyi
    returns: PythonReturns

    # These are scattered kwargs arguments belonging to TensorOptions.
    # When binding to C++, they are packed into a TensorOptions object 'options'.
    # It's possible that the C++ signature doesn't take TensorOptions object (e.g.
    # for out variant), in which case they will be used as scattered fields without
    # being packed into 'options'.
    # TODO: maybe create a PythonTensorOptionsArgument?
    tensor_options_args: Tuple[PythonArgument, ...]

    # method or function signature?
    method: bool

    @property
    def deprecated(self) -> bool:
        return False

    def arguments(
        self, *, skip_outputs: bool = False, skip_tensor_options: bool = False
    ) -> Tuple[Union[PythonArgument, PythonOutArgument], ...]:
        result: List[Union[PythonArgument, PythonOutArgument]] = []
        result.extend(self.input_args)
        result.extend(self.input_kwargs)
        if self.output_args is not None and not skip_outputs:
            result.append(self.output_args)
        if not skip_tensor_options:
            result.extend(self.tensor_options_args)
        return tuple(result)

    def arguments_count(self) -> int:
        return len(self.arguments())

    def output_idx(self) -> int:
        return len(self.input_args) + len(self.input_kwargs)

    # [old codegen] Compute the Python function signature for argument parsing,
    # as specified in torch/csrc/utils/python_arg_parser.h.  WARNING:
    # this is NOT the same type signature as specified by PEP 484
    # as understood by mypy; our format was independently developed
    # and has some quirks to make it more suitable specifically
    # for error parsing.
    #
    # For a translation to mypy-valid type signatures, see
    # signature_str_pyi().
    def signature_str(self, *, skip_outputs: bool = False, symint: bool = True) -> str:
        args = self.arguments(skip_outputs=skip_outputs)
        schema_formals: List[str] = [
            a.argument_str(method=self.method, symint=symint) for a in args
        ]
        positional_argc = len(self.input_args)
        if len(schema_formals) > positional_argc:
            schema_formals.insert(positional_argc, "*")

        return f'{self.name}({", ".join(schema_formals)})'

    def signature_str_pyi(self, *, skip_outputs: bool = False) -> str:
        args = self.arguments(skip_outputs=skip_outputs)
        schema_formals: List[str] = [
            a.argument_str_pyi(method=self.method) for a in args
        ]
        positional_argc = len(self.input_args)
        if len(schema_formals) > positional_argc:
            schema_formals.insert(positional_argc, "*")

        # only pyi signatures include returns
        returns_str = returns_str_pyi(self)
        # pyi also includes self (with no typing/defaults) for methods
        if self.method:
            schema_formals.insert(0, "self")
        return f'def {self.name}({", ".join(schema_formals)}) -> {returns_str}: ...'

    def signature_str_pyi_vararg(self, *, skip_outputs: bool = False) -> Optional[str]:
        # only pyi uses vararg signatures
        args = self.arguments(skip_outputs=skip_outputs)
        schema_formals: List[str] = [
            a.argument_str_pyi(method=self.method) for a in args
        ]
        # vararg only applies to pyi signatures. vararg variants are not generated for all signatures
        num_args = self.arguments_count()
        num_positionalargs = len(self.input_args)

        have_vararg_version = False
        if num_args > 0:
            vararg_type = args[0].type
            if (
                isinstance(vararg_type, ListType)
                and str(vararg_type.elem) in ["int", "SymInt"]
                and num_positionalargs == 1
            ):
                have_vararg_version = True

        if not have_vararg_version:
            return None
        # Below are the major changes in vararg vs. regular pyi signatures
        # vararg signatures also omit the asterix
        schema_formals[0] = "*" + args[0].name + ": _int"

        returns_str = returns_str_pyi(self)
        # pyi also includes self (with no typing/defaults) for methods
        if self.method:
            schema_formals.insert(0, "self")
        return f'def {self.name}({", ".join(schema_formals)}) -> {returns_str}: ...'


# The deprecated python signature involves some special logic, so create a
# dedicated data model to store these extra properties.
@dataclass(frozen=True)
class PythonSignatureDeprecated(PythonSignature):
    # Schema for the deprecated function
    deprecated_schema: FunctionSchema

    # The deprecated signature might miss some arguments that the corresponding
    # C++ signature expects. We need store the constant default values to pass in.
    # For example:
    #   [deprecate signature]: addmm(Scalar beta, Tensor self, Tensor mat1, Tensor mat2)
    #   [func schema]: aten::addmm(Tensor self, Tensor mat1, Tensor mat2, *, Scalar beta=1, Scalar alpha=1) -> Tensor
    #   [func call]: self.addmm(mat1, mat2, beta, 1)
    # We store ['self', 'mat1', 'mat2', 'beta', '1'] in this case.
    deprecated_args_exprs: Tuple[str, ...]

    @property
    def deprecated(self) -> bool:
        return True

    def signature_str(self, *, skip_outputs: bool = False, symint: bool = True) -> str:
        return (
            PythonSignature.signature_str(
                self, skip_outputs=skip_outputs, symint=symint
            )
            + "|deprecated"
        )

    def signature_str_pyi(self, *, skip_outputs: bool = False) -> str:
        args = self.arguments(skip_outputs=skip_outputs)
        schema_formals: List[str] = [
            a.argument_str_pyi(method=self.method, deprecated=True) for a in args
        ]
        positional_argc = len(self.input_args)
        if len(schema_formals) > positional_argc:
            schema_formals.insert(positional_argc, "*")

        returns_str = returns_str_pyi(self)
        return f'def {self.name}({", ".join(schema_formals)}) -> {returns_str}: ...'

    def signature_str_pyi_vararg(self, *, skip_outputs: bool = False) -> Optional[str]:
        # the codegen doesn't include vararg variants for deprecated signatures
        return None


# This struct is used to hold the PythonSignature and its corresponding
# NativeFunction BEFORE grouping base and out-variant functions.
# Why not store NativeFunction in PythonSignature or construct PythonSignature
# from NativeFunction? Because they are not 1-1 mapped.
# One native function could have both deprecated and non-deprecated python
# signatures - NativeFunction doesn't contain information to construct the
# deprecated python signature.
# One python signature is used to handle both the base and the out-variant
# function - see 'PythonSignatureGroup'.
@dataclass(frozen=True)
class PythonSignatureNativeFunctionPair:
    signature: PythonSignature
    function: NativeFunction


# We merge pairs of functions with signatures that are equivalent mod
# output arguments, and use a single entry in the python_arg_parser sig
# list for both (output arguments become optional).
@dataclass(frozen=True)
class PythonSignatureGroup:
    # The signature used for Python argument parsing. The outplace signature
    # is preferred if exists, because it can be used to parse inputs for both
    # the out-place variant and the base version (with output omitted).
    signature: PythonSignature

    # The regular ATen declaration (e.g. conv2d)
    base: NativeFunction

    # The out variant (e.g. conv2d_out)
    outplace: Optional[NativeFunction]

    @classmethod
    def from_pairs(
        cls,
        functional: PythonSignatureNativeFunctionPair,
        out: Optional[PythonSignatureNativeFunctionPair],
    ) -> "PythonSignatureGroup":
        if out is None:
            return PythonSignatureGroup(
                signature=functional.signature,
                base=functional.function,
                outplace=None,
            )

        # prefer the signature with optional out=... arguments because it's the
        # superset that can be used to parse input for both base and outplace.
        signature_kwargs = out.signature.__dict__.copy()

        # Out overloads in C++ don't have TensorOptions arguments,
        # so take these from the functional variant
        signature_kwargs[
            "tensor_options_args"
        ] = functional.signature.tensor_options_args

        return PythonSignatureGroup(
            signature=type(out.signature)(**signature_kwargs),
            base=functional.function,
            outplace=out.function,
        )


# C++ function dispatch is wrapped in a lambda function. The lambda function
# has almost the same signature as the C++ function, only with some small
# variants - see details below.
# This data model is used to represent arguments of the lambda function
# signature.
@dataclass(frozen=True)
class DispatchLambdaArgument:
    name: str
    type_str: str
    is_out_arg: bool


# To pass PyObjects arguments to C++ function (via the lambda wrapper),
# we need first convert PyObjects into simple C++ objects. This work
# is done by PythonArgParser.
# This data model is used to represent the output of PythonArgParser.
# It has 1-1 mapping with PythonArgument in PythonSignature.
@dataclass(frozen=True)
class PythonArgParserOutputExpr:
    # argument name
    name: str

    # RHS expression to reference PythonArgParser output.
    expr: str

    # In some special cases we need create different expr, e.g.:
    # '_r.isNone(1)' instead of '_r.tensor(1)'.
    index: int

    # The python argument it maps to.
    argument: PythonArgument

    @property
    def is_none_expr(self) -> str:
        return f"_r.isNone({self.index})"


# To pass PythonArgParser output to the lambda wrapper, we need bind
# PythonArgParserOutputExpr to DispatchLambdaArgument.
# They are not always 1-1 mapped, e.g. scattered TensorOptions fields
# need be packed into a TensorOptions object, which is the argument
# that the lambda function wrapper takes.
@dataclass(frozen=True)
class DispatchLambdaArgumentExprs:
    # The exprs that provide the binding for lambda arguments, e.g.:
    #
    #   'self' -> '_r.tensor(0)'
    #   'min' -> 'out[0]' / 'min_indices' -> 'out[1]'
    #   'options' -> 'options'
    #
    # It has 1-1 mapping with DispatchLambdaArgument.
    exprs: Sequence[str]

    # Special local inits, which might introduce new variables that
    # the 'exprs' above reference, e.g.:
    #
    #   'auto out = _r.tensorlist_n<2>(2);'
    #
    inits: Sequence[str]


# ~~~~~~~~~~~~~~~~~~~~~~~~~~~~~~~~~~~~~~~~~~~~~~~~~~~~~~~~~~~~~~~~~~~ #
#
#                          Helper Functions
#
# ~~~~~~~~~~~~~~~~~~~~~~~~~~~~~~~~~~~~~~~~~~~~~~~~~~~~~~~~~~~~~~~~~~~ #


def _cpp_signature(f: NativeFunction, *, method: bool = False) -> CppSignature:
    return CppSignatureGroup.from_native_function(f, method=method).signature


def has_tensor_options(f: NativeFunction) -> bool:
    return f.func.arguments.tensor_options is not None


# ~~~~~~~~~~~~~~~~~~~~~~~~~~~~~~~~~~~~~~~~~~~~~~~~~~~~~~~~~~~~~~~~~~~ #
#
#                          Python Signature
#
# ~~~~~~~~~~~~~~~~~~~~~~~~~~~~~~~~~~~~~~~~~~~~~~~~~~~~~~~~~~~~~~~~~~~ #


# 'simple_type' was introduced by the old codegen, which is slightly
# different from the python schema type, e.g.: doesn't have '?' suffix
# for optional Tensor/TensorList; doesn't have '[size]' suffix for list type.
def argument_type_str(
    t: Type, *, simple_type: bool = False, symint: bool = True
) -> str:
    if isinstance(t, BaseType):
        if t.name == BaseTy.Tensor:
            return "Tensor"
        elif t.name == BaseTy.int:
            return "int64_t"
        elif t.name == BaseTy.float:
            return "double"
        elif t.name == BaseTy.str:
            return "c10::string_view"
        elif t.name in [
            BaseTy.bool,
            BaseTy.QScheme,
            BaseTy.Scalar,
            BaseTy.ScalarType,
            BaseTy.Generator,
            BaseTy.Storage,
            BaseTy.Layout,
            BaseTy.Device,
            BaseTy.DeviceIndex,
            BaseTy.MemoryFormat,
            BaseTy.Dimname,
            BaseTy.Stream,
            BaseTy.ConstQuantizerPtr,
            BaseTy.SymInt,
        ]:
            # These python schema type names line up with their function schema names
            return t.name.name

    elif isinstance(t, OptionalType):
        if str(t.elem) == "Tensor":
            # Is it desired to keep '?' for simple_type with new style dispatcher?
            return "Tensor?"
        elem = argument_type_str(t.elem, simple_type=simple_type, symint=symint)
        return f"{elem}?"
    elif isinstance(t, ListType):
        size = t.size if not simple_type else None
        if str(t.elem) == "bool":
            assert t.size is not None
            return f"::std::array<bool,{t.size}>"
        elif str(t.elem) == "int":
            return f"IntArrayRef[{size}]" if size is not None else "IntArrayRef"
        elif str(t.elem) == "SymInt":
            if symint:
                return (
                    f"SymIntArrayRef[{size}]" if size is not None else "SymIntArrayRef"
                )
            else:
                return f"IntArrayRef[{size}]" if size is not None else "IntArrayRef"
        elif str(t.elem) == "Tensor":
            return f"TensorList[{size}]" if size is not None else "TensorList"
        elif str(t.elem) == "Scalar":
            return f"ScalarList[{size}]" if size is not None else "ScalarList"
        elif str(t.elem) == "Tensor?":
            if simple_type:
                return "c10::List<::std::optional<Tensor>>"
            else:
                return "const c10::List<::std::optional<Tensor>> &"
        elif str(t.elem) == "Dimname":
            return f"DimnameList[{size}]" if size is not None else "DimnameList"
        elem = argument_type_str(t.elem, simple_type=simple_type, symint=symint)
        return f"ArrayRef<{elem}>"

    raise RuntimeError(f"unrecognized type {repr(t)}")


def argument_type_size(t: Type) -> Optional[int]:
    l = t.is_list_like()
    if l is not None and str(l.elem) != "bool":
        return l.size
    else:
        return None


def argument(a: Argument) -> PythonArgument:
    return PythonArgument(
        name=a.name,
        type=a.type,
        # TODO: directly translate a.default to python default
        default=(
            str(pythonify_default(cpp.default_expr(a.default, a.type, symint=False)))
            if a.default is not None
            else None
        ),
        default_init=None,
    )


# Generates a PythonSignature that can be used for either .pyi or PythonArgParser codegen
def signature(
    f: NativeFunction, *, method: bool = False, pyi: bool = False
) -> PythonSignature:
    return signature_from_schema(
        f.func, category_override=f.category_override, method=method, pyi=pyi
    )


def signature_from_schema(
    func: FunctionSchema,
    *,
    category_override: Optional[str],
    method: bool = False,
    pyi: bool = False,
) -> PythonSignature:
    args: List[Argument] = []
    args.extend(func.arguments.pre_self_positional)
    # Skip SelfArgument if this is method.
    if not method and func.arguments.self_arg is not None:
        args.append(func.arguments.self_arg.argument)
    args.extend(func.arguments.post_self_positional)
    args.extend(func.arguments.pre_tensor_options_kwarg_only)
    # Skip TensorOptionsArguments. Python side TensorOptions
    # arguments are created based on different rules - see below.
    args.extend(func.arguments.post_tensor_options_kwarg_only)
    args.extend(func.arguments.out)

    input_arg_set = {a.name for a in func.arguments.flat_positional}
    kwarg_only_set = {a.name for a in func.arguments.flat_kwarg_only}
    out_arg_set = {a.name for a in func.arguments.out}

    input_args = tuple(map(argument, filter(lambda a: a.name in input_arg_set, args)))
    input_kwargs = tuple(
        map(argument, filter(lambda a: a.name in kwarg_only_set, args))
    )
    outputs = tuple(map(argument, filter(lambda a: a.name in out_arg_set, args)))

    # Reintroduce the scattered fields of TensorOptions for Python.
    # Compared to the cpp counterpart, the python arguments have new property
    # (default_init) and a new argument 'requires_grad', which require some
    # special handlings.
    # [old codegen] TODO: because these aren't guaranteed to be 100% faithful
    # to the original versions in the yaml, this recreation is a potential
    # source of drift between eager and JIT. Pull this logic out to a shared place.

    has_tensor_input_arg = any(
        a.type.is_tensor_like() for a in func.arguments.flat_non_out
    )
    if any(a.name == "requires_grad" for a in func.schema_order_arguments()):
        raise ValueError(
            "argument named requires_grad is reserved, should not explicitly add it in the schema"
        )

    # [old codegen] this probably won't work if one of the returns is not a tensor,
    # but it will produce a compile-time error that is obvious.
    has_tensor_return = any(r.type.is_tensor_like() for r in func.returns)

    name: str = cpp.name(func)
    is_factory_function = category_override == "factory" or (
        has_tensor_return and not has_tensor_input_arg
    )
    is_like_or_new_function = (
        category_override in ("new", "like")
        or name.startswith("new_")
        or name.endswith("_like")
    )
    is_dummy_function = category_override == "dummy"

    tensor_options_args: List[PythonArgument] = []
    if (is_factory_function or is_like_or_new_function) and not is_dummy_function:

        def topt_default_init(name: str) -> Optional[str]:
            topt_args = func.arguments.tensor_options
            if topt_args is None:
                return None
            a = getattr(topt_args, name)
            if a.default is None or a.default == "None":
                return None
            return cpp.default_expr(a.default, a.type, symint=False)

        tensor_options_args.append(
            PythonArgument(
                name="dtype",
                type=OptionalType(BaseType(BaseTy.ScalarType)),
                default="None",
                default_init=(
                    None if is_like_or_new_function else topt_default_init("dtype")
                ),
            )
        )
        tensor_options_args.append(
            PythonArgument(
                name="layout",
                type=OptionalType(BaseType(BaseTy.Layout)),
                default="None",
                default_init=(
                    None if is_like_or_new_function else topt_default_init("layout")
                ),
            )
        )
        tensor_options_args.append(
            PythonArgument(
                name="device",
                type=OptionalType(BaseType(BaseTy.Device)),
                default="None",
                default_init=(
                    None
                    if is_like_or_new_function
                    else (
                        topt_default_init("device")
                        or "torch::tensors::get_default_device()"
                    )
                ),
            )
        )
        tensor_options_args.append(
            PythonArgument(
                name="pin_memory",
                type=OptionalType(BaseType(BaseTy.bool)),
                default="False",
                default_init=None,
            )
        )
        tensor_options_args.append(
            PythonArgument(
                name="requires_grad",
                type=OptionalType(BaseType(BaseTy.bool)),
                default="False",
                default_init=None,
            )
        )

    returns = PythonReturns(returns=func.returns)

    return PythonSignature(
        name=str(func.name.name),
        input_args=input_args,
        input_kwargs=input_kwargs,
        output_args=PythonOutArgument.from_outputs(outputs),
        tensor_options_args=tuple(tensor_options_args),
        returns=returns,
        method=method,
    )


# ~~~~~~~~~~~~~~~~~~~~~~~~~~~~~~~~~~~~~~~~~~~~~~~~~~~~~~~~~~~~~~~~~~~ #
#
#                          Python Interface
#
# ~~~~~~~~~~~~~~~~~~~~~~~~~~~~~~~~~~~~~~~~~~~~~~~~~~~~~~~~~~~~~~~~~~~ #


def structseq_fieldnames(returns: Tuple[Return, ...]) -> List[str]:
    if len(returns) <= 1 or all(r.name is None for r in returns):
        return []
    else:
        if any(r.name is None for r in returns):
            # When building on Windows, `PyStructSequence_UnnamedField` could not be
            # resolved by the linker for some reason, which cause error in building:
            #
            # python_nn_functions.cpp.obj : error LNK2001: unresolved external symbol
            # PyStructSequence_UnnamedField
            #
            # Thus, at this point in time, we do not support unnamed
            # fields in structseq; you must either name all fields,
            # or none of them.
            raise ValueError("Unnamed field is not supported by codegen")

        return [str(r.name) for r in returns]


def argument_type_str_pyi(t: Type) -> str:
    add_optional = False
    if isinstance(t, OptionalType):
        t = t.elem
        add_optional = True

    if isinstance(t, BaseType):
        if t.name in [BaseTy.int, BaseTy.DeviceIndex]:
            ret = "_int"
        if t.name == BaseTy.SymInt:
            ret = "Union[_int, SymInt]"
        elif t.name == BaseTy.float:
            ret = "_float"
        elif t.name == BaseTy.str:
            ret = "str"
        elif t.name == BaseTy.Scalar:
            ret = "Union[Number, _complex]"
        elif t.name == BaseTy.ScalarType:
            ret = "_dtype"
        elif t.name == BaseTy.bool:
            ret = "_bool"
        elif t.name == BaseTy.QScheme:
            ret = "_qscheme"
        elif t.name == BaseTy.Layout:
            ret = "_layout"
        elif t.name == BaseTy.Device:
            ret = "Optional[DeviceLikeType]"
        elif t.name == BaseTy.MemoryFormat:
            ret = "memory_format"
        elif t.name == BaseTy.Dimname:
            ret = "Union[str, ellipsis, None]"
        elif t.name == BaseTy.Storage:
            ret = "Union[Storage, UntypedStorage]"
        elif t.name in [BaseTy.Tensor, BaseTy.Generator, BaseTy.Stream]:
            # These python schema type names line up with their function schema names
            ret = t.name.name

    elif isinstance(t, ListType):
        if str(t.elem) == "int":
            ret = "Union[_int, _size]" if t.size is not None else "_size"
        elif t.is_tensor_like():
            # TODO: this doesn't seem right...
            # Tensor?[] currently translates to Optional[Union[Tuple[Tensor, ...], List[Tensor]]]
            # It should probably translate to   Union[Tuple[Optional[Tensor], ...], List[Optional[Tensor]]]
            if isinstance(t.elem, OptionalType):
                add_optional = True
            ret = (
                "Union[Tensor, Tuple[Tensor, ...], List[Tensor]]"
                if t.size is not None
                else "Union[Tuple[Tensor, ...], List[Tensor]]"
            )
        elif str(t.elem) == "float":
            ret = "Sequence[_float]"
        elif str(t.elem) == "SymInt" and t.size is not None:
            elem = argument_type_str_pyi(t.elem)
            ret = f"Union[{elem}, Sequence[{elem}]]"
        else:
            elem = argument_type_str_pyi(t.elem)
            ret = f"Sequence[{elem}]"

    else:
        raise RuntimeError(f"unrecognized type {repr(t)}")

    if add_optional:
        ret = "Optional[" + ret + "]"

    return ret


def return_type_str_pyi(t: Type) -> str:
    # Where arguments are open to accepting Union, return types should return
    # concrete types

    if isinstance(t, OptionalType):
        inner = return_type_str_pyi(t.elem)
        return f"Optional[{inner}]"

    if isinstance(t, BaseType):
        if t.name == BaseTy.Device:
            return "_device"
        elif t.name == BaseTy.Dimname:
            ret = "Optional[str]"
        else:
            return argument_type_str_pyi(t)

    if isinstance(t, ListType):
        inner = return_type_str_pyi(t.elem)
        return f"Tuple[{inner}, ...]"

    return argument_type_str_pyi(t)


def returns_structseq_pyi(signature: PythonSignature) -> Optional[Tuple[str, str]]:
    python_returns = [return_type_str_pyi(r.type) for r in signature.returns.returns]
    structseq_name = signature.name
    field_names = structseq_fieldnames(signature.returns.returns)
    if field_names:
        # These types are structseq objects which act like named NamedTuples, but
        # the constructor acts like the constructor of tuple. Using typing.NamedTuple
        # does not allow us to override __init__.
<<<<<<< HEAD
        field_names_str = ", ".join(repr(name) for name in field_names)
=======
>>>>>>> f34905f6
        seq_type = f"Tuple[{', '.join(python_returns)}]"
        structseq_def_lines = [
            f"class {structseq_name}({seq_type}):",
        ]
        for name, typ in zip(field_names, python_returns):
            structseq_def_lines.extend(
                [
                    "    @property",
                    f"    def {name}(self) -> {typ}: ...",
                ]
            )
        structseq_def_lines.extend(
            [
                f"    def __new__(cls, sequence: {seq_type}): ...",
                f"    n_fields: _int = {len(field_names)}",
                f"    n_sequeunce_fields: _int = {len(field_names)}",
                "    n_unnamed_fields: _int = 0",
                "    def __init_subclass__(cls) -> NoReturn: ...  # prohibit subclassing",
                "",  # add an extra newline
            ]
        )
        structseq_def = "\n".join(structseq_def_lines)
        # Example:
        # structseq_def = (
        #     "class max(Tuple[Tensor, Tensor]):\n"
        #     "    @property\n"
        #     "    def values(self) -> Tensor: ...\n"
        #     "    @property\n"
        #     "    def indices(self) -> Tensor: ...\n"
        #     "    def __new__(cls, sequence: Tuple[Tensor, Tensor]): ...\n"
        #     "    n_fields: _int = 2",
        #     "    n_sequeunce_fields: _int = 2",
        #     "    n_unnamed_fields: _int = 0",
        #     "    def __init_subclass__(cls) -> NoReturn: ...  # prohibit subclassing",
        # )
        return structseq_name, structseq_def
    return None


def returns_str_pyi(signature: PythonSignature) -> str:
    field_names = structseq_fieldnames(signature.returns.returns)
    if field_names:
        return f"torch.return_types.{signature.name}"

    python_returns = [return_type_str_pyi(r.type) for r in signature.returns.returns]
    if len(python_returns) > 1:
        return "Tuple[" + ", ".join(python_returns) + "]"
    if len(python_returns) == 1:
        return python_returns[0]
    return "None"


# ~~~~~~~~~~~~~~~~~~~~~~~~~~~~~~~~~~~~~~~~~~~~~~~~~~~~~~~~~~~~~~~~~~~ #
#
#                        C++ Function Dispatch
#
# ~~~~~~~~~~~~~~~~~~~~~~~~~~~~~~~~~~~~~~~~~~~~~~~~~~~~~~~~~~~~~~~~~~~ #
# This section provides APIs to generate the code that does C++ function
# dispatch. The C++ function call is wrapped by a lambda function.
# For example:
#
#    // aten::selu_(Tensor(a!) self) -> Tensor(a!)
#    auto dispatch_selu_ = [](Tensor self) -> Tensor {
#      pybind11::gil_scoped_release no_gil;
#      return at::selu_(self);
#    };
#
# The lambda function's signature follows the C++ signature in common
# cases, e.g.:
#
#   // aten::add.Tensor(Tensor self, Tensor other, *, Scalar alpha=1) -> Tensor
#   [](const Tensor & self, const Tensor & other, Scalar alpha) -> Tensor
#
# For out variant the 'out' argument's type is changed from 'Tensor &'
# to 'Tensor'. It's because when calling the lambda it passes in the
# PythonArgParser output '_r.tensor(3)', which is stack allocated object
# and needs to pass by value. Also see comments in 'dispatch_lambda_return_str()'.
#
#   // aten::add.out(Tensor self, Tensor other, *, Scalar alpha=1, Tensor(a!) out) -> Tensor(a!)
#   [](Tensor out, const Tensor & self, const Tensor & other, Scalar alpha) -> Tensor
#
# For multi-output case it can keep using reference type because the
# PythonArgParser output has been unpacked to local variables, e.g.:
#
#   // aten::max.names_dim_max(Tensor self, Dimname dim, bool keepdim=False, *,
#   //     Tensor(a!) max, Tensor(b!) max_values) -> (Tensor(a!) values, Tensor(b!) indices)
#   [](Tensor & max, Tensor & max_values, const Tensor & self, Dimname dim, bool keepdim) -> std::tuple<Tensor,Tensor>
#
# For deprecated python signature, it should follow deprecated python arg order.
# TODO: This is to keep same byte-for-byte result as the old codegen - maybe unnecessary?


def dispatch_lambda_args(
    ps: PythonSignature, f: NativeFunction, symint: bool = True
) -> Tuple[DispatchLambdaArgument, ...]:
    if isinstance(ps, PythonSignatureDeprecated):
        schema = ps.deprecated_schema
    else:
        schema = f.func

    # Start with cpp arguments - dispatch lambda signature always include 'self'
    cpp_args = cpp.arguments(
        arguments=schema.arguments,
        faithful=False,
        symint=symint,
        method=False,
        cpp_no_default_args=f.cpp_no_default_args,
    )
    out_args: Set[str] = {a.name for a in schema.arguments.out}

    # Convert from cpp argument to lambda argument
    def dispatch_lambda_arg(cpp_arg: Binding) -> DispatchLambdaArgument:
        type_str = cpp_arg.type
        is_out_arg = cpp_arg.name in out_args
        if ps.method and cpp_arg.name == "self":
            # For method's 'self', we can use 'const Tensor &' and simply ignore mutability!
            type_str = "const at::Tensor &"
        else:
            # For other cases we need prevent dangling refs to temps (unless it's
            # unpacked scattered output)
            # The reason is explained in the comments above and in 'dispatch_lambda_return_str()'.
            # TODO: avoid this special handling?
            ensure_temp_safe = len(out_args) <= 1 or not is_out_arg
            if ensure_temp_safe:
                type_str = {
                    "at::Tensor &": "at::Tensor",
                }.get(type_str, type_str)
        return DispatchLambdaArgument(
            name=cpp_arg.name,
            type_str=type_str,
            is_out_arg=is_out_arg,
        )

    return tuple(map(dispatch_lambda_arg, cpp_args))


# [old codegen] XXX: if you got here because of an assertion failure, it doesn't mean
# it's enough to just extend the list here. Before you do this, make sure
# to add an appropriate wrap() overload in torch/csrc/autograd/utils/wrap_outputs.h.
SUPPORTED_RETURN_TYPES = {
    "at::Tensor",
    "::std::tuple<at::Tensor,at::Tensor>",
    "::std::tuple<at::Tensor,at::Tensor,at::Tensor>",
    "::std::tuple<at::Tensor,at::Tensor,at::Tensor,at::Tensor>",
    "::std::tuple<at::Tensor,at::Tensor,at::Tensor,at::Tensor,at::Tensor>",
    "::std::tuple<at::Tensor,at::Tensor,at::Tensor,at::Tensor,at::Tensor,at::Tensor>",
    "::std::tuple<at::Tensor,at::Tensor,at::Tensor,int64_t>",
    "::std::tuple<at::Tensor,at::Tensor,double,int64_t>",
    "::std::tuple<at::Tensor,at::Tensor,at::Tensor,at::Tensor,int64_t>",
    "::std::tuple<at::Tensor,at::Tensor,double,at::Tensor,int64_t>",
    "::std::tuple<double,int64_t>",
    "::std::tuple<at::Tensor,::std::vector<at::Tensor>>",
    "::std::vector<at::Tensor>",
    # Needed for flash attention forw/backward
    "::std::tuple<at::Tensor,at::Tensor,at::Tensor,at::Tensor,c10::SymInt,c10::SymInt,at::Tensor,at::Tensor,at::Tensor>",
    "at::Scalar",
    "bool",
    "int64_t",
    "void*",
    "void",
    "at::QScheme",
    "double",
    "at::IntArrayRef",
    "at::ScalarType",
    "at::Stream",
}


def dispatch_lambda_return_str(f: NativeFunction) -> str:
    # [old codegen] Remove type annotation (e.g. 'Tensor' rather than 'Tensor &')
    # because the dispatch lambdas take mutable arguments *by value*, not
    # by reference. If you then return a reference to such an argument, you
    # will now have a pointer to a dangling stack entry. Not good.
    #
    # You want:
    #
    #   auto dispatch_selu_ = [](Tensor self) -> Tensor { ...; return at::selu_(self); };
    #                                            ^^^^^^
    #
    # *not*
    #
    #   auto dispatch_selu_ = [](Tensor self) -> Tensor& { ...; return at::selu_(self); };
    #                                            ^^^^^^^
    #
    # (NB: We can't make dispatch_selu_ take Tensor&, because the enclosing
    # codegen looks like dispatch_selu_(_r.tensor(0)), and you can't take a
    # mutable reference to temporary.  Maybe we could assign it to a
    # variable itself.)
    returns_without_annotation = tuple(
        Return(r.name, r.type, None) for r in f.func.returns
    )
    return_str = cpp.returns_type(returns_without_annotation, symint=True).cpp_type()
    if return_str not in SUPPORTED_RETURN_TYPES:
        raise RuntimeError(f"{f.func.name} returns unsupported type {return_str}")
    return return_str


def cpp_dispatch_target(f: NativeFunction) -> str:
    symint = f.func.has_symint()
    name = cpp.name(f.func, symint_overload=symint)
    if Variant.method in f.variants:
        return f"self.{name}"
    if Variant.function in f.variants:
        if has_tensor_options(f) or f.func.name.name.base.endswith("_like"):
            namespace = "torch"
        else:
            namespace = "at"
        return f"{namespace}::{name}"
    raise RuntimeError(f"could not dispatch, neither function nor method: {f.func}")


def cpp_dispatch_exprs(
    f: NativeFunction,
    *,
    python_signature: Optional[PythonSignature] = None,
) -> Tuple[str, ...]:
    cpp_args: Sequence[Binding] = _cpp_signature(f, method=False).arguments()

    exprs: Tuple[str, ...] = tuple()
    if not isinstance(python_signature, PythonSignatureDeprecated):
        # By default the exprs are consistent with the C++ signature.
        exprs = tuple(a.name for a in cpp_args)
    else:
        # For deprecated python signature we may need fill in some constants.
        exprs = tuple(
            filter(
                lambda n: n != "out" or f.func.is_out_fn(),
                python_signature.deprecated_args_exprs,
            )
        )

    if Variant.method in f.variants:
        exprs = tuple(filter("self".__ne__, exprs))

    return exprs


# ~~~~~~~~~~~~~~~~~~~~~~~~~~~~~~~~~~~~~~~~~~~~~~~~~~~~~~~~~~~~~~~~~~~ #
#
#                     Python / C++ Args Binding
#
# ~~~~~~~~~~~~~~~~~~~~~~~~~~~~~~~~~~~~~~~~~~~~~~~~~~~~~~~~~~~~~~~~~~~ #


# We explicitly enumerate the PythonArgParser unpacking methods for all
# supported types. This might be more verbose than necessary, partially
# because of the irregularity of unpacking method naming, partially
# because we want to mimic the old codegen behavior - to reject
# unexpected and/or unsupported cases which the old codegen rejects.
# For certain cases it is intentionally more restrictive than necessary,
# e.g.: it doesn't accepts doublelist with definite size.
def arg_parser_unpack_method(
    t: Type, default: Optional[str], default_init: Optional[str], *, symint: bool = True
) -> str:
    has_default_init = default_init is not None
    if has_default_init and str(t) not in (
        "ScalarType?",
        "ScalarType",
        "Device",
        "Device?",
        "Layout",
        "Layout?",
        "bool",
        "bool?",
    ):
        raise RuntimeError(f"type '{t}' does not supported unpacking with default")

    if isinstance(t, BaseType):
        if t.name in [
            BaseTy.Tensor,
            BaseTy.Stream,
            BaseTy.Storage,
            BaseTy.Scalar,
            BaseTy.Dimname,
        ]:
            # These unpack methods line up with their schema names
            return t.name.name.lower()
        elif t.name == BaseTy.ScalarType:
            return "scalartypeWithDefault" if has_default_init else "scalartype"
        elif t.name == BaseTy.Device:
            return "deviceWithDefault" if has_default_init else "device"
        elif t.name == BaseTy.DeviceIndex:
            return "toInt64"
        elif t.name == BaseTy.int:
            return "toInt64"
        elif t.name == BaseTy.SymInt:
            return "toSymInt" if symint else "toInt64"
        elif t.name == BaseTy.bool:
            return "toBoolWithDefault" if has_default_init else "toBool"
        elif t.name == BaseTy.float:
            return "toDouble"
        elif t.name == BaseTy.str:
            return "stringView"
        elif t.name == BaseTy.Layout:
            return "layoutWithDefault" if has_default_init else "layout"
        elif t.name == BaseTy.MemoryFormat:
            return "memoryformat"

    elif isinstance(t, OptionalType):
        if str(t.elem) == "Tensor":
            return "optionalTensor"
        elif str(t.elem) == "Generator":
            return "generator"
        elif str(t.elem) == "Dimname[]":
            return "toDimnameListOptional"
        elif not has_default_init and default in (
            None,
            "None",
            "c10::nullopt",
            "::std::nullopt",
            "std::nullopt",
        ):
            # If default is None: append 'Optional' to elem's unpacking method
            return (
                arg_parser_unpack_method(t.elem, None, None, symint=symint) + "Optional"
            )
        else:
            # Otherwise, load as underlying type with default
            return arg_parser_unpack_method(
                t.elem, default, default_init, symint=symint
            )

    elif isinstance(t, ListType):
        if str(t.elem) == "Tensor":
            # accept and use definite size
            return f"tensorlist_n<{t.size}>" if t.size is not None else "tensorlist"
        elif str(t.elem) == "Tensor?":
            return "list_of_optional_tensors"
        elif str(t.elem) == "Dimname":
            # accept definite size
            return "dimnamelist"
        elif str(t.elem) == "int":
            # accept definite size
            return "intlist"
        elif str(t.elem) == "float":
            return "doublelist"
        elif str(t.elem) == "SymInt":
            # accept definite size
            return "symintlist" if symint else "intlist"
        elif str(t.elem) == "Scalar":
            return "scalarlist"
    raise RuntimeError(f"type '{t}' is not supported by PythonArgParser")


# Return RHS expression for python argument using PythonArgParser output.
# e.g. for arg name 'foo', arg type 'bool', arg_index = 2, returns '_r.toBool(2)'
def arg_parser_output_expr(
    arg_index: int, a: PythonArgument, *, symint: bool = True
) -> PythonArgParserOutputExpr:
    has_default = a.default_init is not None
    unpack_method = arg_parser_unpack_method(
        t=a.type, default=a.default, default_init=a.default_init, symint=symint
    )
    default = f", {a.default_init}" if has_default else ""
    expr = f"_r.{unpack_method}({arg_index}{default})"

    return PythonArgParserOutputExpr(
        name=a.name,
        expr=expr,
        index=arg_index,
        argument=a,
    )


# Returns a map with key = arg_name and value = PythonArgParserOutputExpr.
def arg_parser_output_exprs(
    ps: PythonSignature, f: NativeFunction, *, symint: bool = True
) -> Dict[str, PythonArgParserOutputExpr]:
    return {
        e.name: e
        for i, a in enumerate(ps.arguments())
        for e in (arg_parser_output_expr(i, a, symint=symint),)
    }


# argument name to type for scattered tensor options fields
TENSOR_OPTIONS_FIELDS = {
    "dtype": "ScalarType?",
    "device": "Device?",
    "layout": "Layout?",
    "pin_memory": "bool?",
    "requires_grad": "bool?",
}


# bind arg parser outputs (python args) with dispatch lambda arguments (c++ args).
def dispatch_lambda_exprs(
    ps: PythonSignature, f: NativeFunction, *, symint: bool = True
) -> DispatchLambdaArgumentExprs:
    # This method is to bind 'arg_parser_outputs' and 'lambda_args' by producing
    # 'inits' and 'lambda_args_exprs' for each lambda argument using arg parser
    # outputs.
    arg_parser_outputs = arg_parser_output_exprs(ps, f, symint=symint)
    lambda_args = dispatch_lambda_args(ps, f, symint=symint)
    inits: List[str] = []
    lambda_args_exprs: Dict[str, str] = {}

    has_toptions = has_tensor_options(f)

    # 1. special inits/unpacking to provide binding exprs for lambda arguments.
    for a in ps.arguments(skip_tensor_options=True):
        name = a.name
        arg_parser_expr = arg_parser_outputs[a.name].expr

        if has_toptions and name == "self":
            # TODO: why this needs to be special case?
            inits.extend(
                [
                    f"auto self = {arg_parser_expr};",
                ]
            )
            lambda_args_exprs[name] = name
        elif (
            isinstance(a, PythonOutArgument)
            and len(a.outputs) > 1
            and f.func.is_out_fn()
        ):
            inits.extend(
                [
                    f"auto out = {arg_parser_expr};",
                ]
            )
            for i, out_arg in enumerate(a.outputs):
                lambda_args_exprs[out_arg.name] = f"out[{i}]"
        elif str(a.type) == "Dimname[]?":
            # [old codegen]
            # TODO: make this part of something more general, or get rid of it.
            # optional<ArrayRef<T>> are special. The PythonArgParser returns an
            # optional<vector<T>>, which cannot be implicitly converted to
            # optional<ArrayRef<T>>. One needs to unwrap the optional and rewrap.
            inits.extend(
                [
                    f"auto __{name} = {arg_parser_expr};",
                    f"::std::optional<DimnameList> {name} = __{name} ? ::std::make_optional(DimnameList(__{name}.value())) : ::std::nullopt;",  # noqa: B950
                ]
            )
            lambda_args_exprs[name] = name
        else:
            # default case - directly using PythonArgParser output expr
            lambda_args_exprs[name] = arg_parser_expr

    # method's self is passed directly to python binding, rather than parsed
    if ps.method:
        lambda_args_exprs["self"] = "self"

    # 2. special packing/checking for TensorOptions.
    tensor_options_args_names = [a.name for a in ps.tensor_options_args]
    if has_toptions:
        if f.func.is_out_fn():
            raise RuntimeError(f"{f.func}: tensor options with output arg")
        for a in ps.tensor_options_args:
            if a.name not in TENSOR_OPTIONS_FIELDS:
                raise RuntimeError(
                    f"{f.func}: unrecognized tensor options field '{a.name}' in python binding arguments"
                )
            if str(a.type) != TENSOR_OPTIONS_FIELDS.get(a.name):
                raise RuntimeError(
                    f"{f.func}: unrecognized type '{str(a.type)}' for tensor options field '{a.name}'"
                )
        if not all(a in tensor_options_args_names for a in TENSOR_OPTIONS_FIELDS):
            raise RuntimeError(
                f"{f.func}: incomplete tensor options args: {tensor_options_args_names}"
            )

        inits.append(
            f"""\
const auto options = TensorOptions()
    .dtype({arg_parser_outputs['dtype'].expr})
    .device({arg_parser_outputs['device'].expr})
    .layout({arg_parser_outputs['layout'].expr})
    .requires_grad({arg_parser_outputs['requires_grad'].expr})
    .pinned_memory({arg_parser_outputs['pin_memory'].expr});
torch::utils::maybe_initialize_device(options);
"""
        )
        lambda_args_exprs["options"] = "options"

    # 3. special case - access scattered TensorOptions fields without packing
    # TODO: maybe move to the generator side as it's not related to binding.
    if not has_toptions and tensor_options_args_names:
        if "dtype" in tensor_options_args_names:
            # we're an output-arg variant, check these args against output tensor
            if not f.func.is_out_fn():
                raise RuntimeError(
                    f"{f.func}: dtype in tensor_options_args without output arg, {ps} {ps.arguments}"
                )
            if not all(a in tensor_options_args_names for a in ("layout", "device")):
                raise RuntimeError(
                    f"{f.func}: incomplete tensor options for output check"
                )

            inits.append(
                f"""\
check_out_type_matches({arg_parser_outputs['out'].expr}, {arg_parser_outputs['dtype'].expr},
                       {arg_parser_outputs['dtype'].is_none_expr}, {arg_parser_outputs['layout'].expr},
                       {arg_parser_outputs['device'].expr}, {arg_parser_outputs['device'].is_none_expr});
"""
            )
        # we'll set requires_grad on outgoing tensor
        if "requires_grad" not in tensor_options_args_names:
            raise RuntimeError(
                f'{f.func}: expected "requires_grad" in tensor_options_args absent, but found [{tensor_options_args_names}]'
            )

    return DispatchLambdaArgumentExprs(
        exprs=tuple(lambda_args_exprs[a.name] for a in lambda_args),
        inits=inits,
    )<|MERGE_RESOLUTION|>--- conflicted
+++ resolved
@@ -1005,10 +1005,6 @@
         # These types are structseq objects which act like named NamedTuples, but
         # the constructor acts like the constructor of tuple. Using typing.NamedTuple
         # does not allow us to override __init__.
-<<<<<<< HEAD
-        field_names_str = ", ".join(repr(name) for name in field_names)
-=======
->>>>>>> f34905f6
         seq_type = f"Tuple[{', '.join(python_returns)}]"
         structseq_def_lines = [
             f"class {structseq_name}({seq_type}):",
