--- conflicted
+++ resolved
@@ -176,15 +176,9 @@
       sync-tag: rocm-build
       test-matrix: |
         { include: [
-<<<<<<< HEAD
           { config: "default", shard: 1, num_shards: 2, runner: "linux.rocm.gpu.sandbox" },
           { config: "default", shard: 2, num_shards: 2, runner: "linux.rocm.gpu.sandbox" },
           { config: "distributed", shard: 1, num_shards: 1, runner: "linux.rocm.gpu.sandbox" },
-=======
-          { config: "default", shard: 1, num_shards: 2, runner: "linux.rocm.gpu.2" },
-          { config: "default", shard: 2, num_shards: 2, runner: "linux.rocm.gpu.2" },
-          { config: "distributed", shard: 1, num_shards: 1, runner: "linux.rocm.gpu.4" },
->>>>>>> 23183fef
         ]}
     secrets: inherit
 
